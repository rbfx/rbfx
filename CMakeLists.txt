#
<<<<<<< HEAD
# Copyright (c) 2008-2017 the Urho3D project.
=======
# Copyright (c) 2008-2022 the Urho3D project.
>>>>>>> 76146c80
#
# Permission is hereby granted, free of charge, to any person obtaining a copy
# of this software and associated documentation files (the "Software"), to deal
# in the Software without restriction, including without limitation the rights
# to use, copy, modify, merge, publish, distribute, sublicense, and/or sell
# copies of the Software, and to permit persons to whom the Software is
# furnished to do so, subject to the following conditions:
#
# The above copyright notice and this permission notice shall be included in
# all copies or substantial portions of the Software.
#
# THE SOFTWARE IS PROVIDED "AS IS", WITHOUT WARRANTY OF ANY KIND, EXPRESS OR
# IMPLIED, INCLUDING BUT NOT LIMITED TO THE WARRANTIES OF MERCHANTABILITY,
# FITNESS FOR A PARTICULAR PURPOSE AND NONINFRINGEMENT. IN NO EVENT SHALL THE
# AUTHORS OR COPYRIGHT HOLDERS BE LIABLE FOR ANY CLAIM, DAMAGES OR OTHER
# LIABILITY, WHETHER IN AN ACTION OF CONTRACT, TORT OR OTHERWISE, ARISING FROM,
# OUT OF OR IN CONNECTION WITH THE SOFTWARE OR THE USE OR OTHER DEALINGS IN
# THE SOFTWARE.
#

# Set CMake minimum version. Also set in android/build.gradle for android projects.
cmake_minimum_required (VERSION 3.14)

# Set C++ standard
if (NOT DEFINED CMAKE_CXX_STANDARD)
    set (CMAKE_CXX_STANDARD 17)
endif ()

# Set project name
project (rbfx)

# Set CMake modules search path
set (CMAKE_MODULE_PATH ${CMAKE_CURRENT_SOURCE_DIR}/cmake/Modules)

if (WEB AND "${CMAKE_GENERATOR}" STREQUAL "Ninja")
    # Workaround for following error:
    #   The install of the Samples target requires changing an RPATH from the build
    #   tree, but this is not supported with the Ninja generator unless on an
    #   ELF-based platform.  The CMAKE_BUILD_WITH_INSTALL_RPATH variable may be set
    #   to avoid this relinking step.
    set (CMAKE_BUILD_WITH_INSTALL_RPATH ON)
endif ()

# Include file that sets up ccache.
include(CCache)

# Include file that sets up all configurable properties
include(UrhoOptions)

# Include common utilitles
include(UrhoCommon)

# Enable testing
if (URHO3D_TESTING)
    include (CTest)
endif ()

# Enable common build options
if (NOT DEFINED CMAKE_CXX_STANDARD)
    set (CMAKE_CXX_STANDARD 17)
endif ()

if ("${CMAKE_CXX_COMPILER_ID}" STREQUAL "Clang")
    set (CLANG ON)
    set (GNU ON)
elseif ("${CMAKE_CXX_COMPILER_ID}" STREQUAL "GNU")
    set (GCC ON)
    set (GNU ON)
endif()

# Set compiler variable
set ("${CMAKE_CXX_COMPILER_ID}" ON)
if (NOT WEB)
    set (CMAKE_INSTALL_RPATH "$ORIGIN")
    if (GNU OR MINGW)
        if (NOT "$ENV{CI}" STREQUAL "")
            # Disable debugging info completely for CI builds.
            ucm_replace_flag(-g -g0 CONFIG Debug RelWithDebInfo)
        else ()
            # Reduce size of debugging information.
            ucm_replace_flag(-g -g1 CONFIG RelWithDebInfo)
            # Use only debug-friendly optimizations.
            ucm_replace_flag(-O2 -Og CONFIG RelWithDebInfo)
        endif ()
    endif ()
endif ()

# Configure variables
set (URHO3D_URL "https://github.com/urho3d/Urho3D")
set (URHO3D_DESCRIPTION "Urho3D is a free lightweight, cross-platform 2D and 3D game engine implemented in C++ and released under the MIT license. Greatly inspired by OGRE (http://www.ogre3d.org) and Horde3D (http://www.horde3d.org).")
execute_process (COMMAND ${CMAKE_COMMAND} -P ${CMAKE_CURRENT_SOURCE_DIR}/cmake/Modules/GetUrhoRevision.cmake WORKING_DIRECTORY ${CMAKE_CURRENT_SOURCE_DIR} OUTPUT_VARIABLE URHO3D_VERSION OUTPUT_STRIP_TRAILING_WHITESPACE)
string (REGEX MATCH "([^.]+)\\.([^.]+)\\.(.+)" MATCHED "${URHO3D_VERSION}")

# Setup SDK install destinations
if (WIN32)
    set (SCRIPT_EXT .bat)
else ()
    set (SCRIPT_EXT .sh)
endif ()
if (ANDROID)
    # For Android platform, install to a path based on the chosen Android ABI, e.g. libs/armeabi-v7a
    set (LIB_SUFFIX s/${ANDROID_NDK_ABI_NAME})
endif ()

set (DEST_BASE_INCLUDE_DIR include)
set (DEST_INCLUDE_DIR ${DEST_BASE_INCLUDE_DIR}/Urho3D)
set (DEST_BIN_DIR bin)
set (DEST_SHARE_DIR share)
set (DEST_RESOURCE_DIR ${DEST_BIN_DIR})
set (DEST_BUNDLE_DIR ${DEST_SHARE_DIR}/Applications)
set (DEST_ARCHIVE_DIR lib)
set (DEST_PKGCONFIG_DIR ${DEST_ARCHIVE_DIR}/pkgconfig)
set (DEST_THIRDPARTY_HEADERS_DIR ${DEST_INCLUDE_DIR}/ThirdParty)

if (ANDROID)
    set (DEST_LIBRARY_DIR ${DEST_ARCHIVE_DIR})
else ()
    set (DEST_LIBRARY_DIR bin)
endif ()

if (MSVC OR "${CMAKE_GENERATOR}" STREQUAL "Xcode")
    set (MULTI_CONFIG_PROJECT ON)
endif ()

if (MULTI_CONFIG_PROJECT)
    set (DEST_BIN_DIR_CONFIG ${DEST_BIN_DIR}/$<CONFIG>)
    set (DEST_LIBRARY_DIR_CONFIG ${DEST_LIBRARY_DIR}/$<CONFIG>)
    set (DEST_ARCHIVE_DIR_CONFIG ${DEST_ARCHIVE_DIR}/$<CONFIG>)
else ()
    set (DEST_BIN_DIR_CONFIG ${DEST_BIN_DIR})
    set (DEST_LIBRARY_DIR_CONFIG ${DEST_LIBRARY_DIR})
    set (DEST_ARCHIVE_DIR_CONFIG ${DEST_ARCHIVE_DIR})
endif ()

if (WIN32)
    if (NOT DEFINED URHO3D_WINVER)
        if (UWP)
            set (URHO3D_WINVER 0x0A00)
            ucm_add_flags(/ZW)
        else ()
            set (URHO3D_WINVER 0x0601)
        endif ()
    endif ()
    add_definitions(-DWINVER=${URHO3D_WINVER} -D_WIN32_WINNT=${URHO3D_WINVER} -D_WIN32_WINDOWS=${URHO3D_WINVER})
endif ()

if (UWP)
    # archiving object file compiled with /ZW into a static library; note that when authoring Windows Runtime types it is not recommended to link with a static library that contains Windows Runtime metadata unless /WHOLEARCHIVE is specified to include everything from the static library
    set(CMAKE_STATIC_LINKER_FLAGS /ignore:4264)
endif ()

if (NOT DEFINED CMAKE_OSX_DEPLOYMENT_TARGET AND MACOS)
    set (CMAKE_OSX_DEPLOYMENT_TARGET 10.10)
endif ()

# A workaround for Ninja generator putting executables to wrong output dir. This breaks
# VS/Xcode, they work properly without any workarounds.
if ("${CMAKE_GENERATOR}" STREQUAL "Ninja")
    set (_CONFIG "_CONFIG")
endif ()

if (NOT DEFINED CMAKE_RUNTIME_OUTPUT_DIRECTORY)
    set (CMAKE_RUNTIME_OUTPUT_DIRECTORY ${CMAKE_BINARY_DIR}/${DEST_BIN_DIR${_CONFIG}})
endif ()
if (NOT DEFINED CMAKE_LIBRARY_OUTPUT_DIRECTORY)
    set (CMAKE_LIBRARY_OUTPUT_DIRECTORY ${CMAKE_BINARY_DIR}/${DEST_LIBRARY_DIR${_CONFIG}})
endif ()
if (NOT DEFINED CMAKE_ARCHIVE_OUTPUT_DIRECTORY)
    set (CMAKE_ARCHIVE_OUTPUT_DIRECTORY ${CMAKE_BINARY_DIR}/${DEST_ARCHIVE_DIR${_CONFIG}})
endif ()

if (NOT DEFINED VS_DEBUGGER_WORKING_DIRECTORY)
    set (VS_DEBUGGER_WORKING_DIRECTORY ${CMAKE_RUNTIME_OUTPUT_DIRECTORY})
endif ()

string(TOLOWER "${CMAKE_GENERATOR_PLATFORM}" CMAKE_GENERATOR_PLATFORM)
set(URHO3D_PLATFORM "${CMAKE_GENERATOR_PLATFORM}")
if (CMAKE_SIZEOF_VOID_P MATCHES 8)
    set(URHO3D_64BIT ON)
    if (NOT URHO3D_PLATFORM)
        set (URHO3D_PLATFORM x64)
    endif ()
else ()
    set(URHO3D_64BIT OFF)
    if (NOT URHO3D_PLATFORM OR "${URHO3D_PLATFORM}" STREQUAL "win32")
        set (URHO3D_PLATFORM x86)
    endif ()
endif ()

if (MULTI_CONFIG_PROJECT)
    set (URHO3D_CONFIG $<CONFIG>)
else ()
    set (URHO3D_CONFIG ${CMAKE_BUILD_TYPE})
endif ()

if (MINGW)
    find_file(DLL_FILE_PATH_1 "libstdc++-6.dll")
    find_file(DLL_FILE_PATH_2 "libgcc_s_seh-1.dll")
    find_file(DLL_FILE_PATH_3 "libwinpthread-1.dll")
    foreach (DLL_FILE_PATH ${DLL_FILE_PATH_1} ${DLL_FILE_PATH_2} ${DLL_FILE_PATH_3})
        if (DLL_FILE_PATH)
            # Copies dlls to bin or tools.
            file (COPY ${DLL_FILE_PATH} DESTINATION ${CMAKE_BINARY_DIR}/${DEST_BIN_DIR_CONFIG})
            if (NOT URHO3D_STATIC_RUNTIME)
                file (COPY ${DLL_FILE_PATH} DESTINATION ${CMAKE_BINARY_DIR}/${DEST_BIN_DIR_CONFIG})
            endif ()
        endif ()
    endforeach ()
endif ()

# Configure for web
if (WEB)
    # Emscripten-specific setup
    if (EMSCRIPTEN_EMCC_VERSION VERSION_LESS 1.31.3)
        message(FATAL_ERROR "Unsupported compiler version")
    endif ()
    set (CMAKE_C_FLAGS "${CMAKE_C_FLAGS} -Wno-warn-absolute-paths -Wno-unknown-warning-option")
    set (CMAKE_CXX_FLAGS "${CMAKE_CXX_FLAGS} -Wno-warn-absolute-paths -Wno-unknown-warning-option")
    if (URHO3D_THREADING)
        set (CMAKE_C_FLAGS "${CMAKE_C_FLAGS} -s USE_PTHREADS=1")
        set (CMAKE_CXX_FLAGS "${CMAKE_CXX_FLAGS} -s USE_PTHREADS=1")
    endif ()
    set (CMAKE_C_FLAGS_RELEASE "-Oz -DNDEBUG")
    set (CMAKE_CXX_FLAGS_RELEASE "-Oz -DNDEBUG")
    # Remove variables to make the -O3 regalloc easier, embed data in asm.js to reduce number of moving part
    set (CMAKE_EXE_LINKER_FLAGS_RELEASE "${CMAKE_EXE_LINKER_FLAGS_RELEASE} -O3 -s AGGRESSIVE_VARIABLE_ELIMINATION=1 --memory-init-file 0")
    set (CMAKE_MODULE_LINKER_FLAGS_RELEASE "${CMAKE_MODULE_LINKER_FLAGS_RELEASE} -O3 -s AGGRESSIVE_VARIABLE_ELIMINATION=1 --memory-init-file 0")
    # Preserve LLVM debug information, show line number debug comments, and generate source maps; always disable exception handling codegen
    set (CMAKE_EXE_LINKER_FLAGS_DEBUG "${CMAKE_EXE_LINKER_FLAGS_DEBUG} ${EMCC_WITH_SOURCE_MAPS_FLAG} -s DISABLE_EXCEPTION_CATCHING=1")
    set (CMAKE_MODULE_LINKER_FLAGS_DEBUG "${CMAKE_MODULE_LINKER_FLAGS_DEBUG} ${EMCC_WITH_SOURCE_MAPS_FLAG} -s DISABLE_EXCEPTION_CATCHING=1")
endif ()

if ("${CMAKE_HOST_SYSTEM_NAME}" STREQUAL "Linux")
    set (HOST_LINUX 1)
elseif ("${CMAKE_HOST_SYSTEM_NAME}" STREQUAL "Windows")
    set (HOST_WIN32 1)
elseif ("${CMAKE_HOST_SYSTEM_NAME}" STREQUAL "Darwin")
    set (HOST_MACOS 1)
endif ()

if (NOT APPLE AND CLANG)
    if (NOT CMAKE_CXX_COMPILER_VERSION VERSION_LESS 7.0.1)
        # Workaround for Clang 7.0.1 and above until the Bullet upstream has fixed the Clang 7 diagnostic checks issue (see https://github.com/bulletphysics/bullet3/issues/2114)
        ucm_add_flags(-Wno-argument-outside-range)
    endif ()
endif ()

if (URHO3D_SSE)
    if (DESKTOP)
        string (TOLOWER "${URHO3D_SSE}" URHO3D_SSE)
        if (MSVC)
            list (APPEND VALID_SSE_OPTIONS sse sse2 avx avx2)
        else ()
            list (APPEND VALID_SSE_OPTIONS sse sse2 sse3 sse4 sse4a sse4.1 sse4.2 avx avx2)
        endif ()
        list (FIND VALID_SSE_OPTIONS "${URHO3D_SSE}" SSE_INDEX)
        if (SSE_INDEX EQUAL -1)
            set (URHO3D_SSE sse2)
        endif ()
        if (MSVC)
            string (TOUPPER "${URHO3D_SSE}" URHO3D_SSE)
        endif ()
    else ()
        set (URHO3D_SSE OFF)
    endif ()
endif ()

if (MINGW AND CROSS_TARGET)
    # Workarounds for crosscompiling MinGW on linux. EASTL uses uppser-case headers where MinGW has them lower-case.
    foreach (HEADER Windows.h WinSock2.h ShellAPI.h XInput.h Rpc.h)
        find_path(${HEADER}_PATH ${HEADER})
        if (NOT ${${HEADER}_PATH})
            string(TOLOWER "${HEADER}" HEADER_LOWER)
            find_path(${HEADER}_PATH ${HEADER_LOWER})
            file(MAKE_DIRECTORY ${CMAKE_BINARY_DIR}/MinGW-crosscompiler-includes)
            create_symlink(${${HEADER}_PATH}/${HEADER_LOWER} ${CMAKE_BINARY_DIR}/MinGW-crosscompiler-includes/${HEADER})
        endif ()
    endforeach()
    include_directories(${CMAKE_BINARY_DIR}/MinGW-crosscompiler-includes)
endif ()

if (URHO3D_CSHARP)
    find_program(DOTNET dotnet)
    if (NOT DOTNET)
        message(FATAL_ERROR "dotnet executable was not found.")
    endif ()

    # Detect runtime version
    execute_process(COMMAND ${DOTNET} --list-sdks OUTPUT_VARIABLE DOTNET_SDKS OUTPUT_STRIP_TRAILING_WHITESPACE)
    string(REGEX REPLACE "\\.[0-9]+ [^\r\n]+" "" DOTNET_SDKS "${DOTNET_SDKS}")      # Trim patch version and SDK paths
    string(REGEX REPLACE "\r?\n" ";" DOTNET_SDKS "${DOTNET_SDKS}")                  # Turn lines into a list
    list(REVERSE DOTNET_SDKS)                                                       # Highest version goes first
    if (URHO3D_NETFX_RUNTIME_VERSION)
        string (REPLACE "." "\\." URHO3D_NETFX_RUNTIME_VERSION "${URHO3D_NETFX_RUNTIME_VERSION}")
        string (REPLACE "*" "." URHO3D_NETFX_RUNTIME_VERSION "${URHO3D_NETFX_RUNTIME_VERSION}")
        set (URHO3D_NETFX_RUNTIME_VERSION_REGEX "${URHO3D_NETFX_RUNTIME_VERSION}")
        unset (URHO3D_NETFX_RUNTIME_VERSION)
        foreach (VERSION ${DOTNET_SDKS})
            if ("${VERSION}" MATCHES "${URHO3D_NETFX_RUNTIME_VERSION_REGEX}")
                set (URHO3D_NETFX_RUNTIME_VERSION "${VERSION}")
                break ()
            endif ()
        endforeach ()
    endif ()
    if (NOT URHO3D_NETFX_RUNTIME_VERSION)
        list (GET DOTNET_SDKS 0 URHO3D_NETFX_RUNTIME_VERSION)
    endif ()

    # Trim extra elements that may be preset in version string. Eg. "6.0.100-preview.6.21355.2" is converted to "6.0".
    string(REGEX REPLACE "([0-9]+)\\.([0-9]+)(.+)?" "\\1.\\2" URHO3D_NETFX_RUNTIME_VERSION "${URHO3D_NETFX_RUNTIME_VERSION}")
    if (URHO3D_NETFX_RUNTIME_VERSION VERSION_LESS "5.0")
        set (NETCORE core)
    endif ()
    set (URHO3D_NETFX_RUNTIME "net${NETCORE}${URHO3D_NETFX_RUNTIME_VERSION}")

    if (WIN32)
        set (URHO3D_NETFX_RUNTIME_IDENTIFIER win-${URHO3D_PLATFORM})
    elseif (MACOS)
        set (URHO3D_NETFX_RUNTIME_IDENTIFIER osx-${URHO3D_PLATFORM})
    else ()
        set (URHO3D_NETFX_RUNTIME_IDENTIFIER linux-${URHO3D_PLATFORM})
    endif ()

    # For .csproj that gets built by cmake invoking msbuild
    set (ENV{CMAKE_GENERATOR} "${CMAKE_GENERATOR}")
    set (ENV{CMAKE_BINARY_DIR} "${CMAKE_BINARY_DIR}/")
    set (ENV{RBFX_BINARY_DIR} "${rbfx_BINARY_DIR}/")
    set (ENV{CMAKE_RUNTIME_OUTPUT_DIRECTORY} "${CMAKE_RUNTIME_OUTPUT_DIRECTORY}/")

    set (DOTNET_FRAMEWORK_TYPES net47 net48 net5)
    set (DOTNET_FRAMEWORK_VERSIONS v4.7 v4.8 v5.0)
    list (FIND DOTNET_FRAMEWORK_TYPES ${URHO3D_NETFX} DOTNET_FRAMEWORK_INDEX)
    if (DOTNET_FRAMEWORK_INDEX GREATER -1)
        list (GET DOTNET_FRAMEWORK_VERSIONS ${DOTNET_FRAMEWORK_INDEX} CMAKE_DOTNET_TARGET_FRAMEWORK_VERSION)
    endif ()
<<<<<<< HEAD
    unset (DOTNET_FRAMEWORK_INDEX)
    # For .csproj embedded into visual studio solution
    configure_file("${rbfx_SOURCE_DIR}/cmake/CMake.props.in" "${CMAKE_BINARY_DIR}/CMake.props" @ONLY)

    if (NOT SWIG_LIB)
        set (SWIG_DIR ${rbfx_SOURCE_DIR}/Source/ThirdParty/swig/Lib)
    endif ()
    include(UrhoSWIG)
endif()

# Workarounds. They are mirrored in Urho3D target build script so that projects linking to it would inherit settings.
if (WEB OR ANDROID)
    set (URHO3D_CXX_STANDARD ${CMAKE_CXX_STANDARD})
    ucm_add_flags(CXX -std=gnu++${CMAKE_CXX_STANDARD})
    # NDK bundles old cmake and insists on usiing it, That version chokes on standard being set to 17 while
    # crosscompiler works just fine.
    unset (CMAKE_CXX_STANDARD)
endif ()
if (CLANG)
    if (APPLE)
        # Ensure that everything built by this project use these libraries. Urho3D target also exports them so all downstream
        # projects linking to the engine get them as well.
        ucm_add_flags(C CXX -stdlib=libc++)
        link_libraries(c++ c++abi)
    elseif (DESKTOP AND UNIX)
        # Android ndk handles linking runtime library. Emscripten does not need these.
        link_libraries(stdc++ m)
    endif ()
endif ()

set (CMAKE_EXPORT_COMPILE_COMMANDS ON)
if (BUILD_SHARED_LIBS OR WEB)
    set (CMAKE_POSITION_INDEPENDENT_CODE ON)
endif ()
set_property(GLOBAL PROPERTY USE_FOLDERS ON)

if (URHO3D_SSE AND NOT MSVC)
    # Build engine and it's dependencies with SSE/SSE2 enabled.
    ucm_add_flags(-msse -msse2)
endif ()

if (NOT "$ENV{CI}" STREQUAL "")
    if (MSVC)
        ucm_replace_flag("/W[0-3]" "/W0" REGEX)
    else ()
        ucm_add_flags("-w")
    endif ()
elseif (MSVC)
    ucm_replace_flag("/W[0-3]" "/W1" REGEX)
endif ()

if (DESKTOP)
    # Mobile/web toolchains manage runtime libraries themselves, we should not interfere.
    if (URHO3D_STATIC_RUNTIME)
        ucm_set_runtime(STATIC)
    else ()
        ucm_set_runtime(DYNAMIC)
=======
    if (NOT MACOSX_BUNDLE_COPYRIGHT)
        set (MACOSX_BUNDLE_COPYRIGHT "Copyright (c) 2008-2022 the Urho3D project.")
>>>>>>> 76146c80
    endif ()
endif ()

add_subdirectory(Source)

# Print current build configuration
message(STATUS "Urho3D Configuration:")
if (URHO3D_STATIC_RUNTIME)
    message(STATUS "  Runtime         STATIC")
else ()
    message(STATUS "  Runtime         SHARED")
endif ()
if (BUILD_SHARED_LIBS)
    message(STATUS "  Library         SHARED")
else ()
    message(STATUS "  Library         STATIC")
endif ()
message(STATUS "  Graphics        ${URHO3D_GRAPHICS_API}")
message(STATUS "  SSE             ${URHO3D_SSE}")
message(STATUS "  2D              ${URHO3D_URHO2D}")
message(STATUS "  Glow            ${URHO3D_GLOW}")
message(STATUS "  IK              ${URHO3D_IK}")
message(STATUS "  Threading       ${URHO3D_THREADING}")
message(STATUS "  Navigation      ${URHO3D_NAVIGATION}")
message(STATUS "  Network         ${URHO3D_NETWORK}")
message(STATUS "  Physics         ${URHO3D_PHYSICS}")
message(STATUS "  Samples         ${URHO3D_SAMPLES}")
message(STATUS "  Testing         ${URHO3D_TESTING}")
message(STATUS "  WebP            ${URHO3D_WEBP}")
message(STATUS "  RmlUI           ${URHO3D_RMLUI}")
message(STATUS "  CSharp          ${URHO3D_CSHARP}")
if (URHO3D_CSHARP)
    message(STATUS "    Targeting:    ${URHO3D_NETFX}")
    message(STATUS "    Runtime:      ${URHO3D_NETFX_RUNTIME} (${URHO3D_NETFX_RUNTIME_IDENTIFIER})")
endif ()
if (WIN32)
    message(STATUS "  MiniDumps       ${URHO3D_MINIDUMPS}")
endif()
message(STATUS "Developer options:")
message(STATUS "  SystemUI        ${URHO3D_SYSTEMUI}")
message(STATUS "  Logging         ${URHO3D_LOGGING}")
message(STATUS "  Profiling       ${URHO3D_PROFILING}")
message(STATUS "  Extras          ${URHO3D_EXTRAS}")
message(STATUS "  Tools           ${URHO3D_TOOLS}")
message(STATUS "  Docs            ${URHO3D_DOCS}")
if (TARGET Profiler)
    message(STATUS "     Profiler GUI ${URHO3D_PROFILING}")
endif ()

# clang-tidy target
find_program(CLANG_TIDY clang-tidy)
if (CLANG_TIDY)
    file (GLOB_RECURSE SOURCE_FILES
        Source/Samples/**.cpp Source/Samples/**.h Source/Samples/**.hpp Source/Samples/**.inl
        Source/Urho3D/**.cpp Source/Urho3D/**.h Source/Urho3D/**.hpp
        Source/Tools/**.cpp Source/Tools/**.h Source/Tools/**.hpp
    )
    add_custom_target(tidy
        COMMAND ${CLANG_TIDY} -p . -export-fixes=clang-tidy.yml -fix ${SOURCE_FILES}
        WORKING_DIRECTORY ${CMAKE_BINARY_DIR}
    )
    set_target_properties(tidy PROPERTIES EXCLUDE_FROM_ALL ON EXCLUDE_FROM_DEFAULT_BUILD ON)
endif()

################################################### SDK preparation ####################################################
if (MINI_URHO)
    return ()
endif ()

if (URHO3D_DOCS)
    add_subdirectory(Docs)
endif ()

# Install CMake modules and toolchains provided by and for Urho3D
install (DIRECTORY ${CMAKE_SOURCE_DIR}/cmake/Toolchains/ DESTINATION ${DEST_SHARE_DIR}/cmake/Toolchains)    # Note: the trailing slash is significant
install (DIRECTORY ${CMAKE_SOURCE_DIR}/cmake/Modules/ DESTINATION ${DEST_SHARE_DIR}/cmake/Modules/)
# Install CMake build scripts
file (GLOB CMAKE_SCRIPTS ${CMAKE_SOURCE_DIR}/Script/*${SCRIPT_EXT})
install (PROGRAMS ${CMAKE_SCRIPTS} DESTINATION ${DEST_SHARE_DIR}/Scripts)
# Install data files
file (MAKE_DIRECTORY ${CMAKE_BINARY_DIR}/bin)
if (NOT ANDROID)
    # Multi-config projects store data files in parent dir of binary files.
    string (REPLACE "/$<CONFIG>" "" RUNTIME_OUTPUT_DIRECTORY_NO_CONFIG ${CMAKE_RUNTIME_OUTPUT_DIRECTORY})
    file (MAKE_DIRECTORY ${RUNTIME_OUTPUT_DIRECTORY_NO_CONFIG}/Autoload/)
    foreach(dir Data CoreData EditorData Autoload/LargeData)
        create_symlink(${CMAKE_CURRENT_SOURCE_DIR}/bin/${dir} ${RUNTIME_OUTPUT_DIRECTORY_NO_CONFIG}/${dir})
        # /${dir}/../ trick is used for installing Autoload subdirs.
        install (DIRECTORY ${CMAKE_CURRENT_SOURCE_DIR}/bin/${dir} DESTINATION ${CMAKE_INSTALL_PREFIX}/${DEST_BIN_DIR}/${dir}/../)
    endforeach()
endif ()
install (FILES ${CMAKE_SOURCE_DIR}/bin/shell.html DESTINATION ${CMAKE_INSTALL_PREFIX}/${DEST_BIN_DIR}/)<|MERGE_RESOLUTION|>--- conflicted
+++ resolved
@@ -1,9 +1,5 @@
 #
-<<<<<<< HEAD
 # Copyright (c) 2008-2017 the Urho3D project.
-=======
-# Copyright (c) 2008-2022 the Urho3D project.
->>>>>>> 76146c80
 #
 # Permission is hereby granted, free of charge, to any person obtaining a copy
 # of this software and associated documentation files (the "Software"), to deal
@@ -339,7 +335,6 @@
     if (DOTNET_FRAMEWORK_INDEX GREATER -1)
         list (GET DOTNET_FRAMEWORK_VERSIONS ${DOTNET_FRAMEWORK_INDEX} CMAKE_DOTNET_TARGET_FRAMEWORK_VERSION)
     endif ()
-<<<<<<< HEAD
     unset (DOTNET_FRAMEWORK_INDEX)
     # For .csproj embedded into visual studio solution
     configure_file("${rbfx_SOURCE_DIR}/cmake/CMake.props.in" "${CMAKE_BINARY_DIR}/CMake.props" @ONLY)
@@ -397,10 +392,6 @@
         ucm_set_runtime(STATIC)
     else ()
         ucm_set_runtime(DYNAMIC)
-=======
-    if (NOT MACOSX_BUNDLE_COPYRIGHT)
-        set (MACOSX_BUNDLE_COPYRIGHT "Copyright (c) 2008-2022 the Urho3D project.")
->>>>>>> 76146c80
     endif ()
 endif ()
 
@@ -421,6 +412,7 @@
 message(STATUS "  Graphics        ${URHO3D_GRAPHICS_API}")
 message(STATUS "  SSE             ${URHO3D_SSE}")
 message(STATUS "  2D              ${URHO3D_URHO2D}")
+message(STATUS "  Physics2D       ${URHO3D_PHYSICS2D}")
 message(STATUS "  Glow            ${URHO3D_GLOW}")
 message(STATUS "  IK              ${URHO3D_IK}")
 message(STATUS "  Threading       ${URHO3D_THREADING}")
