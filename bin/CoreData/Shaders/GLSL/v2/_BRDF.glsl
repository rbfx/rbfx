/// _BRDF.glsl
/// [Pixel Shader only]
/// [Lit material only]
/// Generalized functions used to calculate high-frequency surface lighting.
/// Independent from actual light types and properties.
/// Low-frequency lighting from spherical harmonics and lightmaps is not processed here.
#ifndef _BRDF_GLSL_
#define _BRDF_GLSL_

#ifdef URHO3D_PIXEL_SHADER

#ifdef URHO3D_IS_LIT

#ifndef _GAMMA_CORRECTION_GLSL_
    #error Include _GammaCorrection.glsl before _BRDF.glsl
#endif

/// Evaluate Schlick Fresnel function.
half3 F_Schlick(const half3 specularColor, const half u)
{
    half f = pow(1.0 - u, 5.0);
    return vec3(f) + specularColor * (vec3(1.0) - f);
}

#ifdef URHO3D_AMBIENT_PASS

/// Calculate simple indirect lighting for diffuse material.
half3 Indirect_Simple(const half3 ambientLighting, const half3 albedo, const half3 specular)
{
    return ambientLighting * albedo;
}

#ifdef URHO3D_REFLECTION_MAPPING
    /// Calculate simple indirect lighting for reflective material.
    half3 Indirect_SimpleReflection(const half3 ambientLighting, const half3 reflectionColor,
        const half3 albedo, const half3 specular)
    {
        return ambientLighting * albedo + GammaToLightSpace(specular * reflectionColor);
    }

    /// Calculate simple indirect lighting and transparency for water.
    half4 Indirect_SimpleWater(const half3 reflectionColor, const half3 specular, const half NoV)
    {
        half fresnel = pow(1.0 - NoV, 5.0);
        return vec4(GammaToLightSpace(specular * reflectionColor), fresnel);
    }
#endif

#ifdef URHO3D_PHYSICAL_MATERIAL

/// Evaluate approximated specular color for indirect lighting.
/// https://www.unrealengine.com/en-US/blog/physically-based-shading-on-mobile
half3 BRDF_IndirectSpecular(const half3 specularColor, const half roughness, const half NoV)
{
    const half4 c0 = vec4(-1, -0.0275, -0.572, 0.022);
    const half4 c1 = vec4(1, 0.0425, 1.04, -0.04);
    half4 r = roughness * c0 + c1;
    half a004 = min(r.x * r.x, exp2(-9.28 * NoV)) * r.x + r.y;
    half2 ab = vec2(-1.04, 1.04) * a004 + r.zw;
    return specularColor * ab.x + ab.y;
}

/// Calculate indirect PBR lighting.
half3 Indirect_PBR(const half3 ambientLighting, const half3 linearReflectionColor,
    const half3 albedo, const half3 specular, const half roughness, const half NoV)
{
#ifdef URHO3D_GAMMA_CORRECTION
    half3 brdf = BRDF_IndirectSpecular(specular, roughness, NoV);
#else
    half3 brdf = BRDF_IndirectSpecular(specular * specular, roughness, NoV);
#endif

    half3 specularColor = brdf * linearReflectionColor;
#ifndef URHO3D_GAMMA_CORRECTION
    specularColor = sqrt(max(specularColor, 0.0));
#endif

    return ambientLighting * albedo + specularColor;
}

/// Calculate indirect PBR lighting for transparent object.
half4 Indirect_PBRWater(const half3 reflectionColor, const half3 specular, const half NoV)
{
#ifdef URHO3D_GAMMA_CORRECTION
    half3 brdf = F_Schlick(specular, NoV);
#else
    half3 brdf = F_Schlick(specular * specular, NoV);
#endif

    half3 specularColor = brdf * GammaToLinearSpace(reflectionColor);

#ifndef URHO3D_GAMMA_CORRECTION
    specularColor = sqrt(max(specularColor, 0.0));
#endif

    return vec4(specularColor, brdf.x);
}

#endif // URHO3D_PHYSICAL_MATERIAL

#endif // URHO3D_AMBIENT_PASS

#ifdef URHO3D_LIGHT_PASS

/// Evaluate Blinn-Phong BRDF.
half BRDF_Direct_BlinnPhongSpecular(const half3 normal, const half3 halfVec, const half specularPower)
{
    return pow(max(dot(normal, halfVec), 0.0), specularPower);
}

/// Evaluate simple volumetric lighting for surface w/o normal.
half3 Direct_Volumetric(const half3 lightColor, const half3 albedo)
{
    return lightColor * albedo;
}

/// Evaluate simple directional lighting without specular.
half3 Direct_Simple(const half3 lightColor, const half3 albedo, const half3 lightVec, const half3 normal)
{
    half NoL = max(dot(normal, lightVec), 0.0);
    return NoL * lightColor * albedo;
}

/// Evaluate simple directional lighting with Blinn-Phong specular.
half3 Direct_SimpleSpecular(const half3 lightColor, const half3 albedo, const half3 specular,
    const half3 lightVec, const half3 normal, const half3 halfVec, const half specularPower, const half specularIntensity)
{
    half NoL = max(dot(normal, lightVec), 0.0);
    float brdf = BRDF_Direct_BlinnPhongSpecular(normal, halfVec, specularPower);
    return NoL * lightColor * (albedo + specular * (brdf * specularIntensity));
}

#ifdef URHO3D_PHYSICAL_MATERIAL

/// Evaluate GGX distribution function.
half D_GGX(const half roughness2, const half3 normal, const half3 halfVec, const half NoH)
{
#ifdef GL_ES
    half3 NxH = cross(normal, halfVec);
    half oneMinusNoHSquared = dot(NxH, NxH);
#else
    half oneMinusNoHSquared = 1.0 - NoH * NoH;
#endif

    half a = NoH * roughness2;
    half k = roughness2 / (oneMinusNoHSquared + a * a);
    // Don't divide by M_PI because we don't divide diffuse as well
    half d = k * k; // * (1.0 / M_PI);
    return SaturateMediump(d);
}

/// Evaluate Smith-GGX visibility function.
half V_SmithGGXCorrelatedFast(const half roughness2, const half NoV, const half NoL)
{
    half GGXV = NoL * (NoV * (1.0 - roughness2) + roughness2);
    half GGXL = NoV * (NoL * (1.0 - roughness2) + roughness2);
    return 0.5 / (GGXV + GGXL);
}

/// Calculate direct PBR lighting. Light attenuation is not applied.
half3 BRDF_Direct_PBRSpecular(const half3 specular, const half roughness,
    const half3 normal, const half3 halfVec, const half NoH, const half NoV, const half NoL, const half LoH)
{
    half roughness2 = roughness * roughness;
    half D = D_GGX(roughness2, normal, halfVec, NoH);
    half V = V_SmithGGXCorrelatedFast(roughness2, NoV, NoL);
    half3 F = F_Schlick(specular, LoH);
    return (D * V) * F;
}

/// Evaluate PBR lighting for direct light.
// Burley Diffuse
// diffuseColor = the rgb color value of the pixel
// roughness    = the roughness of the pixel
// NdotV        = the normal dot with the camera view direction
// NdotL        = the normal dot with the light direction
// VdotH        = the camera view direction dot with the half vector
<<<<<<< HEAD
half BurleyDiffuse(half roughness, half NdotV, half NdotL, half VdotH)
=======
half BurleyDiffuse(const half roughness, const half NdotV, const half NdotL, const half VdotH)
>>>>>>> 82aefd1b
{
    half energyBias = mix(roughness, 0.0, 0.5);
    half energyFactor = mix(roughness, 1.0, 1.0 / 1.51);
    half fd90 = energyBias + 2.0 * VdotH * VdotH * roughness;
    half f0 = 1.0;
    half lightScatter = f0 + (fd90 - f0) * pow(1.0 - NdotL, 5.0);
    half viewScatter = f0 + (fd90 - f0) * pow(1.0 - NdotV, 5.0);

    return lightScatter * viewScatter * energyFactor;
}

/// Evaluate PBR lighting for direct light.
half3 Direct_PBR(const half3 lightColor, const half3 albedo, const half3 specular, const half roughness,
    const half3 lightVec, const half3 normal, const half3 eyeVec, const half3 halfVec)
{
    half NoL = max(dot(normal, lightVec), 0.0);
    half NoV = abs(dot(normal, eyeVec)) + 1e-5;
    half NoH = clamp(dot(normal, halfVec), 0.0, 1.0);
    half LoH = clamp(dot(lightVec, halfVec), 0.0, 1.0);
    
    // float vdh = clamp(dot(toCamera, Hn), M_EPSILON, 1.0);
    half VdotH = clamp(dot(-eyeVec, halfVec), 1e-5, 1.0);
    half burley = BurleyDiffuse(roughness, NoV, NoL, VdotH);

    half3 specularLight = BRDF_Direct_PBRSpecular(specular, roughness, normal, halfVec, NoH, NoV, NoL, LoH);
#ifdef URHO3D_BRDF_BURLEY
    half VdotH = clamp(dot(-eyeVec, halfVec), 1e-5, 1.0);
    half brdf = BurleyDiffuse(roughness, NoV, NoL, VdotH);
#else
    half brdf = NoL;
#endif
    return lightColor * (brdf * albedo + specularLight * NoL);
}

#endif // URHO3D_PHYSICAL_MATERIAL

#endif // URHO3D_LIGHT_PASS

#endif // URHO3D_IS_LIT

#endif // URHO3D_PIXEL_SHADER

#endif // _BRDF_GLSL_<|MERGE_RESOLUTION|>--- conflicted
+++ resolved
@@ -175,11 +175,7 @@
 // NdotV        = the normal dot with the camera view direction
 // NdotL        = the normal dot with the light direction
 // VdotH        = the camera view direction dot with the half vector
-<<<<<<< HEAD
-half BurleyDiffuse(half roughness, half NdotV, half NdotL, half VdotH)
-=======
 half BurleyDiffuse(const half roughness, const half NdotV, const half NdotL, const half VdotH)
->>>>>>> 82aefd1b
 {
     half energyBias = mix(roughness, 0.0, 0.5);
     half energyFactor = mix(roughness, 1.0, 1.0 / 1.51);
@@ -199,10 +195,6 @@
     half NoV = abs(dot(normal, eyeVec)) + 1e-5;
     half NoH = clamp(dot(normal, halfVec), 0.0, 1.0);
     half LoH = clamp(dot(lightVec, halfVec), 0.0, 1.0);
-    
-    // float vdh = clamp(dot(toCamera, Hn), M_EPSILON, 1.0);
-    half VdotH = clamp(dot(-eyeVec, halfVec), 1e-5, 1.0);
-    half burley = BurleyDiffuse(roughness, NoV, NoL, VdotH);
 
     half3 specularLight = BRDF_Direct_PBRSpecular(specular, roughness, normal, halfVec, NoH, NoV, NoL, LoH);
 #ifdef URHO3D_BRDF_BURLEY
