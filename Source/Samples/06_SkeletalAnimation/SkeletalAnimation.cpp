<<<<<<< HEAD
//
// Copyright (c) 2008-2019 the Urho3D project.
//
// Permission is hereby granted, free of charge, to any person obtaining a copy
// of this software and associated documentation files (the "Software"), to deal
// in the Software without restriction, including without limitation the rights
// to use, copy, modify, merge, publish, distribute, sublicense, and/or sell
// copies of the Software, and to permit persons to whom the Software is
// furnished to do so, subject to the following conditions:
//
// The above copyright notice and this permission notice shall be included in
// all copies or substantial portions of the Software.
//
// THE SOFTWARE IS PROVIDED "AS IS", WITHOUT WARRANTY OF ANY KIND, EXPRESS OR
// IMPLIED, INCLUDING BUT NOT LIMITED TO THE WARRANTIES OF MERCHANTABILITY,
// FITNESS FOR A PARTICULAR PURPOSE AND NONINFRINGEMENT. IN NO EVENT SHALL THE
// AUTHORS OR COPYRIGHT HOLDERS BE LIABLE FOR ANY CLAIM, DAMAGES OR OTHER
// LIABILITY, WHETHER IN AN ACTION OF CONTRACT, TORT OR OTHERWISE, ARISING FROM,
// OUT OF OR IN CONNECTION WITH THE SOFTWARE OR THE USE OR OTHER DEALINGS IN
// THE SOFTWARE.
//

#include <Urho3D/Core/CoreEvents.h>
#include <Urho3D/Engine/Engine.h>
#include <Urho3D/Graphics/AnimatedModel.h>
#include <Urho3D/Graphics/Animation.h>
#include <Urho3D/Graphics/AnimationState.h>
#include <Urho3D/Graphics/Camera.h>
#include <Urho3D/Graphics/DebugRenderer.h>
#include <Urho3D/Graphics/Graphics.h>
#include <Urho3D/Graphics/Light.h>
#include <Urho3D/Graphics/Material.h>
#include <Urho3D/Graphics/Octree.h>
#include <Urho3D/Graphics/Renderer.h>
#include <Urho3D/Graphics/Zone.h>
#include <Urho3D/Input/Input.h>
#include <Urho3D/Resource/ResourceCache.h>
#include <Urho3D/Scene/Scene.h>
#include <Urho3D/UI/Font.h>
#include <Urho3D/UI/Text.h>
#include <Urho3D/UI/UI.h>

#include "Mover.h"
#include "SkeletalAnimation.h"

#include <Urho3D/DebugNew.h>


SkeletalAnimation::SkeletalAnimation(Context* context) :
    Sample(context),
    drawDebug_(false)
{
    // Register an object factory for our custom Mover3D component so that we can create them to scene nodes
    context->RegisterFactory<Mover3D>();
}

void SkeletalAnimation::Start()
{
    // Execute base class startup
    Sample::Start();

    // Create the scene content
    CreateScene();

    // Create the UI content
    CreateInstructions();

    // Setup the viewport for displaying the scene
    SetupViewport();

    // Hook up to the frame update and render post-update events
    SubscribeToEvents();

    // Set the mouse mode to use in the sample
    Sample::InitMouseMode(MM_RELATIVE);
}

void SkeletalAnimation::CreateScene()
{
    auto* cache = GetSubsystem<ResourceCache>();

    scene_ = new Scene(context_);

    // Create octree, use default volume (-1000, -1000, -1000) to (1000, 1000, 1000)
    // Also create a DebugRenderer component so that we can draw debug geometry
    scene_->CreateComponent<Octree>();
    scene_->CreateComponent<DebugRenderer>();

    // Create scene node & StaticModel component for showing a static plane
    Node* planeNode = scene_->CreateChild("Plane");
    planeNode->SetScale(Vector3(50.0f, 1.0f, 50.0f));
    auto* planeObject = planeNode->CreateComponent<StaticModel>();
    planeObject->SetModel(cache->GetResource<Model>("Models/Plane.mdl"));
    planeObject->SetMaterial(cache->GetResource<Material>("Materials/StoneTiled.xml"));

    // Create a Zone component for ambient lighting & fog control
    Node* zoneNode = scene_->CreateChild("Zone");
    auto* zone = zoneNode->CreateComponent<Zone>();
    zone->SetBoundingBox(BoundingBox(-1000.0f, 1000.0f));
    zone->SetAmbientColor(Color(0.5f, 0.5f, 0.5f));
    zone->SetFogColor(Color(0.4f, 0.5f, 0.8f));
    zone->SetFogStart(100.0f);
    zone->SetFogEnd(300.0f);

    // Create a directional light to the world. Enable cascaded shadows on it
    Node* lightNode = scene_->CreateChild("DirectionalLight");
    lightNode->SetDirection(Vector3(0.6f, -1.0f, 0.8f));
    auto* light = lightNode->CreateComponent<Light>();
    light->SetLightType(LIGHT_DIRECTIONAL);
    light->SetCastShadows(true);
    light->SetColor(Color(0.5f, 0.5f, 0.5f));
    light->SetShadowBias(BiasParameters(0.00025f, 0.5f));
    // Set cascade splits at 10, 50 and 200 world units, fade shadows out at 80% of maximum shadow distance
    light->SetShadowCascade(CascadeParameters(10.0f, 50.0f, 200.0f, 0.0f, 0.8f));

    // Create animated models
    const unsigned NUM_MODELS = 30;
    const float MODEL_MOVE_SPEED = 2.0f;
    const float MODEL_ROTATE_SPEED = 100.0f;
    const BoundingBox bounds(Vector3(-20.0f, 0.0f, -20.0f), Vector3(20.0f, 0.0f, 20.0f));

    for (unsigned i = 0; i < NUM_MODELS; ++i)
    {
        Node* modelNode = scene_->CreateChild("Jill");
        modelNode->SetPosition(Vector3(Random(40.0f) - 20.0f, 0.0f, Random(40.0f) - 20.0f));
        modelNode->SetRotation(Quaternion(0.0f, Random(360.0f), 0.0f));

        auto* modelObject = modelNode->CreateComponent<AnimatedModel>();
        modelObject->SetModel(cache->GetResource<Model>("Models/Kachujin/Kachujin.mdl"));
        modelObject->SetMaterial(cache->GetResource<Material>("Models/Kachujin/Materials/Kachujin.xml"));
        modelObject->SetCastShadows(true);

        // Create an AnimationState for a walk animation. Its time position will need to be manually updated to advance the
        // animation, The alternative would be to use an AnimationController component which updates the animation automatically,
        // but we need to update the model's position manually in any case
        auto* walkAnimation = cache->GetResource<Animation>("Models/Kachujin/Kachujin_Walk.ani");

        AnimationState* state = modelObject->AddAnimationState(walkAnimation);
        // The state would fail to create (return null) if the animation was not found
        if (state)
        {
            // Enable full blending weight and looping
            state->SetWeight(1.0f);
            state->SetLooped(true);
            state->SetTime(Random(walkAnimation->GetLength()));
        }

        // Create our custom Mover3D component that will move & animate the model during each frame's update
        auto* mover = modelNode->CreateComponent<Mover3D>();
        mover->SetParameters(MODEL_MOVE_SPEED, MODEL_ROTATE_SPEED, bounds);
    }

    // Create the camera. Limit far clip distance to match the fog
    cameraNode_ = scene_->CreateChild("Camera");
    auto* camera = cameraNode_->CreateComponent<Camera>();
    camera->SetFarClip(300.0f);

    // Set an initial position for the camera scene node above the plane
    cameraNode_->SetPosition(Vector3(0.0f, 5.0f, 0.0f));
}

void SkeletalAnimation::CreateInstructions()
{
    auto* cache = GetSubsystem<ResourceCache>();
    auto* ui = GetSubsystem<UI>();

    // Construct new Text object, set string to display and font to use
    auto* instructionText = ui->GetRoot()->CreateChild<Text>();
    instructionText->SetText(
        "Use WASD keys and mouse/touch to move\n"
        "Space to toggle debug geometry"
    );
    instructionText->SetFont(cache->GetResource<Font>("Fonts/Anonymous Pro.ttf"), 15);
    // The text has multiple rows. Center them in relation to each other
    instructionText->SetTextAlignment(HA_CENTER);

    // Position the text relative to the screen center
    instructionText->SetHorizontalAlignment(HA_CENTER);
    instructionText->SetVerticalAlignment(VA_CENTER);
    instructionText->SetPosition(0, ui->GetRoot()->GetHeight() / 4);
}

void SkeletalAnimation::SetupViewport()
{
    auto* renderer = GetSubsystem<Renderer>();

    // Set up a viewport to the Renderer subsystem so that the 3D scene can be seen
    SharedPtr<Viewport> viewport(new Viewport(context_, scene_, cameraNode_->GetComponent<Camera>()));
    renderer->SetViewport(0, viewport);
}

void SkeletalAnimation::SubscribeToEvents()
{
    // Subscribe HandleUpdate() function for processing update events
    SubscribeToEvent(E_UPDATE, URHO3D_HANDLER(SkeletalAnimation, HandleUpdate));

    // Subscribe HandlePostRenderUpdate() function for processing the post-render update event, sent after Renderer subsystem is
    // done with defining the draw calls for the viewports (but before actually executing them.) We will request debug geometry
    // rendering during that event
    SubscribeToEvent(E_POSTRENDERUPDATE, URHO3D_HANDLER(SkeletalAnimation, HandlePostRenderUpdate));
}

void SkeletalAnimation::MoveCamera(float timeStep)
{
    // Do not move if the UI has a focused element (the console)
    if (GetSubsystem<UI>()->GetFocusElement())
        return;

    auto* input = GetSubsystem<Input>();

    // Movement speed as world units per second
    const float MOVE_SPEED = 20.0f;
    // Mouse sensitivity as degrees per pixel
    const float MOUSE_SENSITIVITY = 0.1f;

    // Use this frame's mouse motion to adjust camera node yaw and pitch. Clamp the pitch between -90 and 90 degrees
    IntVector2 mouseMove = input->GetMouseMove();
    yaw_ += MOUSE_SENSITIVITY * mouseMove.x_;
    pitch_ += MOUSE_SENSITIVITY * mouseMove.y_;
    pitch_ = Clamp(pitch_, -90.0f, 90.0f);

    // Construct new orientation for the camera scene node from yaw and pitch. Roll is fixed to zero
    cameraNode_->SetRotation(Quaternion(pitch_, yaw_, 0.0f));

    // Read WASD keys and move the camera scene node to the corresponding direction if they are pressed
    if (input->GetKeyDown(KEY_W))
        cameraNode_->Translate(Vector3::FORWARD * MOVE_SPEED * timeStep);
    if (input->GetKeyDown(KEY_S))
        cameraNode_->Translate(Vector3::BACK * MOVE_SPEED * timeStep);
    if (input->GetKeyDown(KEY_A))
        cameraNode_->Translate(Vector3::LEFT * MOVE_SPEED * timeStep);
    if (input->GetKeyDown(KEY_D))
        cameraNode_->Translate(Vector3::RIGHT * MOVE_SPEED * timeStep);

    // Toggle debug geometry with space
    if (input->GetKeyPress(KEY_SPACE))
        drawDebug_ = !drawDebug_;
}

void SkeletalAnimation::HandleUpdate(StringHash eventType, VariantMap& eventData)
{
    using namespace Update;

    // Take the frame time step, which is stored as a float
    float timeStep = eventData[P_TIMESTEP].GetFloat();

    // Move the camera, scale movement with time step
    MoveCamera(timeStep);
}

void SkeletalAnimation::HandlePostRenderUpdate(StringHash eventType, VariantMap& eventData)
{
    // If draw debug mode is enabled, draw viewport debug geometry, which will show eg. drawable bounding boxes and skeleton
    // bones. Note that debug geometry has to be separately requested each frame. Disable depth test so that we can see the
    // bones properly
    if (drawDebug_)
        GetSubsystem<Renderer>()->DrawDebugGeometry(false);
}
=======
//
// Copyright (c) 2008-2020 the Urho3D project.
//
// Permission is hereby granted, free of charge, to any person obtaining a copy
// of this software and associated documentation files (the "Software"), to deal
// in the Software without restriction, including without limitation the rights
// to use, copy, modify, merge, publish, distribute, sublicense, and/or sell
// copies of the Software, and to permit persons to whom the Software is
// furnished to do so, subject to the following conditions:
//
// The above copyright notice and this permission notice shall be included in
// all copies or substantial portions of the Software.
//
// THE SOFTWARE IS PROVIDED "AS IS", WITHOUT WARRANTY OF ANY KIND, EXPRESS OR
// IMPLIED, INCLUDING BUT NOT LIMITED TO THE WARRANTIES OF MERCHANTABILITY,
// FITNESS FOR A PARTICULAR PURPOSE AND NONINFRINGEMENT. IN NO EVENT SHALL THE
// AUTHORS OR COPYRIGHT HOLDERS BE LIABLE FOR ANY CLAIM, DAMAGES OR OTHER
// LIABILITY, WHETHER IN AN ACTION OF CONTRACT, TORT OR OTHERWISE, ARISING FROM,
// OUT OF OR IN CONNECTION WITH THE SOFTWARE OR THE USE OR OTHER DEALINGS IN
// THE SOFTWARE.
//

#include <Urho3D/Core/CoreEvents.h>
#include <Urho3D/Engine/Engine.h>
#include <Urho3D/Graphics/AnimatedModel.h>
#include <Urho3D/Graphics/Animation.h>
#include <Urho3D/Graphics/AnimationState.h>
#include <Urho3D/Graphics/Camera.h>
#include <Urho3D/Graphics/DebugRenderer.h>
#include <Urho3D/Graphics/Graphics.h>
#include <Urho3D/Graphics/Light.h>
#include <Urho3D/Graphics/Material.h>
#include <Urho3D/Graphics/Octree.h>
#include <Urho3D/Graphics/Renderer.h>
#include <Urho3D/Graphics/Zone.h>
#include <Urho3D/Input/Input.h>
#include <Urho3D/Resource/ResourceCache.h>
#include <Urho3D/Scene/Scene.h>
#include <Urho3D/UI/Font.h>
#include <Urho3D/UI/Text.h>
#include <Urho3D/UI/UI.h>

#include "Mover.h"
#include "SkeletalAnimation.h"

#include <Urho3D/DebugNew.h>

URHO3D_DEFINE_APPLICATION_MAIN(SkeletalAnimation)

SkeletalAnimation::SkeletalAnimation(Context* context) :
    Sample(context),
    drawDebug_(false)
{
    // Register an object factory for our custom Mover component so that we can create them to scene nodes
    context->RegisterFactory<Mover>();
}

void SkeletalAnimation::Start()
{
    // Execute base class startup
    Sample::Start();

    // Create the scene content
    CreateScene();

    // Create the UI content
    CreateInstructions();

    // Setup the viewport for displaying the scene
    SetupViewport();

    // Hook up to the frame update and render post-update events
    SubscribeToEvents();

    // Set the mouse mode to use in the sample
    Sample::InitMouseMode(MM_ABSOLUTE);
}

void SkeletalAnimation::CreateScene()
{
    auto* cache = GetSubsystem<ResourceCache>();

    scene_ = new Scene(context_);

    // Create octree, use default volume (-1000, -1000, -1000) to (1000, 1000, 1000)
    // Also create a DebugRenderer component so that we can draw debug geometry
    scene_->CreateComponent<Octree>();
    scene_->CreateComponent<DebugRenderer>();

    // Create scene node & StaticModel component for showing a static plane
    Node* planeNode = scene_->CreateChild("Plane");
    planeNode->SetScale(Vector3(50.0f, 1.0f, 50.0f));
    auto* planeObject = planeNode->CreateComponent<StaticModel>();
    planeObject->SetModel(cache->GetResource<Model>("Models/Plane.mdl"));
    planeObject->SetMaterial(cache->GetResource<Material>("Materials/StoneTiled.xml"));

    // Create a Zone component for ambient lighting & fog control
    Node* zoneNode = scene_->CreateChild("Zone");
    auto* zone = zoneNode->CreateComponent<Zone>();
    zone->SetBoundingBox(BoundingBox(-1000.0f, 1000.0f));
    zone->SetAmbientColor(Color(0.5f, 0.5f, 0.5f));
    zone->SetFogColor(Color(0.4f, 0.5f, 0.8f));
    zone->SetFogStart(100.0f);
    zone->SetFogEnd(300.0f);

    // Create a directional light to the world. Enable cascaded shadows on it
    Node* lightNode = scene_->CreateChild("DirectionalLight");
    lightNode->SetDirection(Vector3(0.6f, -1.0f, 0.8f));
    auto* light = lightNode->CreateComponent<Light>();
    light->SetLightType(LIGHT_DIRECTIONAL);
    light->SetCastShadows(true);
    light->SetColor(Color(0.5f, 0.5f, 0.5f));
    light->SetShadowBias(BiasParameters(0.00025f, 0.5f));
    // Set cascade splits at 10, 50 and 200 world units, fade shadows out at 80% of maximum shadow distance
    light->SetShadowCascade(CascadeParameters(10.0f, 50.0f, 200.0f, 0.0f, 0.8f));

    // Create animated models
    const unsigned NUM_MODELS = 30;
    const float MODEL_MOVE_SPEED = 2.0f;
    const float MODEL_ROTATE_SPEED = 100.0f;
    const BoundingBox bounds(Vector3(-20.0f, 0.0f, -20.0f), Vector3(20.0f, 0.0f, 20.0f));

    for (unsigned i = 0; i < NUM_MODELS; ++i)
    {
        Node* modelNode = scene_->CreateChild("Jill");
        modelNode->SetPosition(Vector3(Random(40.0f) - 20.0f, 0.0f, Random(40.0f) - 20.0f));
        modelNode->SetRotation(Quaternion(0.0f, Random(360.0f), 0.0f));

        auto* modelObject = modelNode->CreateComponent<AnimatedModel>();
        modelObject->SetModel(cache->GetResource<Model>("Models/Kachujin/Kachujin.mdl"));
        modelObject->SetMaterial(cache->GetResource<Material>("Models/Kachujin/Materials/Kachujin.xml"));
        modelObject->SetCastShadows(true);

        // Create an AnimationState for a walk animation. Its time position will need to be manually updated to advance the
        // animation, The alternative would be to use an AnimationController component which updates the animation automatically,
        // but we need to update the model's position manually in any case
        auto* walkAnimation = cache->GetResource<Animation>("Models/Kachujin/Kachujin_Walk.ani");

        AnimationState* state = modelObject->AddAnimationState(walkAnimation);
        // The state would fail to create (return null) if the animation was not found
        if (state)
        {
            // Enable full blending weight and looping
            state->SetWeight(1.0f);
            state->SetLooped(true);
            state->SetTime(Random(walkAnimation->GetLength()));
        }

        // Create our custom Mover component that will move & animate the model during each frame's update
        auto* mover = modelNode->CreateComponent<Mover>();
        mover->SetParameters(MODEL_MOVE_SPEED, MODEL_ROTATE_SPEED, bounds);
    }

    // Create the camera. Limit far clip distance to match the fog
    cameraNode_ = scene_->CreateChild("Camera");
    auto* camera = cameraNode_->CreateComponent<Camera>();
    camera->SetFarClip(300.0f);

    // Set an initial position for the camera scene node above the plane
    cameraNode_->SetPosition(Vector3(0.0f, 5.0f, 0.0f));
}

void SkeletalAnimation::CreateInstructions()
{
    auto* cache = GetSubsystem<ResourceCache>();
    auto* ui = GetSubsystem<UI>();

    // Construct new Text object, set string to display and font to use
    auto* instructionText = ui->GetRoot()->CreateChild<Text>();
    instructionText->SetText(
        "Use WASD keys and mouse/touch to move\n"
        "Space to toggle debug geometry"
    );
    instructionText->SetFont(cache->GetResource<Font>("Fonts/Anonymous Pro.ttf"), 15);
    // The text has multiple rows. Center them in relation to each other
    instructionText->SetTextAlignment(HA_CENTER);

    // Position the text relative to the screen center
    instructionText->SetHorizontalAlignment(HA_CENTER);
    instructionText->SetVerticalAlignment(VA_CENTER);
    instructionText->SetPosition(0, ui->GetRoot()->GetHeight() / 4);
}

void SkeletalAnimation::SetupViewport()
{
    auto* renderer = GetSubsystem<Renderer>();

    // Set up a viewport to the Renderer subsystem so that the 3D scene can be seen
    SharedPtr<Viewport> viewport(new Viewport(context_, scene_, cameraNode_->GetComponent<Camera>()));
    renderer->SetViewport(0, viewport);
}

void SkeletalAnimation::SubscribeToEvents()
{
    // Subscribe HandleUpdate() function for processing update events
    SubscribeToEvent(E_UPDATE, URHO3D_HANDLER(SkeletalAnimation, HandleUpdate));

    // Subscribe HandlePostRenderUpdate() function for processing the post-render update event, sent after Renderer subsystem is
    // done with defining the draw calls for the viewports (but before actually executing them.) We will request debug geometry
    // rendering during that event
    SubscribeToEvent(E_POSTRENDERUPDATE, URHO3D_HANDLER(SkeletalAnimation, HandlePostRenderUpdate));
}

void SkeletalAnimation::MoveCamera(float timeStep)
{
    // Do not move if the UI has a focused element (the console)
    if (GetSubsystem<UI>()->GetFocusElement())
        return;

    auto* input = GetSubsystem<Input>();

    // Movement speed as world units per second
    const float MOVE_SPEED = 20.0f;
    // Mouse sensitivity as degrees per pixel
    const float MOUSE_SENSITIVITY = 0.1f;

    // Use this frame's mouse motion to adjust camera node yaw and pitch. Clamp the pitch between -90 and 90 degrees
    IntVector2 mouseMove = input->GetMouseMove();
    yaw_ += MOUSE_SENSITIVITY * mouseMove.x_;
    pitch_ += MOUSE_SENSITIVITY * mouseMove.y_;
    pitch_ = Clamp(pitch_, -90.0f, 90.0f);

    // Construct new orientation for the camera scene node from yaw and pitch. Roll is fixed to zero
    cameraNode_->SetRotation(Quaternion(pitch_, yaw_, 0.0f));

    // Read WASD keys and move the camera scene node to the corresponding direction if they are pressed
    if (input->GetKeyDown(KEY_W))
        cameraNode_->Translate(Vector3::FORWARD * MOVE_SPEED * timeStep);
    if (input->GetKeyDown(KEY_S))
        cameraNode_->Translate(Vector3::BACK * MOVE_SPEED * timeStep);
    if (input->GetKeyDown(KEY_A))
        cameraNode_->Translate(Vector3::LEFT * MOVE_SPEED * timeStep);
    if (input->GetKeyDown(KEY_D))
        cameraNode_->Translate(Vector3::RIGHT * MOVE_SPEED * timeStep);

    // Toggle debug geometry with space
    if (input->GetKeyPress(KEY_SPACE))
        drawDebug_ = !drawDebug_;
}

void SkeletalAnimation::HandleUpdate(StringHash eventType, VariantMap& eventData)
{
    using namespace Update;

    // Take the frame time step, which is stored as a float
    float timeStep = eventData[P_TIMESTEP].GetFloat();

    // Move the camera, scale movement with time step
    MoveCamera(timeStep);
}

void SkeletalAnimation::HandlePostRenderUpdate(StringHash eventType, VariantMap& eventData)
{
    // If draw debug mode is enabled, draw viewport debug geometry, which will show eg. drawable bounding boxes and skeleton
    // bones. Note that debug geometry has to be separately requested each frame. Disable depth test so that we can see the
    // bones properly
    if (drawDebug_)
        GetSubsystem<Renderer>()->DrawDebugGeometry(false);
}
>>>>>>> fe4a641a
<|MERGE_RESOLUTION|>--- conflicted
+++ resolved
@@ -1,6 +1,5 @@
-<<<<<<< HEAD
-//
-// Copyright (c) 2008-2019 the Urho3D project.
+//
+// Copyright (c) 2008-2020 the Urho3D project.
 //
 // Permission is hereby granted, free of charge, to any person obtaining a copy
 // of this software and associated documentation files (the "Software"), to deal
@@ -256,265 +255,4 @@
     // bones properly
     if (drawDebug_)
         GetSubsystem<Renderer>()->DrawDebugGeometry(false);
-}
-=======
-//
-// Copyright (c) 2008-2020 the Urho3D project.
-//
-// Permission is hereby granted, free of charge, to any person obtaining a copy
-// of this software and associated documentation files (the "Software"), to deal
-// in the Software without restriction, including without limitation the rights
-// to use, copy, modify, merge, publish, distribute, sublicense, and/or sell
-// copies of the Software, and to permit persons to whom the Software is
-// furnished to do so, subject to the following conditions:
-//
-// The above copyright notice and this permission notice shall be included in
-// all copies or substantial portions of the Software.
-//
-// THE SOFTWARE IS PROVIDED "AS IS", WITHOUT WARRANTY OF ANY KIND, EXPRESS OR
-// IMPLIED, INCLUDING BUT NOT LIMITED TO THE WARRANTIES OF MERCHANTABILITY,
-// FITNESS FOR A PARTICULAR PURPOSE AND NONINFRINGEMENT. IN NO EVENT SHALL THE
-// AUTHORS OR COPYRIGHT HOLDERS BE LIABLE FOR ANY CLAIM, DAMAGES OR OTHER
-// LIABILITY, WHETHER IN AN ACTION OF CONTRACT, TORT OR OTHERWISE, ARISING FROM,
-// OUT OF OR IN CONNECTION WITH THE SOFTWARE OR THE USE OR OTHER DEALINGS IN
-// THE SOFTWARE.
-//
-
-#include <Urho3D/Core/CoreEvents.h>
-#include <Urho3D/Engine/Engine.h>
-#include <Urho3D/Graphics/AnimatedModel.h>
-#include <Urho3D/Graphics/Animation.h>
-#include <Urho3D/Graphics/AnimationState.h>
-#include <Urho3D/Graphics/Camera.h>
-#include <Urho3D/Graphics/DebugRenderer.h>
-#include <Urho3D/Graphics/Graphics.h>
-#include <Urho3D/Graphics/Light.h>
-#include <Urho3D/Graphics/Material.h>
-#include <Urho3D/Graphics/Octree.h>
-#include <Urho3D/Graphics/Renderer.h>
-#include <Urho3D/Graphics/Zone.h>
-#include <Urho3D/Input/Input.h>
-#include <Urho3D/Resource/ResourceCache.h>
-#include <Urho3D/Scene/Scene.h>
-#include <Urho3D/UI/Font.h>
-#include <Urho3D/UI/Text.h>
-#include <Urho3D/UI/UI.h>
-
-#include "Mover.h"
-#include "SkeletalAnimation.h"
-
-#include <Urho3D/DebugNew.h>
-
-URHO3D_DEFINE_APPLICATION_MAIN(SkeletalAnimation)
-
-SkeletalAnimation::SkeletalAnimation(Context* context) :
-    Sample(context),
-    drawDebug_(false)
-{
-    // Register an object factory for our custom Mover component so that we can create them to scene nodes
-    context->RegisterFactory<Mover>();
-}
-
-void SkeletalAnimation::Start()
-{
-    // Execute base class startup
-    Sample::Start();
-
-    // Create the scene content
-    CreateScene();
-
-    // Create the UI content
-    CreateInstructions();
-
-    // Setup the viewport for displaying the scene
-    SetupViewport();
-
-    // Hook up to the frame update and render post-update events
-    SubscribeToEvents();
-
-    // Set the mouse mode to use in the sample
-    Sample::InitMouseMode(MM_ABSOLUTE);
-}
-
-void SkeletalAnimation::CreateScene()
-{
-    auto* cache = GetSubsystem<ResourceCache>();
-
-    scene_ = new Scene(context_);
-
-    // Create octree, use default volume (-1000, -1000, -1000) to (1000, 1000, 1000)
-    // Also create a DebugRenderer component so that we can draw debug geometry
-    scene_->CreateComponent<Octree>();
-    scene_->CreateComponent<DebugRenderer>();
-
-    // Create scene node & StaticModel component for showing a static plane
-    Node* planeNode = scene_->CreateChild("Plane");
-    planeNode->SetScale(Vector3(50.0f, 1.0f, 50.0f));
-    auto* planeObject = planeNode->CreateComponent<StaticModel>();
-    planeObject->SetModel(cache->GetResource<Model>("Models/Plane.mdl"));
-    planeObject->SetMaterial(cache->GetResource<Material>("Materials/StoneTiled.xml"));
-
-    // Create a Zone component for ambient lighting & fog control
-    Node* zoneNode = scene_->CreateChild("Zone");
-    auto* zone = zoneNode->CreateComponent<Zone>();
-    zone->SetBoundingBox(BoundingBox(-1000.0f, 1000.0f));
-    zone->SetAmbientColor(Color(0.5f, 0.5f, 0.5f));
-    zone->SetFogColor(Color(0.4f, 0.5f, 0.8f));
-    zone->SetFogStart(100.0f);
-    zone->SetFogEnd(300.0f);
-
-    // Create a directional light to the world. Enable cascaded shadows on it
-    Node* lightNode = scene_->CreateChild("DirectionalLight");
-    lightNode->SetDirection(Vector3(0.6f, -1.0f, 0.8f));
-    auto* light = lightNode->CreateComponent<Light>();
-    light->SetLightType(LIGHT_DIRECTIONAL);
-    light->SetCastShadows(true);
-    light->SetColor(Color(0.5f, 0.5f, 0.5f));
-    light->SetShadowBias(BiasParameters(0.00025f, 0.5f));
-    // Set cascade splits at 10, 50 and 200 world units, fade shadows out at 80% of maximum shadow distance
-    light->SetShadowCascade(CascadeParameters(10.0f, 50.0f, 200.0f, 0.0f, 0.8f));
-
-    // Create animated models
-    const unsigned NUM_MODELS = 30;
-    const float MODEL_MOVE_SPEED = 2.0f;
-    const float MODEL_ROTATE_SPEED = 100.0f;
-    const BoundingBox bounds(Vector3(-20.0f, 0.0f, -20.0f), Vector3(20.0f, 0.0f, 20.0f));
-
-    for (unsigned i = 0; i < NUM_MODELS; ++i)
-    {
-        Node* modelNode = scene_->CreateChild("Jill");
-        modelNode->SetPosition(Vector3(Random(40.0f) - 20.0f, 0.0f, Random(40.0f) - 20.0f));
-        modelNode->SetRotation(Quaternion(0.0f, Random(360.0f), 0.0f));
-
-        auto* modelObject = modelNode->CreateComponent<AnimatedModel>();
-        modelObject->SetModel(cache->GetResource<Model>("Models/Kachujin/Kachujin.mdl"));
-        modelObject->SetMaterial(cache->GetResource<Material>("Models/Kachujin/Materials/Kachujin.xml"));
-        modelObject->SetCastShadows(true);
-
-        // Create an AnimationState for a walk animation. Its time position will need to be manually updated to advance the
-        // animation, The alternative would be to use an AnimationController component which updates the animation automatically,
-        // but we need to update the model's position manually in any case
-        auto* walkAnimation = cache->GetResource<Animation>("Models/Kachujin/Kachujin_Walk.ani");
-
-        AnimationState* state = modelObject->AddAnimationState(walkAnimation);
-        // The state would fail to create (return null) if the animation was not found
-        if (state)
-        {
-            // Enable full blending weight and looping
-            state->SetWeight(1.0f);
-            state->SetLooped(true);
-            state->SetTime(Random(walkAnimation->GetLength()));
-        }
-
-        // Create our custom Mover component that will move & animate the model during each frame's update
-        auto* mover = modelNode->CreateComponent<Mover>();
-        mover->SetParameters(MODEL_MOVE_SPEED, MODEL_ROTATE_SPEED, bounds);
-    }
-
-    // Create the camera. Limit far clip distance to match the fog
-    cameraNode_ = scene_->CreateChild("Camera");
-    auto* camera = cameraNode_->CreateComponent<Camera>();
-    camera->SetFarClip(300.0f);
-
-    // Set an initial position for the camera scene node above the plane
-    cameraNode_->SetPosition(Vector3(0.0f, 5.0f, 0.0f));
-}
-
-void SkeletalAnimation::CreateInstructions()
-{
-    auto* cache = GetSubsystem<ResourceCache>();
-    auto* ui = GetSubsystem<UI>();
-
-    // Construct new Text object, set string to display and font to use
-    auto* instructionText = ui->GetRoot()->CreateChild<Text>();
-    instructionText->SetText(
-        "Use WASD keys and mouse/touch to move\n"
-        "Space to toggle debug geometry"
-    );
-    instructionText->SetFont(cache->GetResource<Font>("Fonts/Anonymous Pro.ttf"), 15);
-    // The text has multiple rows. Center them in relation to each other
-    instructionText->SetTextAlignment(HA_CENTER);
-
-    // Position the text relative to the screen center
-    instructionText->SetHorizontalAlignment(HA_CENTER);
-    instructionText->SetVerticalAlignment(VA_CENTER);
-    instructionText->SetPosition(0, ui->GetRoot()->GetHeight() / 4);
-}
-
-void SkeletalAnimation::SetupViewport()
-{
-    auto* renderer = GetSubsystem<Renderer>();
-
-    // Set up a viewport to the Renderer subsystem so that the 3D scene can be seen
-    SharedPtr<Viewport> viewport(new Viewport(context_, scene_, cameraNode_->GetComponent<Camera>()));
-    renderer->SetViewport(0, viewport);
-}
-
-void SkeletalAnimation::SubscribeToEvents()
-{
-    // Subscribe HandleUpdate() function for processing update events
-    SubscribeToEvent(E_UPDATE, URHO3D_HANDLER(SkeletalAnimation, HandleUpdate));
-
-    // Subscribe HandlePostRenderUpdate() function for processing the post-render update event, sent after Renderer subsystem is
-    // done with defining the draw calls for the viewports (but before actually executing them.) We will request debug geometry
-    // rendering during that event
-    SubscribeToEvent(E_POSTRENDERUPDATE, URHO3D_HANDLER(SkeletalAnimation, HandlePostRenderUpdate));
-}
-
-void SkeletalAnimation::MoveCamera(float timeStep)
-{
-    // Do not move if the UI has a focused element (the console)
-    if (GetSubsystem<UI>()->GetFocusElement())
-        return;
-
-    auto* input = GetSubsystem<Input>();
-
-    // Movement speed as world units per second
-    const float MOVE_SPEED = 20.0f;
-    // Mouse sensitivity as degrees per pixel
-    const float MOUSE_SENSITIVITY = 0.1f;
-
-    // Use this frame's mouse motion to adjust camera node yaw and pitch. Clamp the pitch between -90 and 90 degrees
-    IntVector2 mouseMove = input->GetMouseMove();
-    yaw_ += MOUSE_SENSITIVITY * mouseMove.x_;
-    pitch_ += MOUSE_SENSITIVITY * mouseMove.y_;
-    pitch_ = Clamp(pitch_, -90.0f, 90.0f);
-
-    // Construct new orientation for the camera scene node from yaw and pitch. Roll is fixed to zero
-    cameraNode_->SetRotation(Quaternion(pitch_, yaw_, 0.0f));
-
-    // Read WASD keys and move the camera scene node to the corresponding direction if they are pressed
-    if (input->GetKeyDown(KEY_W))
-        cameraNode_->Translate(Vector3::FORWARD * MOVE_SPEED * timeStep);
-    if (input->GetKeyDown(KEY_S))
-        cameraNode_->Translate(Vector3::BACK * MOVE_SPEED * timeStep);
-    if (input->GetKeyDown(KEY_A))
-        cameraNode_->Translate(Vector3::LEFT * MOVE_SPEED * timeStep);
-    if (input->GetKeyDown(KEY_D))
-        cameraNode_->Translate(Vector3::RIGHT * MOVE_SPEED * timeStep);
-
-    // Toggle debug geometry with space
-    if (input->GetKeyPress(KEY_SPACE))
-        drawDebug_ = !drawDebug_;
-}
-
-void SkeletalAnimation::HandleUpdate(StringHash eventType, VariantMap& eventData)
-{
-    using namespace Update;
-
-    // Take the frame time step, which is stored as a float
-    float timeStep = eventData[P_TIMESTEP].GetFloat();
-
-    // Move the camera, scale movement with time step
-    MoveCamera(timeStep);
-}
-
-void SkeletalAnimation::HandlePostRenderUpdate(StringHash eventType, VariantMap& eventData)
-{
-    // If draw debug mode is enabled, draw viewport debug geometry, which will show eg. drawable bounding boxes and skeleton
-    // bones. Note that debug geometry has to be separately requested each frame. Disable depth test so that we can see the
-    // bones properly
-    if (drawDebug_)
-        GetSubsystem<Renderer>()->DrawDebugGeometry(false);
-}
->>>>>>> fe4a641a
+}