<<<<<<< HEAD
//
// Copyright (c) 2008-2019 the Urho3D project.
//
// Permission is hereby granted, free of charge, to any person obtaining a copy
// of this software and associated documentation files (the "Software"), to deal
// in the Software without restriction, including without limitation the rights
// to use, copy, modify, merge, publish, distribute, sublicense, and/or sell
// copies of the Software, and to permit persons to whom the Software is
// furnished to do so, subject to the following conditions:
//
// The above copyright notice and this permission notice shall be included in
// all copies or substantial portions of the Software.
//
// THE SOFTWARE IS PROVIDED "AS IS", WITHOUT WARRANTY OF ANY KIND, EXPRESS OR
// IMPLIED, INCLUDING BUT NOT LIMITED TO THE WARRANTIES OF MERCHANTABILITY,
// FITNESS FOR A PARTICULAR PURPOSE AND NONINFRINGEMENT. IN NO EVENT SHALL THE
// AUTHORS OR COPYRIGHT HOLDERS BE LIABLE FOR ANY CLAIM, DAMAGES OR OTHER
// LIABILITY, WHETHER IN AN ACTION OF CONTRACT, TORT OR OTHERWISE, ARISING FROM,
// OUT OF OR IN CONNECTION WITH THE SOFTWARE OR THE USE OR OTHER DEALINGS IN
// THE SOFTWARE.
//

#include <Urho3D/Core/CoreEvents.h>
#include <Urho3D/Engine/Engine.h>
#include <Urho3D/Graphics/AnimatedModel.h>
#include <Urho3D/Graphics/Camera.h>
#include <Urho3D/Graphics/DebugRenderer.h>
#include <Urho3D/Graphics/Graphics.h>
#include <Urho3D/Graphics/Light.h>
#include <Urho3D/Graphics/Material.h>
#include <Urho3D/Graphics/Octree.h>
#include <Urho3D/Graphics/Renderer.h>
#include <Urho3D/Graphics/Zone.h>
#include <Urho3D/Input/Input.h>
#include <Urho3D/Navigation/Navigable.h>
#include <Urho3D/Navigation/NavigationMesh.h>
#include <Urho3D/Resource/ResourceCache.h>
#include <Urho3D/Scene/Scene.h>
#include <Urho3D/UI/Font.h>
#include <Urho3D/UI/Text.h>
#include <Urho3D/UI/UI.h>

#include "Navigation.h"

#include <Urho3D/DebugNew.h>


Navigation::Navigation(Context* context) :
    Sample(context),
    drawDebug_(false),
    useStreaming_(false),
    streamingDistance_(2)
{
}

void Navigation::Start()
{
    // Execute base class startup
    Sample::Start();

    // Create the scene content
    CreateScene();

    // Create the UI content
    CreateUI();

    // Setup the viewport for displaying the scene
    SetupViewport();

    // Hook up to the frame update and render post-update events
    SubscribeToEvents();

    // Set the mouse mode to use in the sample
    Sample::InitMouseMode(MM_RELATIVE);
}

void Navigation::CreateScene()
{
    auto* cache = GetSubsystem<ResourceCache>();

    scene_ = new Scene(context_);

    // Create octree, use default volume (-1000, -1000, -1000) to (1000, 1000, 1000)
    // Also create a DebugRenderer component so that we can draw debug geometry
    scene_->CreateComponent<Octree>();
    scene_->CreateComponent<DebugRenderer>();

    // Create scene node & StaticModel component for showing a static plane
    Node* planeNode = scene_->CreateChild("Plane");
    planeNode->SetScale(Vector3(100.0f, 1.0f, 100.0f));
    auto* planeObject = planeNode->CreateComponent<StaticModel>();
    planeObject->SetModel(cache->GetResource<Model>("Models/Plane.mdl"));
    planeObject->SetMaterial(cache->GetResource<Material>("Materials/StoneTiled.xml"));

    // Create a Zone component for ambient lighting & fog control
    Node* zoneNode = scene_->CreateChild("Zone");
    auto* zone = zoneNode->CreateComponent<Zone>();
    zone->SetBoundingBox(BoundingBox(-1000.0f, 1000.0f));
    zone->SetAmbientColor(Color(0.15f, 0.15f, 0.15f));
    zone->SetFogColor(Color(0.5f, 0.5f, 0.7f));
    zone->SetFogStart(100.0f);
    zone->SetFogEnd(300.0f);

    // Create a directional light to the world. Enable cascaded shadows on it
    Node* lightNode = scene_->CreateChild("DirectionalLight");
    lightNode->SetDirection(Vector3(0.6f, -1.0f, 0.8f));
    auto* light = lightNode->CreateComponent<Light>();
    light->SetLightType(LIGHT_DIRECTIONAL);
    light->SetCastShadows(true);
    light->SetShadowBias(BiasParameters(0.00025f, 0.5f));
    // Set cascade splits at 10, 50 and 200 world units, fade shadows out at 80% of maximum shadow distance
    light->SetShadowCascade(CascadeParameters(10.0f, 50.0f, 200.0f, 0.0f, 0.8f));

    // Create some mushrooms
    const unsigned NUM_MUSHROOMS = 100;
    for (unsigned i = 0; i < NUM_MUSHROOMS; ++i)
        CreateMushroom(Vector3(Random(90.0f) - 45.0f, 0.0f, Random(90.0f) - 45.0f));

    // Create randomly sized boxes. If boxes are big enough, make them occluders
    const unsigned NUM_BOXES = 20;
    for (unsigned i = 0; i < NUM_BOXES; ++i)
    {
        Node* boxNode = scene_->CreateChild("Box");
        float size = 1.0f + Random(10.0f);
        boxNode->SetPosition(Vector3(Random(80.0f) - 40.0f, size * 0.5f, Random(80.0f) - 40.0f));
        boxNode->SetScale(size);
        auto* boxObject = boxNode->CreateComponent<StaticModel>();
        boxObject->SetModel(cache->GetResource<Model>("Models/Box.mdl"));
        boxObject->SetMaterial(cache->GetResource<Material>("Materials/Stone.xml"));
        boxObject->SetCastShadows(true);
        if (size >= 3.0f)
            boxObject->SetOccluder(true);
    }

    // Create Jack node that will follow the path
    jackNode_ = scene_->CreateChild("Jack");
    jackNode_->SetPosition(Vector3(-5.0f, 0.0f, 20.0f));
    auto* modelObject = jackNode_->CreateComponent<AnimatedModel>();
    modelObject->SetModel(cache->GetResource<Model>("Models/Jack.mdl"));
    modelObject->SetMaterial(cache->GetResource<Material>("Materials/Jack.xml"));
    modelObject->SetCastShadows(true);

    // Create a NavigationMesh component to the scene root
    auto* navMesh = scene_->CreateComponent<NavigationMesh>();
    // Set small tiles to show navigation mesh streaming
    navMesh->SetTileSize(32);
    // Create a Navigable component to the scene root. This tags all of the geometry in the scene as being part of the
    // navigation mesh. By default this is recursive, but the recursion could be turned off from Navigable
    scene_->CreateComponent<Navigable>();
    // Add padding to the navigation mesh in Y-direction so that we can add objects on top of the tallest boxes
    // in the scene and still update the mesh correctly
    navMesh->SetPadding(Vector3(0.0f, 10.0f, 0.0f));
    // Now build the navigation geometry. This will take some time. Note that the navigation mesh will prefer to use
    // physics geometry from the scene nodes, as it often is simpler, but if it can not find any (like in this example)
    // it will use renderable geometry instead
    navMesh->Build();

    // Create the camera. Limit far clip distance to match the fog
    cameraNode_ = scene_->CreateChild("Camera");
    auto* camera = cameraNode_->CreateComponent<Camera>();
    camera->SetFarClip(300.0f);

    // Set an initial position for the camera scene node above the plane and looking down
    cameraNode_->SetPosition(Vector3(0.0f, 50.0f, 0.0f));
    pitch_ = 80.0f;
    cameraNode_->SetRotation(Quaternion(pitch_, yaw_, 0.0f));
}

void Navigation::CreateUI()
{
    auto* cache = GetSubsystem<ResourceCache>();
    auto* ui = GetSubsystem<UI>();

    // Create a Cursor UI element because we want to be able to hide and show it at will. When hidden, the mouse cursor will
    // control the camera, and when visible, it will point the raycast target
    auto* style = cache->GetResource<XMLFile>("UI/DefaultStyle.xml");
    SharedPtr<Cursor> cursor(new Cursor(context_));
    cursor->SetStyleAuto(style);
    ui->SetCursor(cursor);

    // Set starting position of the cursor at the rendering window center
    auto* graphics = GetSubsystem<Graphics>();
    cursor->SetPosition(graphics->GetWidth() / 2, graphics->GetHeight() / 2);

    // Construct new Text object, set string to display and font to use
    auto* instructionText = ui->GetRoot()->CreateChild<Text>();
    instructionText->SetText(
        "Use WASD keys to move, RMB to rotate view\n"
        "LMB to set destination, SHIFT+LMB to teleport\n"
        "MMB or O key to add or remove obstacles\n"
        "Tab to toggle navigation mesh streaming\n"
        "Space to toggle debug geometry"
    );
    instructionText->SetFont(cache->GetResource<Font>("Fonts/Anonymous Pro.ttf"), 15);
    // The text has multiple rows. Center them in relation to each other
    instructionText->SetTextAlignment(HA_CENTER);

    // Position the text relative to the screen center
    instructionText->SetHorizontalAlignment(HA_CENTER);
    instructionText->SetVerticalAlignment(VA_CENTER);
    instructionText->SetPosition(0, ui->GetRoot()->GetHeight() / 4);
}

void Navigation::SetupViewport()
{
    auto* renderer = GetSubsystem<Renderer>();

    // Set up a viewport to the Renderer subsystem so that the 3D scene can be seen
    SharedPtr<Viewport> viewport(new Viewport(context_, scene_, cameraNode_->GetComponent<Camera>()));
    renderer->SetViewport(0, viewport);
}

void Navigation::SubscribeToEvents()
{
    // Subscribe HandleUpdate() function for processing update events
    SubscribeToEvent(E_UPDATE, URHO3D_HANDLER(Navigation, HandleUpdate));

    // Subscribe HandlePostRenderUpdate() function for processing the post-render update event, during which we request
    // debug geometry
    SubscribeToEvent(E_POSTRENDERUPDATE, URHO3D_HANDLER(Navigation, HandlePostRenderUpdate));
}

void Navigation::MoveCamera(float timeStep)
{
    // Right mouse button controls mouse cursor visibility: hide when pressed
    auto* ui = GetSubsystem<UI>();
    auto* input = GetSubsystem<Input>();
    ui->GetCursor()->SetVisible(!input->GetMouseButtonDown(MOUSEB_RIGHT));

    // Do not move if the UI has a focused element (the console)
    if (ui->GetFocusElement())
        return;

    // Movement speed as world units per second
    const float MOVE_SPEED = 20.0f;
    // Mouse sensitivity as degrees per pixel
    const float MOUSE_SENSITIVITY = 0.1f;

    // Use this frame's mouse motion to adjust camera node yaw and pitch. Clamp the pitch between -90 and 90 degrees
    // Only move the camera when the cursor is hidden
    if (!ui->GetCursor()->IsVisible())
    {
        IntVector2 mouseMove = input->GetMouseMove();
        yaw_ += MOUSE_SENSITIVITY * mouseMove.x_;
        pitch_ += MOUSE_SENSITIVITY * mouseMove.y_;
        pitch_ = Clamp(pitch_, -90.0f, 90.0f);

        // Construct new orientation for the camera scene node from yaw and pitch. Roll is fixed to zero
        cameraNode_->SetRotation(Quaternion(pitch_, yaw_, 0.0f));
    }

    // Read WASD keys and move the camera scene node to the corresponding direction if they are pressed
    if (input->GetKeyDown(KEY_W))
        cameraNode_->Translate(Vector3::FORWARD * MOVE_SPEED * timeStep);
    if (input->GetKeyDown(KEY_S))
        cameraNode_->Translate(Vector3::BACK * MOVE_SPEED * timeStep);
    if (input->GetKeyDown(KEY_A))
        cameraNode_->Translate(Vector3::LEFT * MOVE_SPEED * timeStep);
    if (input->GetKeyDown(KEY_D))
        cameraNode_->Translate(Vector3::RIGHT * MOVE_SPEED * timeStep);

    // Set destination or teleport with left mouse button
    if (input->GetMouseButtonPress(MOUSEB_LEFT))
        SetPathPoint();
    // Add or remove objects with middle mouse button, then rebuild navigation mesh partially
    if (input->GetMouseButtonPress(MOUSEB_MIDDLE) || input->GetKeyPress(KEY_O))
        AddOrRemoveObject();

    // Toggle debug geometry with space
    if (input->GetKeyPress(KEY_SPACE))
        drawDebug_ = !drawDebug_;
}

void Navigation::SetPathPoint()
{
    Vector3 hitPos;
    Drawable* hitDrawable;
    auto* navMesh = scene_->GetComponent<NavigationMesh>();

    if (Raycast(250.0f, hitPos, hitDrawable))
    {
        Vector3 pathPos = navMesh->FindNearestPoint(hitPos, Vector3(1.0f, 1.0f, 1.0f));

        if (GetSubsystem<Input>()->GetQualifierDown(QUAL_SHIFT))
        {
            // Teleport
            currentPath_.clear();
            jackNode_->LookAt(Vector3(pathPos.x_, jackNode_->GetPosition().y_, pathPos.z_), Vector3::UP);
            jackNode_->SetPosition(pathPos);
        }
        else
        {
            // Calculate path from Jack's current position to the end point
            endPos_ = pathPos;
            navMesh->FindPath(currentPath_, jackNode_->GetPosition(), endPos_);
        }
    }
}

void Navigation::AddOrRemoveObject()
{
    // Raycast and check if we hit a mushroom node. If yes, remove it, if no, create a new one
    Vector3 hitPos;
    Drawable* hitDrawable;

    if (!useStreaming_ && Raycast(250.0f, hitPos, hitDrawable))
    {
        // The part of the navigation mesh we must update, which is the world bounding box of the associated
        // drawable component
        BoundingBox updateBox;

        Node* hitNode = hitDrawable->GetNode();
        if (hitNode->GetName() == "Mushroom")
        {
            updateBox = hitDrawable->GetWorldBoundingBox();
            hitNode->Remove();
        }
        else
        {
            Node* newNode = CreateMushroom(hitPos);
            updateBox = newNode->GetComponent<StaticModel>()->GetWorldBoundingBox();
        }

        // Rebuild part of the navigation mesh, then recalculate path if applicable
        auto* navMesh = scene_->GetComponent<NavigationMesh>();
        navMesh->Build(updateBox);
        if (currentPath_.size())
            navMesh->FindPath(currentPath_, jackNode_->GetPosition(), endPos_);
    }
}

Node* Navigation::CreateMushroom(const Vector3& pos)
{
    auto* cache = GetSubsystem<ResourceCache>();

    Node* mushroomNode = scene_->CreateChild("Mushroom");
    mushroomNode->SetPosition(pos);
    mushroomNode->SetRotation(Quaternion(0.0f, Random(360.0f), 0.0f));
    mushroomNode->SetScale(2.0f + Random(0.5f));
    auto* mushroomObject = mushroomNode->CreateComponent<StaticModel>();
    mushroomObject->SetModel(cache->GetResource<Model>("Models/Mushroom.mdl"));
    mushroomObject->SetMaterial(cache->GetResource<Material>("Materials/Mushroom.xml"));
    mushroomObject->SetCastShadows(true);

    return mushroomNode;
}

bool Navigation::Raycast(float maxDistance, Vector3& hitPos, Drawable*& hitDrawable)
{
    hitDrawable = nullptr;

    auto* ui = GetSubsystem<UI>();
    IntVector2 pos = ui->GetCursorPosition();
    // Check the cursor is visible and there is no UI element in front of the cursor
    if (!ui->GetCursor()->IsVisible() || ui->GetElementAt(pos, true))
        return false;

    auto* graphics = GetSubsystem<Graphics>();
    auto* camera = cameraNode_->GetComponent<Camera>();
    Ray cameraRay = camera->GetScreenRay((float)pos.x_ / graphics->GetWidth(), (float)pos.y_ / graphics->GetHeight());
    // Pick only geometry objects, not eg. zones or lights, only get the first (closest) hit
    ea::vector<RayQueryResult> results;
    RayOctreeQuery query(results, cameraRay, RAY_TRIANGLE, maxDistance, DRAWABLE_GEOMETRY);
    scene_->GetComponent<Octree>()->RaycastSingle(query);
    if (results.size())
    {
        RayQueryResult& result = results[0];
        hitPos = result.position_;
        hitDrawable = result.drawable_;
        return true;
    }

    return false;
}

void Navigation::FollowPath(float timeStep)
{
    if (currentPath_.size())
    {
        Vector3 nextWaypoint = currentPath_[0]; // NB: currentPath[0] is the next waypoint in order

        // Rotate Jack toward next waypoint to reach and move. Check for not overshooting the target
        float move = 5.0f * timeStep;
        float distance = (jackNode_->GetPosition() - nextWaypoint).Length();
        if (move > distance)
            move = distance;

        jackNode_->LookAt(nextWaypoint, Vector3::UP);
        jackNode_->Translate(Vector3::FORWARD * move);

        // Remove waypoint if reached it
        if (distance < 0.1f)
            currentPath_.pop_front();
    }
}

void Navigation::ToggleStreaming(bool enabled)
{
    auto* navMesh = scene_->GetComponent<NavigationMesh>();
    if (enabled)
    {
        int maxTiles = (2 * streamingDistance_ + 1) * (2 * streamingDistance_ + 1);
        BoundingBox boundingBox = navMesh->GetBoundingBox();
        SaveNavigationData();
        navMesh->Allocate(boundingBox, maxTiles);
    }
    else
        navMesh->Build();
}

void Navigation::UpdateStreaming()
{
    // Center the navigation mesh at the jack
    auto* navMesh = scene_->GetComponent<NavigationMesh>();
    const IntVector2 jackTile = navMesh->GetTileIndex(jackNode_->GetWorldPosition());
    const IntVector2 numTiles = navMesh->GetNumTiles();
    const IntVector2 beginTile = VectorMax(IntVector2::ZERO, jackTile - IntVector2::ONE * streamingDistance_);
    const IntVector2 endTile = VectorMin(jackTile + IntVector2::ONE * streamingDistance_, numTiles - IntVector2::ONE);

    // Remove tiles
    for (auto i = addedTiles_.begin(); i != addedTiles_.end();)
    {
        const IntVector2 tileIdx = *i;
        if (beginTile.x_ <= tileIdx.x_ && tileIdx.x_ <= endTile.x_ && beginTile.y_ <= tileIdx.y_ && tileIdx.y_ <= endTile.y_)
            ++i;
        else
        {
            navMesh->RemoveTile(tileIdx);
            i = addedTiles_.erase(i);
        }
    }

    // Add tiles
    for (int z = beginTile.y_; z <= endTile.y_; ++z)
        for (int x = beginTile.x_; x <= endTile.x_; ++x)
        {
            const IntVector2 tileIdx(x, z);
            if (!navMesh->HasTile(tileIdx) && tileData_.contains(tileIdx))
            {
                addedTiles_.insert(tileIdx);
                navMesh->AddTile(tileData_[tileIdx]);
            }
        }
}

void Navigation::SaveNavigationData()
{
    auto* navMesh = scene_->GetComponent<NavigationMesh>();
    tileData_.clear();
    addedTiles_.clear();
    const IntVector2 numTiles = navMesh->GetNumTiles();
    for (int z = 0; z < numTiles.y_; ++z)
        for (int x = 0; x <= numTiles.x_; ++x)
        {
            const IntVector2 tileIdx = IntVector2(x, z);
            tileData_[tileIdx] = navMesh->GetTileData(tileIdx);
        }
}

void Navigation::HandleUpdate(StringHash eventType, VariantMap& eventData)
{
    using namespace Update;

    // Take the frame time step, which is stored as a float
    float timeStep = eventData[P_TIMESTEP].GetFloat();

    // Move the camera, scale movement with time step
    MoveCamera(timeStep);

    // Make Jack follow the Detour path
    FollowPath(timeStep);

    // Update streaming
    auto* input = GetSubsystem<Input>();
    if (input->GetKeyPress(KEY_TAB))
    {
        useStreaming_ = !useStreaming_;
        ToggleStreaming(useStreaming_);
    }
    if (useStreaming_)
        UpdateStreaming();
}

void Navigation::HandlePostRenderUpdate(StringHash eventType, VariantMap& eventData)
{
    // If draw debug mode is enabled, draw navigation mesh debug geometry
    if (drawDebug_)
        scene_->GetComponent<NavigationMesh>()->DrawDebugGeometry(true);

    if (currentPath_.size())
    {
        // Visualize the current calculated path
        auto* debug = scene_->GetComponent<DebugRenderer>();
        debug->AddBoundingBox(BoundingBox(endPos_ - Vector3(0.1f, 0.1f, 0.1f), endPos_ + Vector3(0.1f, 0.1f, 0.1f)),
            Color(1.0f, 1.0f, 1.0f));

        // Draw the path with a small upward bias so that it does not clip into the surfaces
        Vector3 bias(0.0f, 0.05f, 0.0f);
        debug->AddLine(jackNode_->GetPosition() + bias, currentPath_[0] + bias, Color(1.0f, 1.0f, 1.0f));

        if (currentPath_.size() > 1)
        {
            for (unsigned i = 0; i < currentPath_.size() - 1; ++i)
                debug->AddLine(currentPath_[i] + bias, currentPath_[i + 1] + bias, Color(1.0f, 1.0f, 1.0f));
        }
    }
}
=======
//
// Copyright (c) 2008-2020 the Urho3D project.
//
// Permission is hereby granted, free of charge, to any person obtaining a copy
// of this software and associated documentation files (the "Software"), to deal
// in the Software without restriction, including without limitation the rights
// to use, copy, modify, merge, publish, distribute, sublicense, and/or sell
// copies of the Software, and to permit persons to whom the Software is
// furnished to do so, subject to the following conditions:
//
// The above copyright notice and this permission notice shall be included in
// all copies or substantial portions of the Software.
//
// THE SOFTWARE IS PROVIDED "AS IS", WITHOUT WARRANTY OF ANY KIND, EXPRESS OR
// IMPLIED, INCLUDING BUT NOT LIMITED TO THE WARRANTIES OF MERCHANTABILITY,
// FITNESS FOR A PARTICULAR PURPOSE AND NONINFRINGEMENT. IN NO EVENT SHALL THE
// AUTHORS OR COPYRIGHT HOLDERS BE LIABLE FOR ANY CLAIM, DAMAGES OR OTHER
// LIABILITY, WHETHER IN AN ACTION OF CONTRACT, TORT OR OTHERWISE, ARISING FROM,
// OUT OF OR IN CONNECTION WITH THE SOFTWARE OR THE USE OR OTHER DEALINGS IN
// THE SOFTWARE.
//

#include <Urho3D/Core/CoreEvents.h>
#include <Urho3D/Engine/Engine.h>
#include <Urho3D/Graphics/AnimatedModel.h>
#include <Urho3D/Graphics/Camera.h>
#include <Urho3D/Graphics/DebugRenderer.h>
#include <Urho3D/Graphics/Graphics.h>
#include <Urho3D/Graphics/Light.h>
#include <Urho3D/Graphics/Material.h>
#include <Urho3D/Graphics/Octree.h>
#include <Urho3D/Graphics/Renderer.h>
#include <Urho3D/Graphics/Zone.h>
#include <Urho3D/Input/Input.h>
#include <Urho3D/Navigation/Navigable.h>
#include <Urho3D/Navigation/NavigationMesh.h>
#include <Urho3D/Resource/ResourceCache.h>
#include <Urho3D/Scene/Scene.h>
#include <Urho3D/UI/Font.h>
#include <Urho3D/UI/Text.h>
#include <Urho3D/UI/UI.h>

#include "Navigation.h"

#include <Urho3D/DebugNew.h>

URHO3D_DEFINE_APPLICATION_MAIN(Navigation)

Navigation::Navigation(Context* context) :
    Sample(context),
    drawDebug_(false),
    useStreaming_(false),
    streamingDistance_(2)
{
}

void Navigation::Start()
{
    // Execute base class startup
    Sample::Start();

    // Create the scene content
    CreateScene();

    // Create the UI content
    CreateUI();

    // Setup the viewport for displaying the scene
    SetupViewport();

    // Hook up to the frame update and render post-update events
    SubscribeToEvents();

    // Set the mouse mode to use in the sample
    Sample::InitMouseMode(MM_RELATIVE);
}

void Navigation::CreateScene()
{
    auto* cache = GetSubsystem<ResourceCache>();

    scene_ = new Scene(context_);

    // Create octree, use default volume (-1000, -1000, -1000) to (1000, 1000, 1000)
    // Also create a DebugRenderer component so that we can draw debug geometry
    scene_->CreateComponent<Octree>();
    scene_->CreateComponent<DebugRenderer>();

    // Create scene node & StaticModel component for showing a static plane
    Node* planeNode = scene_->CreateChild("Plane");
    planeNode->SetScale(Vector3(100.0f, 1.0f, 100.0f));
    auto* planeObject = planeNode->CreateComponent<StaticModel>();
    planeObject->SetModel(cache->GetResource<Model>("Models/Plane.mdl"));
    planeObject->SetMaterial(cache->GetResource<Material>("Materials/StoneTiled.xml"));

    // Create a Zone component for ambient lighting & fog control
    Node* zoneNode = scene_->CreateChild("Zone");
    auto* zone = zoneNode->CreateComponent<Zone>();
    zone->SetBoundingBox(BoundingBox(-1000.0f, 1000.0f));
    zone->SetAmbientColor(Color(0.15f, 0.15f, 0.15f));
    zone->SetFogColor(Color(0.5f, 0.5f, 0.7f));
    zone->SetFogStart(100.0f);
    zone->SetFogEnd(300.0f);

    // Create a directional light to the world. Enable cascaded shadows on it
    Node* lightNode = scene_->CreateChild("DirectionalLight");
    lightNode->SetDirection(Vector3(0.6f, -1.0f, 0.8f));
    auto* light = lightNode->CreateComponent<Light>();
    light->SetLightType(LIGHT_DIRECTIONAL);
    light->SetCastShadows(true);
    light->SetShadowBias(BiasParameters(0.00025f, 0.5f));
    // Set cascade splits at 10, 50 and 200 world units, fade shadows out at 80% of maximum shadow distance
    light->SetShadowCascade(CascadeParameters(10.0f, 50.0f, 200.0f, 0.0f, 0.8f));

    // Create some mushrooms
    const unsigned NUM_MUSHROOMS = 100;
    for (unsigned i = 0; i < NUM_MUSHROOMS; ++i)
        CreateMushroom(Vector3(Random(90.0f) - 45.0f, 0.0f, Random(90.0f) - 45.0f));

    // Create randomly sized boxes. If boxes are big enough, make them occluders
    const unsigned NUM_BOXES = 20;
    for (unsigned i = 0; i < NUM_BOXES; ++i)
    {
        Node* boxNode = scene_->CreateChild("Box");
        float size = 1.0f + Random(10.0f);
        boxNode->SetPosition(Vector3(Random(80.0f) - 40.0f, size * 0.5f, Random(80.0f) - 40.0f));
        boxNode->SetScale(size);
        auto* boxObject = boxNode->CreateComponent<StaticModel>();
        boxObject->SetModel(cache->GetResource<Model>("Models/Box.mdl"));
        boxObject->SetMaterial(cache->GetResource<Material>("Materials/Stone.xml"));
        boxObject->SetCastShadows(true);
        if (size >= 3.0f)
            boxObject->SetOccluder(true);
    }

    // Create Jack node that will follow the path
    jackNode_ = scene_->CreateChild("Jack");
    jackNode_->SetPosition(Vector3(-5.0f, 0.0f, 20.0f));
    auto* modelObject = jackNode_->CreateComponent<AnimatedModel>();
    modelObject->SetModel(cache->GetResource<Model>("Models/Jack.mdl"));
    modelObject->SetMaterial(cache->GetResource<Material>("Materials/Jack.xml"));
    modelObject->SetCastShadows(true);

    // Create a NavigationMesh component to the scene root
    auto* navMesh = scene_->CreateComponent<NavigationMesh>();
    // Set small tiles to show navigation mesh streaming
    navMesh->SetTileSize(32);
    // Create a Navigable component to the scene root. This tags all of the geometry in the scene as being part of the
    // navigation mesh. By default this is recursive, but the recursion could be turned off from Navigable
    scene_->CreateComponent<Navigable>();
    // Add padding to the navigation mesh in Y-direction so that we can add objects on top of the tallest boxes
    // in the scene and still update the mesh correctly
    navMesh->SetPadding(Vector3(0.0f, 10.0f, 0.0f));
    // Now build the navigation geometry. This will take some time. Note that the navigation mesh will prefer to use
    // physics geometry from the scene nodes, as it often is simpler, but if it can not find any (like in this example)
    // it will use renderable geometry instead
    navMesh->Build();

    // Create the camera. Limit far clip distance to match the fog
    cameraNode_ = scene_->CreateChild("Camera");
    auto* camera = cameraNode_->CreateComponent<Camera>();
    camera->SetFarClip(300.0f);

    // Set an initial position for the camera scene node above the plane and looking down
    cameraNode_->SetPosition(Vector3(0.0f, 50.0f, 0.0f));
    pitch_ = 80.0f;
    cameraNode_->SetRotation(Quaternion(pitch_, yaw_, 0.0f));
}

void Navigation::CreateUI()
{
    auto* cache = GetSubsystem<ResourceCache>();
    auto* ui = GetSubsystem<UI>();

    // Create a Cursor UI element because we want to be able to hide and show it at will. When hidden, the mouse cursor will
    // control the camera, and when visible, it will point the raycast target
    auto* style = cache->GetResource<XMLFile>("UI/DefaultStyle.xml");
    SharedPtr<Cursor> cursor(new Cursor(context_));
    cursor->SetStyleAuto(style);
    ui->SetCursor(cursor);

    // Set starting position of the cursor at the rendering window center
    auto* graphics = GetSubsystem<Graphics>();
    cursor->SetPosition(graphics->GetWidth() / 2, graphics->GetHeight() / 2);

    // Construct new Text object, set string to display and font to use
    auto* instructionText = ui->GetRoot()->CreateChild<Text>();
    instructionText->SetText(
        "Use WASD keys to move, RMB to rotate view\n"
        "LMB to set destination, SHIFT+LMB to teleport\n"
        "MMB or O key to add or remove obstacles\n"
        "Tab to toggle navigation mesh streaming\n"
        "Space to toggle debug geometry"
    );
    instructionText->SetFont(cache->GetResource<Font>("Fonts/Anonymous Pro.ttf"), 15);
    // The text has multiple rows. Center them in relation to each other
    instructionText->SetTextAlignment(HA_CENTER);

    // Position the text relative to the screen center
    instructionText->SetHorizontalAlignment(HA_CENTER);
    instructionText->SetVerticalAlignment(VA_CENTER);
    instructionText->SetPosition(0, ui->GetRoot()->GetHeight() / 4);
}

void Navigation::SetupViewport()
{
    auto* renderer = GetSubsystem<Renderer>();

    // Set up a viewport to the Renderer subsystem so that the 3D scene can be seen
    SharedPtr<Viewport> viewport(new Viewport(context_, scene_, cameraNode_->GetComponent<Camera>()));
    renderer->SetViewport(0, viewport);
}

void Navigation::SubscribeToEvents()
{
    // Subscribe HandleUpdate() function for processing update events
    SubscribeToEvent(E_UPDATE, URHO3D_HANDLER(Navigation, HandleUpdate));

    // Subscribe HandlePostRenderUpdate() function for processing the post-render update event, during which we request
    // debug geometry
    SubscribeToEvent(E_POSTRENDERUPDATE, URHO3D_HANDLER(Navigation, HandlePostRenderUpdate));
}

void Navigation::MoveCamera(float timeStep)
{
    // Right mouse button controls mouse cursor visibility: hide when pressed
    auto* ui = GetSubsystem<UI>();
    auto* input = GetSubsystem<Input>();
    ui->GetCursor()->SetVisible(!input->GetMouseButtonDown(MOUSEB_RIGHT));

    // Do not move if the UI has a focused element (the console)
    if (ui->GetFocusElement())
        return;

    // Movement speed as world units per second
    const float MOVE_SPEED = 20.0f;
    // Mouse sensitivity as degrees per pixel
    const float MOUSE_SENSITIVITY = 0.1f;

    // Use this frame's mouse motion to adjust camera node yaw and pitch. Clamp the pitch between -90 and 90 degrees
    // Only move the camera when the cursor is hidden
    if (!ui->GetCursor()->IsVisible())
    {
        IntVector2 mouseMove = input->GetMouseMove();
        yaw_ += MOUSE_SENSITIVITY * mouseMove.x_;
        pitch_ += MOUSE_SENSITIVITY * mouseMove.y_;
        pitch_ = Clamp(pitch_, -90.0f, 90.0f);

        // Construct new orientation for the camera scene node from yaw and pitch. Roll is fixed to zero
        cameraNode_->SetRotation(Quaternion(pitch_, yaw_, 0.0f));
    }

    // Read WASD keys and move the camera scene node to the corresponding direction if they are pressed
    if (input->GetKeyDown(KEY_W))
        cameraNode_->Translate(Vector3::FORWARD * MOVE_SPEED * timeStep);
    if (input->GetKeyDown(KEY_S))
        cameraNode_->Translate(Vector3::BACK * MOVE_SPEED * timeStep);
    if (input->GetKeyDown(KEY_A))
        cameraNode_->Translate(Vector3::LEFT * MOVE_SPEED * timeStep);
    if (input->GetKeyDown(KEY_D))
        cameraNode_->Translate(Vector3::RIGHT * MOVE_SPEED * timeStep);

    // Set destination or teleport with left mouse button
    if (input->GetMouseButtonPress(MOUSEB_LEFT))
        SetPathPoint();
    // Add or remove objects with middle mouse button, then rebuild navigation mesh partially
    if (input->GetMouseButtonPress(MOUSEB_MIDDLE) || input->GetKeyPress(KEY_O))
        AddOrRemoveObject();

    // Toggle debug geometry with space
    if (input->GetKeyPress(KEY_SPACE))
        drawDebug_ = !drawDebug_;
}

void Navigation::SetPathPoint()
{
    Vector3 hitPos;
    Drawable* hitDrawable;
    auto* navMesh = scene_->GetComponent<NavigationMesh>();

    if (Raycast(250.0f, hitPos, hitDrawable))
    {
        Vector3 pathPos = navMesh->FindNearestPoint(hitPos, Vector3(1.0f, 1.0f, 1.0f));

        if (GetSubsystem<Input>()->GetQualifierDown(QUAL_SHIFT))
        {
            // Teleport
            currentPath_.Clear();
            jackNode_->LookAt(Vector3(pathPos.x_, jackNode_->GetPosition().y_, pathPos.z_), Vector3::UP);
            jackNode_->SetPosition(pathPos);
        }
        else
        {
            // Calculate path from Jack's current position to the end point
            endPos_ = pathPos;
            navMesh->FindPath(currentPath_, jackNode_->GetPosition(), endPos_);
        }
    }
}

void Navigation::AddOrRemoveObject()
{
    // Raycast and check if we hit a mushroom node. If yes, remove it, if no, create a new one
    Vector3 hitPos;
    Drawable* hitDrawable;

    if (!useStreaming_ && Raycast(250.0f, hitPos, hitDrawable))
    {
        // The part of the navigation mesh we must update, which is the world bounding box of the associated
        // drawable component
        BoundingBox updateBox;

        Node* hitNode = hitDrawable->GetNode();
        if (hitNode->GetName() == "Mushroom")
        {
            updateBox = hitDrawable->GetWorldBoundingBox();
            hitNode->Remove();
        }
        else
        {
            Node* newNode = CreateMushroom(hitPos);
            updateBox = newNode->GetComponent<StaticModel>()->GetWorldBoundingBox();
        }

        // Rebuild part of the navigation mesh, then recalculate path if applicable
        auto* navMesh = scene_->GetComponent<NavigationMesh>();
        navMesh->Build(updateBox);
        if (currentPath_.Size())
            navMesh->FindPath(currentPath_, jackNode_->GetPosition(), endPos_);
    }
}

Node* Navigation::CreateMushroom(const Vector3& pos)
{
    auto* cache = GetSubsystem<ResourceCache>();

    Node* mushroomNode = scene_->CreateChild("Mushroom");
    mushroomNode->SetPosition(pos);
    mushroomNode->SetRotation(Quaternion(0.0f, Random(360.0f), 0.0f));
    mushroomNode->SetScale(2.0f + Random(0.5f));
    auto* mushroomObject = mushroomNode->CreateComponent<StaticModel>();
    mushroomObject->SetModel(cache->GetResource<Model>("Models/Mushroom.mdl"));
    mushroomObject->SetMaterial(cache->GetResource<Material>("Materials/Mushroom.xml"));
    mushroomObject->SetCastShadows(true);

    return mushroomNode;
}

bool Navigation::Raycast(float maxDistance, Vector3& hitPos, Drawable*& hitDrawable)
{
    hitDrawable = nullptr;

    auto* ui = GetSubsystem<UI>();
    IntVector2 pos = ui->GetCursorPosition();
    // Check the cursor is visible and there is no UI element in front of the cursor
    if (!ui->GetCursor()->IsVisible() || ui->GetElementAt(pos, true))
        return false;

    auto* graphics = GetSubsystem<Graphics>();
    auto* camera = cameraNode_->GetComponent<Camera>();
    Ray cameraRay = camera->GetScreenRay((float)pos.x_ / graphics->GetWidth(), (float)pos.y_ / graphics->GetHeight());
    // Pick only geometry objects, not eg. zones or lights, only get the first (closest) hit
    PODVector<RayQueryResult> results;
    RayOctreeQuery query(results, cameraRay, RAY_TRIANGLE, maxDistance, DRAWABLE_GEOMETRY);
    scene_->GetComponent<Octree>()->RaycastSingle(query);
    if (results.Size())
    {
        RayQueryResult& result = results[0];
        hitPos = result.position_;
        hitDrawable = result.drawable_;
        return true;
    }

    return false;
}

void Navigation::FollowPath(float timeStep)
{
    if (currentPath_.Size())
    {
        Vector3 nextWaypoint = currentPath_[0]; // NB: currentPath[0] is the next waypoint in order

        // Rotate Jack toward next waypoint to reach and move. Check for not overshooting the target
        float move = 5.0f * timeStep;
        float distance = (jackNode_->GetPosition() - nextWaypoint).Length();
        if (move > distance)
            move = distance;

        jackNode_->LookAt(nextWaypoint, Vector3::UP);
        jackNode_->Translate(Vector3::FORWARD * move);

        // Remove waypoint if reached it
        if (distance < 0.1f)
            currentPath_.Erase(0);
    }
}

void Navigation::ToggleStreaming(bool enabled)
{
    auto* navMesh = scene_->GetComponent<NavigationMesh>();
    if (enabled)
    {
        int maxTiles = (2 * streamingDistance_ + 1) * (2 * streamingDistance_ + 1);
        BoundingBox boundingBox = navMesh->GetBoundingBox();
        SaveNavigationData();
        navMesh->Allocate(boundingBox, maxTiles);
    }
    else
        navMesh->Build();
}

void Navigation::UpdateStreaming()
{
    // Center the navigation mesh at the jack
    auto* navMesh = scene_->GetComponent<NavigationMesh>();
    const IntVector2 jackTile = navMesh->GetTileIndex(jackNode_->GetWorldPosition());
    const IntVector2 numTiles = navMesh->GetNumTiles();
    const IntVector2 beginTile = VectorMax(IntVector2::ZERO, jackTile - IntVector2::ONE * streamingDistance_);
    const IntVector2 endTile = VectorMin(jackTile + IntVector2::ONE * streamingDistance_, numTiles - IntVector2::ONE);

    // Remove tiles
    for (HashSet<IntVector2>::Iterator i = addedTiles_.Begin(); i != addedTiles_.End();)
    {
        const IntVector2 tileIdx = *i;
        if (beginTile.x_ <= tileIdx.x_ && tileIdx.x_ <= endTile.x_ && beginTile.y_ <= tileIdx.y_ && tileIdx.y_ <= endTile.y_)
            ++i;
        else
        {
            navMesh->RemoveTile(tileIdx);
            i = addedTiles_.Erase(i);
        }
    }

    // Add tiles
    for (int z = beginTile.y_; z <= endTile.y_; ++z)
        for (int x = beginTile.x_; x <= endTile.x_; ++x)
        {
            const IntVector2 tileIdx(x, z);
            if (!navMesh->HasTile(tileIdx) && tileData_.Contains(tileIdx))
            {
                addedTiles_.Insert(tileIdx);
                navMesh->AddTile(tileData_[tileIdx]);
            }
        }
}

void Navigation::SaveNavigationData()
{
    auto* navMesh = scene_->GetComponent<NavigationMesh>();
    tileData_.Clear();
    addedTiles_.Clear();
    const IntVector2 numTiles = navMesh->GetNumTiles();
    for (int z = 0; z < numTiles.y_; ++z)
        for (int x = 0; x <= numTiles.x_; ++x)
        {
            const IntVector2 tileIdx = IntVector2(x, z);
            tileData_[tileIdx] = navMesh->GetTileData(tileIdx);
        }
}

void Navigation::HandleUpdate(StringHash eventType, VariantMap& eventData)
{
    using namespace Update;

    // Take the frame time step, which is stored as a float
    float timeStep = eventData[P_TIMESTEP].GetFloat();

    // Move the camera, scale movement with time step
    MoveCamera(timeStep);

    // Make Jack follow the Detour path
    FollowPath(timeStep);

    // Update streaming
    auto* input = GetSubsystem<Input>();
    if (input->GetKeyPress(KEY_TAB))
    {
        useStreaming_ = !useStreaming_;
        ToggleStreaming(useStreaming_);
    }
    if (useStreaming_)
        UpdateStreaming();
}

void Navigation::HandlePostRenderUpdate(StringHash eventType, VariantMap& eventData)
{
    // If draw debug mode is enabled, draw navigation mesh debug geometry
    if (drawDebug_)
        scene_->GetComponent<NavigationMesh>()->DrawDebugGeometry(true);

    if (currentPath_.Size())
    {
        // Visualize the current calculated path
        auto* debug = scene_->GetComponent<DebugRenderer>();
        debug->AddBoundingBox(BoundingBox(endPos_ - Vector3(0.1f, 0.1f, 0.1f), endPos_ + Vector3(0.1f, 0.1f, 0.1f)),
            Color(1.0f, 1.0f, 1.0f));

        // Draw the path with a small upward bias so that it does not clip into the surfaces
        Vector3 bias(0.0f, 0.05f, 0.0f);
        debug->AddLine(jackNode_->GetPosition() + bias, currentPath_[0] + bias, Color(1.0f, 1.0f, 1.0f));

        if (currentPath_.Size() > 1)
        {
            for (unsigned i = 0; i < currentPath_.Size() - 1; ++i)
                debug->AddLine(currentPath_[i] + bias, currentPath_[i + 1] + bias, Color(1.0f, 1.0f, 1.0f));
        }
    }
}
>>>>>>> fe4a641a
<|MERGE_RESOLUTION|>--- conflicted
+++ resolved
@@ -1,512 +1,3 @@
-<<<<<<< HEAD
-//
-// Copyright (c) 2008-2019 the Urho3D project.
-//
-// Permission is hereby granted, free of charge, to any person obtaining a copy
-// of this software and associated documentation files (the "Software"), to deal
-// in the Software without restriction, including without limitation the rights
-// to use, copy, modify, merge, publish, distribute, sublicense, and/or sell
-// copies of the Software, and to permit persons to whom the Software is
-// furnished to do so, subject to the following conditions:
-//
-// The above copyright notice and this permission notice shall be included in
-// all copies or substantial portions of the Software.
-//
-// THE SOFTWARE IS PROVIDED "AS IS", WITHOUT WARRANTY OF ANY KIND, EXPRESS OR
-// IMPLIED, INCLUDING BUT NOT LIMITED TO THE WARRANTIES OF MERCHANTABILITY,
-// FITNESS FOR A PARTICULAR PURPOSE AND NONINFRINGEMENT. IN NO EVENT SHALL THE
-// AUTHORS OR COPYRIGHT HOLDERS BE LIABLE FOR ANY CLAIM, DAMAGES OR OTHER
-// LIABILITY, WHETHER IN AN ACTION OF CONTRACT, TORT OR OTHERWISE, ARISING FROM,
-// OUT OF OR IN CONNECTION WITH THE SOFTWARE OR THE USE OR OTHER DEALINGS IN
-// THE SOFTWARE.
-//
-
-#include <Urho3D/Core/CoreEvents.h>
-#include <Urho3D/Engine/Engine.h>
-#include <Urho3D/Graphics/AnimatedModel.h>
-#include <Urho3D/Graphics/Camera.h>
-#include <Urho3D/Graphics/DebugRenderer.h>
-#include <Urho3D/Graphics/Graphics.h>
-#include <Urho3D/Graphics/Light.h>
-#include <Urho3D/Graphics/Material.h>
-#include <Urho3D/Graphics/Octree.h>
-#include <Urho3D/Graphics/Renderer.h>
-#include <Urho3D/Graphics/Zone.h>
-#include <Urho3D/Input/Input.h>
-#include <Urho3D/Navigation/Navigable.h>
-#include <Urho3D/Navigation/NavigationMesh.h>
-#include <Urho3D/Resource/ResourceCache.h>
-#include <Urho3D/Scene/Scene.h>
-#include <Urho3D/UI/Font.h>
-#include <Urho3D/UI/Text.h>
-#include <Urho3D/UI/UI.h>
-
-#include "Navigation.h"
-
-#include <Urho3D/DebugNew.h>
-
-
-Navigation::Navigation(Context* context) :
-    Sample(context),
-    drawDebug_(false),
-    useStreaming_(false),
-    streamingDistance_(2)
-{
-}
-
-void Navigation::Start()
-{
-    // Execute base class startup
-    Sample::Start();
-
-    // Create the scene content
-    CreateScene();
-
-    // Create the UI content
-    CreateUI();
-
-    // Setup the viewport for displaying the scene
-    SetupViewport();
-
-    // Hook up to the frame update and render post-update events
-    SubscribeToEvents();
-
-    // Set the mouse mode to use in the sample
-    Sample::InitMouseMode(MM_RELATIVE);
-}
-
-void Navigation::CreateScene()
-{
-    auto* cache = GetSubsystem<ResourceCache>();
-
-    scene_ = new Scene(context_);
-
-    // Create octree, use default volume (-1000, -1000, -1000) to (1000, 1000, 1000)
-    // Also create a DebugRenderer component so that we can draw debug geometry
-    scene_->CreateComponent<Octree>();
-    scene_->CreateComponent<DebugRenderer>();
-
-    // Create scene node & StaticModel component for showing a static plane
-    Node* planeNode = scene_->CreateChild("Plane");
-    planeNode->SetScale(Vector3(100.0f, 1.0f, 100.0f));
-    auto* planeObject = planeNode->CreateComponent<StaticModel>();
-    planeObject->SetModel(cache->GetResource<Model>("Models/Plane.mdl"));
-    planeObject->SetMaterial(cache->GetResource<Material>("Materials/StoneTiled.xml"));
-
-    // Create a Zone component for ambient lighting & fog control
-    Node* zoneNode = scene_->CreateChild("Zone");
-    auto* zone = zoneNode->CreateComponent<Zone>();
-    zone->SetBoundingBox(BoundingBox(-1000.0f, 1000.0f));
-    zone->SetAmbientColor(Color(0.15f, 0.15f, 0.15f));
-    zone->SetFogColor(Color(0.5f, 0.5f, 0.7f));
-    zone->SetFogStart(100.0f);
-    zone->SetFogEnd(300.0f);
-
-    // Create a directional light to the world. Enable cascaded shadows on it
-    Node* lightNode = scene_->CreateChild("DirectionalLight");
-    lightNode->SetDirection(Vector3(0.6f, -1.0f, 0.8f));
-    auto* light = lightNode->CreateComponent<Light>();
-    light->SetLightType(LIGHT_DIRECTIONAL);
-    light->SetCastShadows(true);
-    light->SetShadowBias(BiasParameters(0.00025f, 0.5f));
-    // Set cascade splits at 10, 50 and 200 world units, fade shadows out at 80% of maximum shadow distance
-    light->SetShadowCascade(CascadeParameters(10.0f, 50.0f, 200.0f, 0.0f, 0.8f));
-
-    // Create some mushrooms
-    const unsigned NUM_MUSHROOMS = 100;
-    for (unsigned i = 0; i < NUM_MUSHROOMS; ++i)
-        CreateMushroom(Vector3(Random(90.0f) - 45.0f, 0.0f, Random(90.0f) - 45.0f));
-
-    // Create randomly sized boxes. If boxes are big enough, make them occluders
-    const unsigned NUM_BOXES = 20;
-    for (unsigned i = 0; i < NUM_BOXES; ++i)
-    {
-        Node* boxNode = scene_->CreateChild("Box");
-        float size = 1.0f + Random(10.0f);
-        boxNode->SetPosition(Vector3(Random(80.0f) - 40.0f, size * 0.5f, Random(80.0f) - 40.0f));
-        boxNode->SetScale(size);
-        auto* boxObject = boxNode->CreateComponent<StaticModel>();
-        boxObject->SetModel(cache->GetResource<Model>("Models/Box.mdl"));
-        boxObject->SetMaterial(cache->GetResource<Material>("Materials/Stone.xml"));
-        boxObject->SetCastShadows(true);
-        if (size >= 3.0f)
-            boxObject->SetOccluder(true);
-    }
-
-    // Create Jack node that will follow the path
-    jackNode_ = scene_->CreateChild("Jack");
-    jackNode_->SetPosition(Vector3(-5.0f, 0.0f, 20.0f));
-    auto* modelObject = jackNode_->CreateComponent<AnimatedModel>();
-    modelObject->SetModel(cache->GetResource<Model>("Models/Jack.mdl"));
-    modelObject->SetMaterial(cache->GetResource<Material>("Materials/Jack.xml"));
-    modelObject->SetCastShadows(true);
-
-    // Create a NavigationMesh component to the scene root
-    auto* navMesh = scene_->CreateComponent<NavigationMesh>();
-    // Set small tiles to show navigation mesh streaming
-    navMesh->SetTileSize(32);
-    // Create a Navigable component to the scene root. This tags all of the geometry in the scene as being part of the
-    // navigation mesh. By default this is recursive, but the recursion could be turned off from Navigable
-    scene_->CreateComponent<Navigable>();
-    // Add padding to the navigation mesh in Y-direction so that we can add objects on top of the tallest boxes
-    // in the scene and still update the mesh correctly
-    navMesh->SetPadding(Vector3(0.0f, 10.0f, 0.0f));
-    // Now build the navigation geometry. This will take some time. Note that the navigation mesh will prefer to use
-    // physics geometry from the scene nodes, as it often is simpler, but if it can not find any (like in this example)
-    // it will use renderable geometry instead
-    navMesh->Build();
-
-    // Create the camera. Limit far clip distance to match the fog
-    cameraNode_ = scene_->CreateChild("Camera");
-    auto* camera = cameraNode_->CreateComponent<Camera>();
-    camera->SetFarClip(300.0f);
-
-    // Set an initial position for the camera scene node above the plane and looking down
-    cameraNode_->SetPosition(Vector3(0.0f, 50.0f, 0.0f));
-    pitch_ = 80.0f;
-    cameraNode_->SetRotation(Quaternion(pitch_, yaw_, 0.0f));
-}
-
-void Navigation::CreateUI()
-{
-    auto* cache = GetSubsystem<ResourceCache>();
-    auto* ui = GetSubsystem<UI>();
-
-    // Create a Cursor UI element because we want to be able to hide and show it at will. When hidden, the mouse cursor will
-    // control the camera, and when visible, it will point the raycast target
-    auto* style = cache->GetResource<XMLFile>("UI/DefaultStyle.xml");
-    SharedPtr<Cursor> cursor(new Cursor(context_));
-    cursor->SetStyleAuto(style);
-    ui->SetCursor(cursor);
-
-    // Set starting position of the cursor at the rendering window center
-    auto* graphics = GetSubsystem<Graphics>();
-    cursor->SetPosition(graphics->GetWidth() / 2, graphics->GetHeight() / 2);
-
-    // Construct new Text object, set string to display and font to use
-    auto* instructionText = ui->GetRoot()->CreateChild<Text>();
-    instructionText->SetText(
-        "Use WASD keys to move, RMB to rotate view\n"
-        "LMB to set destination, SHIFT+LMB to teleport\n"
-        "MMB or O key to add or remove obstacles\n"
-        "Tab to toggle navigation mesh streaming\n"
-        "Space to toggle debug geometry"
-    );
-    instructionText->SetFont(cache->GetResource<Font>("Fonts/Anonymous Pro.ttf"), 15);
-    // The text has multiple rows. Center them in relation to each other
-    instructionText->SetTextAlignment(HA_CENTER);
-
-    // Position the text relative to the screen center
-    instructionText->SetHorizontalAlignment(HA_CENTER);
-    instructionText->SetVerticalAlignment(VA_CENTER);
-    instructionText->SetPosition(0, ui->GetRoot()->GetHeight() / 4);
-}
-
-void Navigation::SetupViewport()
-{
-    auto* renderer = GetSubsystem<Renderer>();
-
-    // Set up a viewport to the Renderer subsystem so that the 3D scene can be seen
-    SharedPtr<Viewport> viewport(new Viewport(context_, scene_, cameraNode_->GetComponent<Camera>()));
-    renderer->SetViewport(0, viewport);
-}
-
-void Navigation::SubscribeToEvents()
-{
-    // Subscribe HandleUpdate() function for processing update events
-    SubscribeToEvent(E_UPDATE, URHO3D_HANDLER(Navigation, HandleUpdate));
-
-    // Subscribe HandlePostRenderUpdate() function for processing the post-render update event, during which we request
-    // debug geometry
-    SubscribeToEvent(E_POSTRENDERUPDATE, URHO3D_HANDLER(Navigation, HandlePostRenderUpdate));
-}
-
-void Navigation::MoveCamera(float timeStep)
-{
-    // Right mouse button controls mouse cursor visibility: hide when pressed
-    auto* ui = GetSubsystem<UI>();
-    auto* input = GetSubsystem<Input>();
-    ui->GetCursor()->SetVisible(!input->GetMouseButtonDown(MOUSEB_RIGHT));
-
-    // Do not move if the UI has a focused element (the console)
-    if (ui->GetFocusElement())
-        return;
-
-    // Movement speed as world units per second
-    const float MOVE_SPEED = 20.0f;
-    // Mouse sensitivity as degrees per pixel
-    const float MOUSE_SENSITIVITY = 0.1f;
-
-    // Use this frame's mouse motion to adjust camera node yaw and pitch. Clamp the pitch between -90 and 90 degrees
-    // Only move the camera when the cursor is hidden
-    if (!ui->GetCursor()->IsVisible())
-    {
-        IntVector2 mouseMove = input->GetMouseMove();
-        yaw_ += MOUSE_SENSITIVITY * mouseMove.x_;
-        pitch_ += MOUSE_SENSITIVITY * mouseMove.y_;
-        pitch_ = Clamp(pitch_, -90.0f, 90.0f);
-
-        // Construct new orientation for the camera scene node from yaw and pitch. Roll is fixed to zero
-        cameraNode_->SetRotation(Quaternion(pitch_, yaw_, 0.0f));
-    }
-
-    // Read WASD keys and move the camera scene node to the corresponding direction if they are pressed
-    if (input->GetKeyDown(KEY_W))
-        cameraNode_->Translate(Vector3::FORWARD * MOVE_SPEED * timeStep);
-    if (input->GetKeyDown(KEY_S))
-        cameraNode_->Translate(Vector3::BACK * MOVE_SPEED * timeStep);
-    if (input->GetKeyDown(KEY_A))
-        cameraNode_->Translate(Vector3::LEFT * MOVE_SPEED * timeStep);
-    if (input->GetKeyDown(KEY_D))
-        cameraNode_->Translate(Vector3::RIGHT * MOVE_SPEED * timeStep);
-
-    // Set destination or teleport with left mouse button
-    if (input->GetMouseButtonPress(MOUSEB_LEFT))
-        SetPathPoint();
-    // Add or remove objects with middle mouse button, then rebuild navigation mesh partially
-    if (input->GetMouseButtonPress(MOUSEB_MIDDLE) || input->GetKeyPress(KEY_O))
-        AddOrRemoveObject();
-
-    // Toggle debug geometry with space
-    if (input->GetKeyPress(KEY_SPACE))
-        drawDebug_ = !drawDebug_;
-}
-
-void Navigation::SetPathPoint()
-{
-    Vector3 hitPos;
-    Drawable* hitDrawable;
-    auto* navMesh = scene_->GetComponent<NavigationMesh>();
-
-    if (Raycast(250.0f, hitPos, hitDrawable))
-    {
-        Vector3 pathPos = navMesh->FindNearestPoint(hitPos, Vector3(1.0f, 1.0f, 1.0f));
-
-        if (GetSubsystem<Input>()->GetQualifierDown(QUAL_SHIFT))
-        {
-            // Teleport
-            currentPath_.clear();
-            jackNode_->LookAt(Vector3(pathPos.x_, jackNode_->GetPosition().y_, pathPos.z_), Vector3::UP);
-            jackNode_->SetPosition(pathPos);
-        }
-        else
-        {
-            // Calculate path from Jack's current position to the end point
-            endPos_ = pathPos;
-            navMesh->FindPath(currentPath_, jackNode_->GetPosition(), endPos_);
-        }
-    }
-}
-
-void Navigation::AddOrRemoveObject()
-{
-    // Raycast and check if we hit a mushroom node. If yes, remove it, if no, create a new one
-    Vector3 hitPos;
-    Drawable* hitDrawable;
-
-    if (!useStreaming_ && Raycast(250.0f, hitPos, hitDrawable))
-    {
-        // The part of the navigation mesh we must update, which is the world bounding box of the associated
-        // drawable component
-        BoundingBox updateBox;
-
-        Node* hitNode = hitDrawable->GetNode();
-        if (hitNode->GetName() == "Mushroom")
-        {
-            updateBox = hitDrawable->GetWorldBoundingBox();
-            hitNode->Remove();
-        }
-        else
-        {
-            Node* newNode = CreateMushroom(hitPos);
-            updateBox = newNode->GetComponent<StaticModel>()->GetWorldBoundingBox();
-        }
-
-        // Rebuild part of the navigation mesh, then recalculate path if applicable
-        auto* navMesh = scene_->GetComponent<NavigationMesh>();
-        navMesh->Build(updateBox);
-        if (currentPath_.size())
-            navMesh->FindPath(currentPath_, jackNode_->GetPosition(), endPos_);
-    }
-}
-
-Node* Navigation::CreateMushroom(const Vector3& pos)
-{
-    auto* cache = GetSubsystem<ResourceCache>();
-
-    Node* mushroomNode = scene_->CreateChild("Mushroom");
-    mushroomNode->SetPosition(pos);
-    mushroomNode->SetRotation(Quaternion(0.0f, Random(360.0f), 0.0f));
-    mushroomNode->SetScale(2.0f + Random(0.5f));
-    auto* mushroomObject = mushroomNode->CreateComponent<StaticModel>();
-    mushroomObject->SetModel(cache->GetResource<Model>("Models/Mushroom.mdl"));
-    mushroomObject->SetMaterial(cache->GetResource<Material>("Materials/Mushroom.xml"));
-    mushroomObject->SetCastShadows(true);
-
-    return mushroomNode;
-}
-
-bool Navigation::Raycast(float maxDistance, Vector3& hitPos, Drawable*& hitDrawable)
-{
-    hitDrawable = nullptr;
-
-    auto* ui = GetSubsystem<UI>();
-    IntVector2 pos = ui->GetCursorPosition();
-    // Check the cursor is visible and there is no UI element in front of the cursor
-    if (!ui->GetCursor()->IsVisible() || ui->GetElementAt(pos, true))
-        return false;
-
-    auto* graphics = GetSubsystem<Graphics>();
-    auto* camera = cameraNode_->GetComponent<Camera>();
-    Ray cameraRay = camera->GetScreenRay((float)pos.x_ / graphics->GetWidth(), (float)pos.y_ / graphics->GetHeight());
-    // Pick only geometry objects, not eg. zones or lights, only get the first (closest) hit
-    ea::vector<RayQueryResult> results;
-    RayOctreeQuery query(results, cameraRay, RAY_TRIANGLE, maxDistance, DRAWABLE_GEOMETRY);
-    scene_->GetComponent<Octree>()->RaycastSingle(query);
-    if (results.size())
-    {
-        RayQueryResult& result = results[0];
-        hitPos = result.position_;
-        hitDrawable = result.drawable_;
-        return true;
-    }
-
-    return false;
-}
-
-void Navigation::FollowPath(float timeStep)
-{
-    if (currentPath_.size())
-    {
-        Vector3 nextWaypoint = currentPath_[0]; // NB: currentPath[0] is the next waypoint in order
-
-        // Rotate Jack toward next waypoint to reach and move. Check for not overshooting the target
-        float move = 5.0f * timeStep;
-        float distance = (jackNode_->GetPosition() - nextWaypoint).Length();
-        if (move > distance)
-            move = distance;
-
-        jackNode_->LookAt(nextWaypoint, Vector3::UP);
-        jackNode_->Translate(Vector3::FORWARD * move);
-
-        // Remove waypoint if reached it
-        if (distance < 0.1f)
-            currentPath_.pop_front();
-    }
-}
-
-void Navigation::ToggleStreaming(bool enabled)
-{
-    auto* navMesh = scene_->GetComponent<NavigationMesh>();
-    if (enabled)
-    {
-        int maxTiles = (2 * streamingDistance_ + 1) * (2 * streamingDistance_ + 1);
-        BoundingBox boundingBox = navMesh->GetBoundingBox();
-        SaveNavigationData();
-        navMesh->Allocate(boundingBox, maxTiles);
-    }
-    else
-        navMesh->Build();
-}
-
-void Navigation::UpdateStreaming()
-{
-    // Center the navigation mesh at the jack
-    auto* navMesh = scene_->GetComponent<NavigationMesh>();
-    const IntVector2 jackTile = navMesh->GetTileIndex(jackNode_->GetWorldPosition());
-    const IntVector2 numTiles = navMesh->GetNumTiles();
-    const IntVector2 beginTile = VectorMax(IntVector2::ZERO, jackTile - IntVector2::ONE * streamingDistance_);
-    const IntVector2 endTile = VectorMin(jackTile + IntVector2::ONE * streamingDistance_, numTiles - IntVector2::ONE);
-
-    // Remove tiles
-    for (auto i = addedTiles_.begin(); i != addedTiles_.end();)
-    {
-        const IntVector2 tileIdx = *i;
-        if (beginTile.x_ <= tileIdx.x_ && tileIdx.x_ <= endTile.x_ && beginTile.y_ <= tileIdx.y_ && tileIdx.y_ <= endTile.y_)
-            ++i;
-        else
-        {
-            navMesh->RemoveTile(tileIdx);
-            i = addedTiles_.erase(i);
-        }
-    }
-
-    // Add tiles
-    for (int z = beginTile.y_; z <= endTile.y_; ++z)
-        for (int x = beginTile.x_; x <= endTile.x_; ++x)
-        {
-            const IntVector2 tileIdx(x, z);
-            if (!navMesh->HasTile(tileIdx) && tileData_.contains(tileIdx))
-            {
-                addedTiles_.insert(tileIdx);
-                navMesh->AddTile(tileData_[tileIdx]);
-            }
-        }
-}
-
-void Navigation::SaveNavigationData()
-{
-    auto* navMesh = scene_->GetComponent<NavigationMesh>();
-    tileData_.clear();
-    addedTiles_.clear();
-    const IntVector2 numTiles = navMesh->GetNumTiles();
-    for (int z = 0; z < numTiles.y_; ++z)
-        for (int x = 0; x <= numTiles.x_; ++x)
-        {
-            const IntVector2 tileIdx = IntVector2(x, z);
-            tileData_[tileIdx] = navMesh->GetTileData(tileIdx);
-        }
-}
-
-void Navigation::HandleUpdate(StringHash eventType, VariantMap& eventData)
-{
-    using namespace Update;
-
-    // Take the frame time step, which is stored as a float
-    float timeStep = eventData[P_TIMESTEP].GetFloat();
-
-    // Move the camera, scale movement with time step
-    MoveCamera(timeStep);
-
-    // Make Jack follow the Detour path
-    FollowPath(timeStep);
-
-    // Update streaming
-    auto* input = GetSubsystem<Input>();
-    if (input->GetKeyPress(KEY_TAB))
-    {
-        useStreaming_ = !useStreaming_;
-        ToggleStreaming(useStreaming_);
-    }
-    if (useStreaming_)
-        UpdateStreaming();
-}
-
-void Navigation::HandlePostRenderUpdate(StringHash eventType, VariantMap& eventData)
-{
-    // If draw debug mode is enabled, draw navigation mesh debug geometry
-    if (drawDebug_)
-        scene_->GetComponent<NavigationMesh>()->DrawDebugGeometry(true);
-
-    if (currentPath_.size())
-    {
-        // Visualize the current calculated path
-        auto* debug = scene_->GetComponent<DebugRenderer>();
-        debug->AddBoundingBox(BoundingBox(endPos_ - Vector3(0.1f, 0.1f, 0.1f), endPos_ + Vector3(0.1f, 0.1f, 0.1f)),
-            Color(1.0f, 1.0f, 1.0f));
-
-        // Draw the path with a small upward bias so that it does not clip into the surfaces
-        Vector3 bias(0.0f, 0.05f, 0.0f);
-        debug->AddLine(jackNode_->GetPosition() + bias, currentPath_[0] + bias, Color(1.0f, 1.0f, 1.0f));
-
-        if (currentPath_.size() > 1)
-        {
-            for (unsigned i = 0; i < currentPath_.size() - 1; ++i)
-                debug->AddLine(currentPath_[i] + bias, currentPath_[i + 1] + bias, Color(1.0f, 1.0f, 1.0f));
-        }
-    }
-}
-=======
 //
 // Copyright (c) 2008-2020 the Urho3D project.
 //
@@ -553,7 +44,6 @@
 
 #include <Urho3D/DebugNew.h>
 
-URHO3D_DEFINE_APPLICATION_MAIN(Navigation)
 
 Navigation::Navigation(Context* context) :
     Sample(context),
@@ -794,7 +284,7 @@
         if (GetSubsystem<Input>()->GetQualifierDown(QUAL_SHIFT))
         {
             // Teleport
-            currentPath_.Clear();
+            currentPath_.clear();
             jackNode_->LookAt(Vector3(pathPos.x_, jackNode_->GetPosition().y_, pathPos.z_), Vector3::UP);
             jackNode_->SetPosition(pathPos);
         }
@@ -834,7 +324,7 @@
         // Rebuild part of the navigation mesh, then recalculate path if applicable
         auto* navMesh = scene_->GetComponent<NavigationMesh>();
         navMesh->Build(updateBox);
-        if (currentPath_.Size())
+        if (currentPath_.size())
             navMesh->FindPath(currentPath_, jackNode_->GetPosition(), endPos_);
     }
 }
@@ -869,10 +359,10 @@
     auto* camera = cameraNode_->GetComponent<Camera>();
     Ray cameraRay = camera->GetScreenRay((float)pos.x_ / graphics->GetWidth(), (float)pos.y_ / graphics->GetHeight());
     // Pick only geometry objects, not eg. zones or lights, only get the first (closest) hit
-    PODVector<RayQueryResult> results;
+    ea::vector<RayQueryResult> results;
     RayOctreeQuery query(results, cameraRay, RAY_TRIANGLE, maxDistance, DRAWABLE_GEOMETRY);
     scene_->GetComponent<Octree>()->RaycastSingle(query);
-    if (results.Size())
+    if (results.size())
     {
         RayQueryResult& result = results[0];
         hitPos = result.position_;
@@ -885,7 +375,7 @@
 
 void Navigation::FollowPath(float timeStep)
 {
-    if (currentPath_.Size())
+    if (currentPath_.size())
     {
         Vector3 nextWaypoint = currentPath_[0]; // NB: currentPath[0] is the next waypoint in order
 
@@ -900,7 +390,7 @@
 
         // Remove waypoint if reached it
         if (distance < 0.1f)
-            currentPath_.Erase(0);
+            currentPath_.pop_front();
     }
 }
 
@@ -928,7 +418,7 @@
     const IntVector2 endTile = VectorMin(jackTile + IntVector2::ONE * streamingDistance_, numTiles - IntVector2::ONE);
 
     // Remove tiles
-    for (HashSet<IntVector2>::Iterator i = addedTiles_.Begin(); i != addedTiles_.End();)
+    for (auto i = addedTiles_.begin(); i != addedTiles_.end();)
     {
         const IntVector2 tileIdx = *i;
         if (beginTile.x_ <= tileIdx.x_ && tileIdx.x_ <= endTile.x_ && beginTile.y_ <= tileIdx.y_ && tileIdx.y_ <= endTile.y_)
@@ -936,7 +426,7 @@
         else
         {
             navMesh->RemoveTile(tileIdx);
-            i = addedTiles_.Erase(i);
+            i = addedTiles_.erase(i);
         }
     }
 
@@ -945,9 +435,9 @@
         for (int x = beginTile.x_; x <= endTile.x_; ++x)
         {
             const IntVector2 tileIdx(x, z);
-            if (!navMesh->HasTile(tileIdx) && tileData_.Contains(tileIdx))
+            if (!navMesh->HasTile(tileIdx) && tileData_.contains(tileIdx))
             {
-                addedTiles_.Insert(tileIdx);
+                addedTiles_.insert(tileIdx);
                 navMesh->AddTile(tileData_[tileIdx]);
             }
         }
@@ -956,8 +446,8 @@
 void Navigation::SaveNavigationData()
 {
     auto* navMesh = scene_->GetComponent<NavigationMesh>();
-    tileData_.Clear();
-    addedTiles_.Clear();
+    tileData_.clear();
+    addedTiles_.clear();
     const IntVector2 numTiles = navMesh->GetNumTiles();
     for (int z = 0; z < numTiles.y_; ++z)
         for (int x = 0; x <= numTiles.x_; ++x)
@@ -997,7 +487,7 @@
     if (drawDebug_)
         scene_->GetComponent<NavigationMesh>()->DrawDebugGeometry(true);
 
-    if (currentPath_.Size())
+    if (currentPath_.size())
     {
         // Visualize the current calculated path
         auto* debug = scene_->GetComponent<DebugRenderer>();
@@ -1008,11 +498,10 @@
         Vector3 bias(0.0f, 0.05f, 0.0f);
         debug->AddLine(jackNode_->GetPosition() + bias, currentPath_[0] + bias, Color(1.0f, 1.0f, 1.0f));
 
-        if (currentPath_.Size() > 1)
-        {
-            for (unsigned i = 0; i < currentPath_.Size() - 1; ++i)
+        if (currentPath_.size() > 1)
+        {
+            for (unsigned i = 0; i < currentPath_.size() - 1; ++i)
                 debug->AddLine(currentPath_[i] + bias, currentPath_[i + 1] + bias, Color(1.0f, 1.0f, 1.0f));
         }
     }
-}
->>>>>>> fe4a641a
+}