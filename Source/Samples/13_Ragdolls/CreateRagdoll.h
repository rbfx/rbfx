--- conflicted
+++ resolved
@@ -1,6 +1,5 @@
-<<<<<<< HEAD
 //
-// Copyright (c) 2008-2020 the Urho3D project.
+// Copyright (c) 2008-2022 the Urho3D project.
 //
 // Permission is hereby granted, free of charge, to any person obtaining a copy
 // of this software and associated documentation files (the "Software"), to deal
@@ -48,56 +47,4 @@
     void CreateRagdollBone(const ea::string& boneName, ShapeType type, const Vector3& size, const Vector3& position, const Quaternion& rotation);
     /// Join two bones with a Constraint component.
     void CreateRagdollConstraint(const ea::string& boneName, const ea::string& parentName, ConstraintType type, const Vector3& axis, const Vector3& parentAxis, const Vector2& highLimit, const Vector2& lowLimit, bool disableCollision = true);
-};
-=======
-//
-// Copyright (c) 2008-2022 the Urho3D project.
-//
-// Permission is hereby granted, free of charge, to any person obtaining a copy
-// of this software and associated documentation files (the "Software"), to deal
-// in the Software without restriction, including without limitation the rights
-// to use, copy, modify, merge, publish, distribute, sublicense, and/or sell
-// copies of the Software, and to permit persons to whom the Software is
-// furnished to do so, subject to the following conditions:
-//
-// The above copyright notice and this permission notice shall be included in
-// all copies or substantial portions of the Software.
-//
-// THE SOFTWARE IS PROVIDED "AS IS", WITHOUT WARRANTY OF ANY KIND, EXPRESS OR
-// IMPLIED, INCLUDING BUT NOT LIMITED TO THE WARRANTIES OF MERCHANTABILITY,
-// FITNESS FOR A PARTICULAR PURPOSE AND NONINFRINGEMENT. IN NO EVENT SHALL THE
-// AUTHORS OR COPYRIGHT HOLDERS BE LIABLE FOR ANY CLAIM, DAMAGES OR OTHER
-// LIABILITY, WHETHER IN AN ACTION OF CONTRACT, TORT OR OTHERWISE, ARISING FROM,
-// OUT OF OR IN CONNECTION WITH THE SOFTWARE OR THE USE OR OTHER DEALINGS IN
-// THE SOFTWARE.
-//
-
-#pragma once
-
-#include <Urho3D/Physics/CollisionShape.h>
-#include <Urho3D/Physics/Constraint.h>
-
-using namespace Urho3D;
-
-/// Custom component that creates a ragdoll upon collision.
-class CreateRagdoll : public Component
-{
-    URHO3D_OBJECT(CreateRagdoll, Component);
-
-public:
-    /// Construct.
-    explicit CreateRagdoll(Context* context);
-
-protected:
-    /// Handle node being assigned.
-    void OnNodeSet(Node* node) override;
-
-private:
-    /// Handle scene node's physics collision.
-    void HandleNodeCollision(StringHash eventType, VariantMap& eventData);
-    /// Make a bone physical by adding RigidBody and CollisionShape components.
-    void CreateRagdollBone(const String& boneName, ShapeType type, const Vector3& size, const Vector3& position, const Quaternion& rotation);
-    /// Join two bones with a Constraint component.
-    void CreateRagdollConstraint(const String& boneName, const String& parentName, ConstraintType type, const Vector3& axis, const Vector3& parentAxis, const Vector2& highLimit, const Vector2& lowLimit, bool disableCollision = true);
-};
->>>>>>> 76146c80
+};