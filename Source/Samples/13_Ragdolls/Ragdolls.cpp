--- conflicted
+++ resolved
@@ -1,6 +1,5 @@
-<<<<<<< HEAD
-//
-// Copyright (c) 2008-2019 the Urho3D project.
+//
+// Copyright (c) 2008-2020 the Urho3D project.
 //
 // Permission is hereby granted, free of charge, to any person obtaining a copy
 // of this software and associated documentation files (the "Software"), to deal
@@ -311,320 +310,4 @@
     // If draw debug mode is enabled, draw physics debug geometry. Use depth test to make the result easier to interpret
     if (drawDebug_)
         scene_->GetComponent<PhysicsWorld>()->DrawDebugGeometry(true);
-}
-=======
-//
-// Copyright (c) 2008-2020 the Urho3D project.
-//
-// Permission is hereby granted, free of charge, to any person obtaining a copy
-// of this software and associated documentation files (the "Software"), to deal
-// in the Software without restriction, including without limitation the rights
-// to use, copy, modify, merge, publish, distribute, sublicense, and/or sell
-// copies of the Software, and to permit persons to whom the Software is
-// furnished to do so, subject to the following conditions:
-//
-// The above copyright notice and this permission notice shall be included in
-// all copies or substantial portions of the Software.
-//
-// THE SOFTWARE IS PROVIDED "AS IS", WITHOUT WARRANTY OF ANY KIND, EXPRESS OR
-// IMPLIED, INCLUDING BUT NOT LIMITED TO THE WARRANTIES OF MERCHANTABILITY,
-// FITNESS FOR A PARTICULAR PURPOSE AND NONINFRINGEMENT. IN NO EVENT SHALL THE
-// AUTHORS OR COPYRIGHT HOLDERS BE LIABLE FOR ANY CLAIM, DAMAGES OR OTHER
-// LIABILITY, WHETHER IN AN ACTION OF CONTRACT, TORT OR OTHERWISE, ARISING FROM,
-// OUT OF OR IN CONNECTION WITH THE SOFTWARE OR THE USE OR OTHER DEALINGS IN
-// THE SOFTWARE.
-//
-
-#include <Urho3D/Core/CoreEvents.h>
-#include <Urho3D/Engine/Engine.h>
-#include <Urho3D/Graphics/AnimatedModel.h>
-#include <Urho3D/Graphics/Camera.h>
-#include <Urho3D/Graphics/DebugRenderer.h>
-#include <Urho3D/Graphics/Graphics.h>
-#include <Urho3D/Graphics/Light.h>
-#include <Urho3D/Graphics/Material.h>
-#include <Urho3D/Graphics/Octree.h>
-#include <Urho3D/Graphics/Renderer.h>
-#include <Urho3D/Graphics/Zone.h>
-#include <Urho3D/Input/Input.h>
-#include <Urho3D/IO/File.h>
-#include <Urho3D/IO/FileSystem.h>
-#include <Urho3D/Physics/CollisionShape.h>
-#include <Urho3D/Physics/PhysicsWorld.h>
-#include <Urho3D/Physics/RigidBody.h>
-#include <Urho3D/Resource/ResourceCache.h>
-#include <Urho3D/Scene/Scene.h>
-#include <Urho3D/UI/Font.h>
-#include <Urho3D/UI/Text.h>
-#include <Urho3D/UI/UI.h>
-
-#include "CreateRagdoll.h"
-#include "Ragdolls.h"
-
-#include <Urho3D/DebugNew.h>
-
-URHO3D_DEFINE_APPLICATION_MAIN(Ragdolls)
-
-Ragdolls::Ragdolls(Context* context) :
-    Sample(context),
-    drawDebug_(false)
-{
-    // Register an object factory for our custom CreateRagdoll component so that we can create them to scene nodes
-    context->RegisterFactory<CreateRagdoll>();
-}
-
-void Ragdolls::Start()
-{
-    // Execute base class startup
-    Sample::Start();
-
-    // Create the scene content
-    CreateScene();
-
-    // Create the UI content
-    CreateInstructions();
-
-    // Setup the viewport for displaying the scene
-    SetupViewport();
-
-    // Hook up to the frame update and render post-update events
-    SubscribeToEvents();
-
-    // Set the mouse mode to use in the sample
-    Sample::InitMouseMode(MM_ABSOLUTE);
-}
-
-void Ragdolls::CreateScene()
-{
-    auto* cache = GetSubsystem<ResourceCache>();
-
-    scene_ = new Scene(context_);
-
-    // Create octree, use default volume (-1000, -1000, -1000) to (1000, 1000, 1000)
-    // Create a physics simulation world with default parameters, which will update at 60fps. Like the Octree must
-    // exist before creating drawable components, the PhysicsWorld must exist before creating physics components.
-    // Finally, create a DebugRenderer component so that we can draw physics debug geometry
-    scene_->CreateComponent<Octree>();
-    scene_->CreateComponent<PhysicsWorld>();
-    scene_->CreateComponent<DebugRenderer>();
-
-    // Create a Zone component for ambient lighting & fog control
-    Node* zoneNode = scene_->CreateChild("Zone");
-    auto* zone = zoneNode->CreateComponent<Zone>();
-    zone->SetBoundingBox(BoundingBox(-1000.0f, 1000.0f));
-    zone->SetAmbientColor(Color(0.15f, 0.15f, 0.15f));
-    zone->SetFogColor(Color(0.5f, 0.5f, 0.7f));
-    zone->SetFogStart(100.0f);
-    zone->SetFogEnd(300.0f);
-
-    // Create a directional light to the world. Enable cascaded shadows on it
-    Node* lightNode = scene_->CreateChild("DirectionalLight");
-    lightNode->SetDirection(Vector3(0.6f, -1.0f, 0.8f));
-    auto* light = lightNode->CreateComponent<Light>();
-    light->SetLightType(LIGHT_DIRECTIONAL);
-    light->SetCastShadows(true);
-    light->SetShadowBias(BiasParameters(0.00025f, 0.5f));
-    // Set cascade splits at 10, 50 and 200 world units, fade shadows out at 80% of maximum shadow distance
-    light->SetShadowCascade(CascadeParameters(10.0f, 50.0f, 200.0f, 0.0f, 0.8f));
-
-    {
-        // Create a floor object, 500 x 500 world units. Adjust position so that the ground is at zero Y
-        Node* floorNode = scene_->CreateChild("Floor");
-        floorNode->SetPosition(Vector3(0.0f, -0.5f, 0.0f));
-        floorNode->SetScale(Vector3(500.0f, 1.0f, 500.0f));
-        auto* floorObject = floorNode->CreateComponent<StaticModel>();
-        floorObject->SetModel(cache->GetResource<Model>("Models/Box.mdl"));
-        floorObject->SetMaterial(cache->GetResource<Material>("Materials/StoneTiled.xml"));
-
-        // Make the floor physical by adding RigidBody and CollisionShape components
-        auto* body = floorNode->CreateComponent<RigidBody>();
-        // We will be spawning spherical objects in this sample. The ground also needs non-zero rolling friction so that
-        // the spheres will eventually come to rest
-        body->SetRollingFriction(0.15f);
-        auto* shape = floorNode->CreateComponent<CollisionShape>();
-        // Set a box shape of size 1 x 1 x 1 for collision. The shape will be scaled with the scene node scale, so the
-        // rendering and physics representation sizes should match (the box model is also 1 x 1 x 1.)
-        shape->SetBox(Vector3::ONE);
-    }
-
-    // Create animated models
-    for (int z = -1; z <= 1; ++z)
-    {
-        for (int x = -4; x <= 4; ++x)
-        {
-            Node* modelNode = scene_->CreateChild("Jack");
-            modelNode->SetPosition(Vector3(x * 5.0f, 0.0f, z * 5.0f));
-            modelNode->SetRotation(Quaternion(0.0f, 180.0f, 0.0f));
-            auto* modelObject = modelNode->CreateComponent<AnimatedModel>();
-            modelObject->SetModel(cache->GetResource<Model>("Models/Jack.mdl"));
-            modelObject->SetMaterial(cache->GetResource<Material>("Materials/Jack.xml"));
-            modelObject->SetCastShadows(true);
-            // Set the model to also update when invisible to avoid staying invisible when the model should come into
-            // view, but does not as the bounding box is not updated
-            modelObject->SetUpdateInvisible(true);
-
-            // Create a rigid body and a collision shape. These will act as a trigger for transforming the
-            // model into a ragdoll when hit by a moving object
-            auto* body = modelNode->CreateComponent<RigidBody>();
-            // The Trigger mode makes the rigid body only detect collisions, but impart no forces on the
-            // colliding objects
-            body->SetTrigger(true);
-            auto* shape = modelNode->CreateComponent<CollisionShape>();
-            // Create the capsule shape with an offset so that it is correctly aligned with the model, which
-            // has its origin at the feet
-            shape->SetCapsule(0.7f, 2.0f, Vector3(0.0f, 1.0f, 0.0f));
-
-            // Create a custom component that reacts to collisions and creates the ragdoll
-            modelNode->CreateComponent<CreateRagdoll>();
-        }
-    }
-
-    // Create the camera. Limit far clip distance to match the fog. Note: now we actually create the camera node outside
-    // the scene, because we want it to be unaffected by scene load / save
-    cameraNode_ = new Node(context_);
-    auto* camera = cameraNode_->CreateComponent<Camera>();
-    camera->SetFarClip(300.0f);
-
-    // Set an initial position for the camera scene node above the floor
-    cameraNode_->SetPosition(Vector3(0.0f, 3.0f, -20.0f));
-}
-
-void Ragdolls::CreateInstructions()
-{
-    auto* cache = GetSubsystem<ResourceCache>();
-    auto* ui = GetSubsystem<UI>();
-
-    // Construct new Text object, set string to display and font to use
-    auto* instructionText = ui->GetRoot()->CreateChild<Text>();
-    instructionText->SetText(
-        "Use WASD keys and mouse/touch to move\n"
-        "LMB to spawn physics objects\n"
-        "F5 to save scene, F7 to load\n"
-        "Space to toggle physics debug geometry"
-    );
-    instructionText->SetFont(cache->GetResource<Font>("Fonts/Anonymous Pro.ttf"), 15);
-    // The text has multiple rows. Center them in relation to each other
-    instructionText->SetTextAlignment(HA_CENTER);
-
-    // Position the text relative to the screen center
-    instructionText->SetHorizontalAlignment(HA_CENTER);
-    instructionText->SetVerticalAlignment(VA_CENTER);
-    instructionText->SetPosition(0, ui->GetRoot()->GetHeight() / 4);
-}
-
-void Ragdolls::SetupViewport()
-{
-    auto* renderer = GetSubsystem<Renderer>();
-
-    // Set up a viewport to the Renderer subsystem so that the 3D scene can be seen
-    SharedPtr<Viewport> viewport(new Viewport(context_, scene_, cameraNode_->GetComponent<Camera>()));
-    renderer->SetViewport(0, viewport);
-}
-
-void Ragdolls::MoveCamera(float timeStep)
-{
-    // Do not move if the UI has a focused element (the console)
-    if (GetSubsystem<UI>()->GetFocusElement())
-        return;
-
-    auto* input = GetSubsystem<Input>();
-
-    // Movement speed as world units per second
-    const float MOVE_SPEED = 20.0f;
-    // Mouse sensitivity as degrees per pixel
-    const float MOUSE_SENSITIVITY = 0.1f;
-
-    // Use this frame's mouse motion to adjust camera node yaw and pitch. Clamp the pitch between -90 and 90 degrees
-    IntVector2 mouseMove = input->GetMouseMove();
-    yaw_ += MOUSE_SENSITIVITY * mouseMove.x_;
-    pitch_ += MOUSE_SENSITIVITY * mouseMove.y_;
-    pitch_ = Clamp(pitch_, -90.0f, 90.0f);
-
-    // Construct new orientation for the camera scene node from yaw and pitch. Roll is fixed to zero
-    cameraNode_->SetRotation(Quaternion(pitch_, yaw_, 0.0f));
-
-    // Read WASD keys and move the camera scene node to the corresponding direction if they are pressed
-    if (input->GetKeyDown(KEY_W))
-        cameraNode_->Translate(Vector3::FORWARD * MOVE_SPEED * timeStep);
-    if (input->GetKeyDown(KEY_S))
-        cameraNode_->Translate(Vector3::BACK * MOVE_SPEED * timeStep);
-    if (input->GetKeyDown(KEY_A))
-        cameraNode_->Translate(Vector3::LEFT * MOVE_SPEED * timeStep);
-    if (input->GetKeyDown(KEY_D))
-        cameraNode_->Translate(Vector3::RIGHT * MOVE_SPEED * timeStep);
-
-    // "Shoot" a physics object with left mousebutton
-    if (input->GetMouseButtonPress(MOUSEB_LEFT))
-        SpawnObject();
-
-    // Check for loading / saving the scene
-    if (input->GetKeyPress(KEY_F5))
-    {
-        File saveFile(context_, GetSubsystem<FileSystem>()->GetProgramDir() + "Data/Scenes/Ragdolls.xml", FILE_WRITE);
-        scene_->SaveXML(saveFile);
-    }
-    if (input->GetKeyPress(KEY_F7))
-    {
-        File loadFile(context_, GetSubsystem<FileSystem>()->GetProgramDir() + "Data/Scenes/Ragdolls.xml", FILE_READ);
-        scene_->LoadXML(loadFile);
-    }
-
-    // Toggle physics debug geometry with space
-    if (input->GetKeyPress(KEY_SPACE))
-        drawDebug_ = !drawDebug_;
-}
-
-void Ragdolls::SpawnObject()
-{
-    auto* cache = GetSubsystem<ResourceCache>();
-
-    Node* boxNode = scene_->CreateChild("Sphere");
-    boxNode->SetPosition(cameraNode_->GetPosition());
-    boxNode->SetRotation(cameraNode_->GetRotation());
-    boxNode->SetScale(0.25f);
-    auto* boxObject = boxNode->CreateComponent<StaticModel>();
-    boxObject->SetModel(cache->GetResource<Model>("Models/Sphere.mdl"));
-    boxObject->SetMaterial(cache->GetResource<Material>("Materials/StoneSmall.xml"));
-    boxObject->SetCastShadows(true);
-
-    auto* body = boxNode->CreateComponent<RigidBody>();
-    body->SetMass(1.0f);
-    body->SetRollingFriction(0.15f);
-    auto* shape = boxNode->CreateComponent<CollisionShape>();
-    shape->SetSphere(1.0f);
-
-    const float OBJECT_VELOCITY = 10.0f;
-
-    // Set initial velocity for the RigidBody based on camera forward vector. Add also a slight up component
-    // to overcome gravity better
-    body->SetLinearVelocity(cameraNode_->GetRotation() * Vector3(0.0f, 0.25f, 1.0f) * OBJECT_VELOCITY);
-}
-
-void Ragdolls::SubscribeToEvents()
-{
-    // Subscribe HandleUpdate() function for processing update events
-    SubscribeToEvent(E_UPDATE, URHO3D_HANDLER(Ragdolls, HandleUpdate));
-
-    // Subscribe HandlePostRenderUpdate() function for processing the post-render update event, during which we request
-    // debug geometry
-    SubscribeToEvent(E_POSTRENDERUPDATE, URHO3D_HANDLER(Ragdolls, HandlePostRenderUpdate));
-}
-
-void Ragdolls::HandleUpdate(StringHash eventType, VariantMap& eventData)
-{
-    using namespace Update;
-
-    // Take the frame time step, which is stored as a float
-    float timeStep = eventData[P_TIMESTEP].GetFloat();
-
-    // Move the camera, scale movement with time step
-    MoveCamera(timeStep);
-}
-
-void Ragdolls::HandlePostRenderUpdate(StringHash eventType, VariantMap& eventData)
-{
-    // If draw debug mode is enabled, draw physics debug geometry. Use depth test to make the result easier to interpret
-    if (drawDebug_)
-        scene_->GetComponent<PhysicsWorld>()->DrawDebugGeometry(true);
-}
->>>>>>> 6296d22e
+}