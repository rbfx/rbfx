<<<<<<< HEAD
//
// Copyright (c) 2008-2019 the Urho3D project.
//
// Permission is hereby granted, free of charge, to any person obtaining a copy
// of this software and associated documentation files (the "Software"), to deal
// in the Software without restriction, including without limitation the rights
// to use, copy, modify, merge, publish, distribute, sublicense, and/or sell
// copies of the Software, and to permit persons to whom the Software is
// furnished to do so, subject to the following conditions:
//
// The above copyright notice and this permission notice shall be included in
// all copies or substantial portions of the Software.
//
// THE SOFTWARE IS PROVIDED "AS IS", WITHOUT WARRANTY OF ANY KIND, EXPRESS OR
// IMPLIED, INCLUDING BUT NOT LIMITED TO THE WARRANTIES OF MERCHANTABILITY,
// FITNESS FOR A PARTICULAR PURPOSE AND NONINFRINGEMENT. IN NO EVENT SHALL THE
// AUTHORS OR COPYRIGHT HOLDERS BE LIABLE FOR ANY CLAIM, DAMAGES OR OTHER
// LIABILITY, WHETHER IN AN ACTION OF CONTRACT, TORT OR OTHERWISE, ARISING FROM,
// OUT OF OR IN CONNECTION WITH THE SOFTWARE OR THE USE OR OTHER DEALINGS IN
// THE SOFTWARE.
//

#include <Urho3D/Core/CoreEvents.h>
#include <Urho3D/Engine/Engine.h>
#include <Urho3D/Graphics/Camera.h>
#include <Urho3D/Graphics/Graphics.h>
#include <Urho3D/Graphics/Material.h>
#include <Urho3D/Graphics/Model.h>
#include <Urho3D/Graphics/Octree.h>
#include <Urho3D/Graphics/Renderer.h>
#include <Urho3D/Graphics/RenderSurface.h>
#include <Urho3D/Graphics/StaticModel.h>
#include <Urho3D/Graphics/Technique.h>
#include <Urho3D/Graphics/Texture2D.h>
#include <Urho3D/Graphics/Zone.h>
#include <Urho3D/Input/Input.h>
#include <Urho3D/Resource/ResourceCache.h>
#include <Urho3D/Scene/Scene.h>
#include <Urho3D/UI/Font.h>
#include <Urho3D/UI/Text.h>
#include <Urho3D/UI/UI.h>

#include "RenderToTexture.h"
#include "Rotator.h"

#include <Urho3D/DebugNew.h>


RenderToTexture::RenderToTexture(Context* context) :
    Sample(context)
{
}

void RenderToTexture::Start()
{
    // Execute base class startup
    Sample::Start();

    // Create the scene content
    CreateScene();

    // Create the UI content
    CreateInstructions();

    // Setup the viewport for displaying the scene
    SetupViewport();

    // Hook up to the frame update events
    SubscribeToEvents();

    // Set the mouse mode to use in the sample
    Sample::InitMouseMode(MM_RELATIVE);
}

void RenderToTexture::CreateScene()
{
    auto* cache = GetSubsystem<ResourceCache>();

    {
        // Create the scene which will be rendered to a texture
        rttScene_ = new Scene(context_);

        // Create octree, use default volume (-1000, -1000, -1000) to (1000, 1000, 1000)
        rttScene_->CreateComponent<Octree>();

        // Create a Zone for ambient light & fog control
        Node* zoneNode = rttScene_->CreateChild("Zone");
        auto* zone = zoneNode->CreateComponent<Zone>();
        // Set same volume as the Octree, set a close bluish fog and some ambient light
        zone->SetBoundingBox(BoundingBox(-1000.0f, 1000.0f));
        zone->SetAmbientColor(Color(0.05f, 0.1f, 0.15f));
        zone->SetFogColor(Color(0.1f, 0.2f, 0.3f));
        zone->SetFogStart(10.0f);
        zone->SetFogEnd(100.0f);

        // Create randomly positioned and oriented box StaticModels in the scene
        const unsigned NUM_OBJECTS = 2000;
        for (unsigned i = 0; i < NUM_OBJECTS; ++i)
        {
            Node* boxNode = rttScene_->CreateChild("Box");
            boxNode->SetPosition(Vector3(Random(200.0f) - 100.0f, Random(200.0f) - 100.0f, Random(200.0f) - 100.0f));
            // Orient using random pitch, yaw and roll Euler angles
            boxNode->SetRotation(Quaternion(Random(360.0f), Random(360.0f), Random(360.0f)));
            auto* boxObject = boxNode->CreateComponent<StaticModel>();
            boxObject->SetModel(cache->GetResource<Model>("Models/Box.mdl"));
            boxObject->SetMaterial(cache->GetResource<Material>("Materials/Stone.xml"));

            // Add our custom Rotator component which will rotate the scene node each frame, when the scene sends its update event.
            // Simply set same rotation speed for all objects
            auto* rotator = boxNode->CreateComponent<Rotator>();
            rotator->SetRotationSpeed(Vector3(10.0f, 20.0f, 30.0f));
        }

        // Create a camera for the render-to-texture scene. Simply leave it at the world origin and let it observe the scene
        rttCameraNode_ = rttScene_->CreateChild("Camera");
        auto* camera = rttCameraNode_->CreateComponent<Camera>();
        camera->SetFarClip(100.0f);

        // Create a point light to the camera scene node
        auto* light = rttCameraNode_->CreateComponent<Light>();
        light->SetLightType(LIGHT_POINT);
        light->SetRange(30.0f);
    }

    {
        // Create the scene in which we move around
        scene_ = new Scene(context_);

        // Create octree, use also default volume (-1000, -1000, -1000) to (1000, 1000, 1000)
        scene_->CreateComponent<Octree>();

        // Create a Zone component for ambient lighting & fog control
        Node* zoneNode = scene_->CreateChild("Zone");
        auto* zone = zoneNode->CreateComponent<Zone>();
        zone->SetBoundingBox(BoundingBox(-1000.0f, 1000.0f));
        zone->SetAmbientColor(Color(0.1f, 0.1f, 0.1f));
        zone->SetFogStart(100.0f);
        zone->SetFogEnd(300.0f);

        // Create a directional light without shadows
        Node* lightNode = scene_->CreateChild("DirectionalLight");
        lightNode->SetDirection(Vector3(0.5f, -1.0f, 0.5f));
        auto* light = lightNode->CreateComponent<Light>();
        light->SetLightType(LIGHT_DIRECTIONAL);
        light->SetColor(Color(0.2f, 0.2f, 0.2f));
        light->SetSpecularIntensity(1.0f);

        // Create a "floor" consisting of several tiles
        for (int y = -5; y <= 5; ++y)
        {
            for (int x = -5; x <= 5; ++x)
            {
                Node* floorNode = scene_->CreateChild("FloorTile");
                floorNode->SetPosition(Vector3(x * 20.5f, -0.5f, y * 20.5f));
                floorNode->SetScale(Vector3(20.0f, 1.0f, 20.f));
                auto* floorObject = floorNode->CreateComponent<StaticModel>();
                floorObject->SetModel(cache->GetResource<Model>("Models/Box.mdl"));
                floorObject->SetMaterial(cache->GetResource<Material>("Materials/Stone.xml"));
            }
        }

        // Create a "screen" like object for viewing the second scene. Construct it from two StaticModels, a box for the frame
        // and a plane for the actual view
        {
            Node* boxNode = scene_->CreateChild("ScreenBox");
            boxNode->SetPosition(Vector3(0.0f, 10.0f, 0.0f));
            boxNode->SetScale(Vector3(21.0f, 16.0f, 0.5f));
            auto* boxObject = boxNode->CreateComponent<StaticModel>();
            boxObject->SetModel(cache->GetResource<Model>("Models/Box.mdl"));
            boxObject->SetMaterial(cache->GetResource<Material>("Materials/Stone.xml"));

            Node* screenNode = scene_->CreateChild("Screen");
            screenNode->SetPosition(Vector3(0.0f, 10.0f, -0.27f));
            screenNode->SetRotation(Quaternion(-90.0f, 0.0f, 0.0f));
            screenNode->SetScale(Vector3(20.0f, 0.0f, 15.0f));
            auto* screenObject = screenNode->CreateComponent<StaticModel>();
            screenObject->SetModel(cache->GetResource<Model>("Models/Plane.mdl"));

            // Create a renderable texture (1024x768, RGB format), enable bilinear filtering on it
            SharedPtr<Texture2D> renderTexture(new Texture2D(context_));
            renderTexture->SetSize(1024, 768, Graphics::GetRGBFormat(), TEXTURE_RENDERTARGET);
            renderTexture->SetFilterMode(FILTER_BILINEAR);

            // Create a new material from scratch, use the diffuse unlit technique, assign the render texture
            // as its diffuse texture, then assign the material to the screen plane object
            SharedPtr<Material> renderMaterial(new Material(context_));
            renderMaterial->SetTechnique(0, cache->GetResource<Technique>("Techniques/DiffUnlit.xml"));
            renderMaterial->SetTexture(TU_DIFFUSE, renderTexture);
            // Since the screen material is on top of the box model and may Z-fight, use negative depth bias
            // to push it forward (particularly necessary on mobiles with possibly less Z resolution)
            renderMaterial->SetDepthBias(BiasParameters(-0.001f, 0.0f));
            screenObject->SetMaterial(renderMaterial);

            // Get the texture's RenderSurface object (exists when the texture has been created in rendertarget mode)
            // and define the viewport for rendering the second scene, similarly as how backbuffer viewports are defined
            // to the Renderer subsystem. By default the texture viewport will be updated when the texture is visible
            // in the main view
            RenderSurface* surface = renderTexture->GetRenderSurface();
            SharedPtr<Viewport> rttViewport(new Viewport(context_, rttScene_, rttCameraNode_->GetComponent<Camera>()));
            surface->SetViewport(0, rttViewport);
        }

        // Create the camera which we will move around. Limit far clip distance to match the fog
        cameraNode_ = scene_->CreateChild("Camera");
        auto* camera = cameraNode_->CreateComponent<Camera>();
        camera->SetFarClip(300.0f);

        // Set an initial position for the camera scene node above the plane
        cameraNode_->SetPosition(Vector3(0.0f, 7.0f, -30.0f));
    }
}

void RenderToTexture::CreateInstructions()
{
    auto* cache = GetSubsystem<ResourceCache>();
    auto* ui = GetSubsystem<UI>();

    // Construct new Text object, set string to display and font to use
    auto* instructionText = ui->GetRoot()->CreateChild<Text>();
    instructionText->SetText("Use WASD keys and mouse/touch to move");
    instructionText->SetFont(cache->GetResource<Font>("Fonts/Anonymous Pro.ttf"), 15);

    // Position the text relative to the screen center
    instructionText->SetHorizontalAlignment(HA_CENTER);
    instructionText->SetVerticalAlignment(VA_CENTER);
    instructionText->SetPosition(0, ui->GetRoot()->GetHeight() / 4);
}

void RenderToTexture::SetupViewport()
{
    auto* renderer = GetSubsystem<Renderer>();

    // Set up a viewport to the Renderer subsystem so that the 3D scene can be seen
    SharedPtr<Viewport> viewport(new Viewport(context_, scene_, cameraNode_->GetComponent<Camera>()));
    renderer->SetViewport(0, viewport);
}

void RenderToTexture::MoveCamera(float timeStep)
{
    // Do not move if the UI has a focused element (the console)
    if (GetSubsystem<UI>()->GetFocusElement())
        return;

    auto* input = GetSubsystem<Input>();

    // Movement speed as world units per second
    const float MOVE_SPEED = 20.0f;
    // Mouse sensitivity as degrees per pixel
    const float MOUSE_SENSITIVITY = 0.1f;

    // Use this frame's mouse motion to adjust camera node yaw and pitch. Clamp the pitch between -90 and 90 degrees
    IntVector2 mouseMove = input->GetMouseMove();
    yaw_ += MOUSE_SENSITIVITY * mouseMove.x_;
    pitch_ += MOUSE_SENSITIVITY * mouseMove.y_;
    pitch_ = Clamp(pitch_, -90.0f, 90.0f);

    // Construct new orientation for the camera scene node from yaw and pitch. Roll is fixed to zero
    cameraNode_->SetRotation(Quaternion(pitch_, yaw_, 0.0f));

    // Read WASD keys and move the camera scene node to the corresponding direction if they are pressed
    if (input->GetKeyDown(KEY_W))
        cameraNode_->Translate(Vector3::FORWARD * MOVE_SPEED * timeStep);
    if (input->GetKeyDown(KEY_S))
        cameraNode_->Translate(Vector3::BACK * MOVE_SPEED * timeStep);
    if (input->GetKeyDown(KEY_A))
        cameraNode_->Translate(Vector3::LEFT * MOVE_SPEED * timeStep);
    if (input->GetKeyDown(KEY_D))
        cameraNode_->Translate(Vector3::RIGHT * MOVE_SPEED * timeStep);
}

void RenderToTexture::SubscribeToEvents()
{
    // Subscribe HandleUpdate() function for processing update events
    SubscribeToEvent(E_UPDATE, URHO3D_HANDLER(RenderToTexture, HandleUpdate));
}

void RenderToTexture::HandleUpdate(StringHash eventType, VariantMap& eventData)
{
    using namespace Update;

    // Take the frame time step, which is stored as a float
    float timeStep = eventData[P_TIMESTEP].GetFloat();

    // Move the camera, scale movement with time step
    MoveCamera(timeStep);
}
=======
//
// Copyright (c) 2008-2020 the Urho3D project.
//
// Permission is hereby granted, free of charge, to any person obtaining a copy
// of this software and associated documentation files (the "Software"), to deal
// in the Software without restriction, including without limitation the rights
// to use, copy, modify, merge, publish, distribute, sublicense, and/or sell
// copies of the Software, and to permit persons to whom the Software is
// furnished to do so, subject to the following conditions:
//
// The above copyright notice and this permission notice shall be included in
// all copies or substantial portions of the Software.
//
// THE SOFTWARE IS PROVIDED "AS IS", WITHOUT WARRANTY OF ANY KIND, EXPRESS OR
// IMPLIED, INCLUDING BUT NOT LIMITED TO THE WARRANTIES OF MERCHANTABILITY,
// FITNESS FOR A PARTICULAR PURPOSE AND NONINFRINGEMENT. IN NO EVENT SHALL THE
// AUTHORS OR COPYRIGHT HOLDERS BE LIABLE FOR ANY CLAIM, DAMAGES OR OTHER
// LIABILITY, WHETHER IN AN ACTION OF CONTRACT, TORT OR OTHERWISE, ARISING FROM,
// OUT OF OR IN CONNECTION WITH THE SOFTWARE OR THE USE OR OTHER DEALINGS IN
// THE SOFTWARE.
//

#include <Urho3D/Core/CoreEvents.h>
#include <Urho3D/Engine/Engine.h>
#include <Urho3D/Graphics/Camera.h>
#include <Urho3D/Graphics/Graphics.h>
#include <Urho3D/Graphics/Material.h>
#include <Urho3D/Graphics/Model.h>
#include <Urho3D/Graphics/Octree.h>
#include <Urho3D/Graphics/Renderer.h>
#include <Urho3D/Graphics/RenderSurface.h>
#include <Urho3D/Graphics/StaticModel.h>
#include <Urho3D/Graphics/Technique.h>
#include <Urho3D/Graphics/Texture2D.h>
#include <Urho3D/Graphics/Zone.h>
#include <Urho3D/Input/Input.h>
#include <Urho3D/Resource/ResourceCache.h>
#include <Urho3D/Scene/Scene.h>
#include <Urho3D/UI/Font.h>
#include <Urho3D/UI/Text.h>
#include <Urho3D/UI/UI.h>

#include "RenderToTexture.h"
#include "Rotator.h"

#include <Urho3D/DebugNew.h>

URHO3D_DEFINE_APPLICATION_MAIN(RenderToTexture)

RenderToTexture::RenderToTexture(Context* context) :
    Sample(context)
{
    // Register an object factory for our custom Rotator component so that we can create them to scene nodes
    context->RegisterFactory<Rotator>();
}

void RenderToTexture::Start()
{
    // Execute base class startup
    Sample::Start();

    // Create the scene content
    CreateScene();

    // Create the UI content
    CreateInstructions();

    // Setup the viewport for displaying the scene
    SetupViewport();

    // Hook up to the frame update events
    SubscribeToEvents();

    // Set the mouse mode to use in the sample
    Sample::InitMouseMode(MM_RELATIVE);
}

void RenderToTexture::CreateScene()
{
    auto* cache = GetSubsystem<ResourceCache>();

    {
        // Create the scene which will be rendered to a texture
        rttScene_ = new Scene(context_);

        // Create octree, use default volume (-1000, -1000, -1000) to (1000, 1000, 1000)
        rttScene_->CreateComponent<Octree>();

        // Create a Zone for ambient light & fog control
        Node* zoneNode = rttScene_->CreateChild("Zone");
        auto* zone = zoneNode->CreateComponent<Zone>();
        // Set same volume as the Octree, set a close bluish fog and some ambient light
        zone->SetBoundingBox(BoundingBox(-1000.0f, 1000.0f));
        zone->SetAmbientColor(Color(0.05f, 0.1f, 0.15f));
        zone->SetFogColor(Color(0.1f, 0.2f, 0.3f));
        zone->SetFogStart(10.0f);
        zone->SetFogEnd(100.0f);

        // Create randomly positioned and oriented box StaticModels in the scene
        const unsigned NUM_OBJECTS = 2000;
        for (unsigned i = 0; i < NUM_OBJECTS; ++i)
        {
            Node* boxNode = rttScene_->CreateChild("Box");
            boxNode->SetPosition(Vector3(Random(200.0f) - 100.0f, Random(200.0f) - 100.0f, Random(200.0f) - 100.0f));
            // Orient using random pitch, yaw and roll Euler angles
            boxNode->SetRotation(Quaternion(Random(360.0f), Random(360.0f), Random(360.0f)));
            auto* boxObject = boxNode->CreateComponent<StaticModel>();
            boxObject->SetModel(cache->GetResource<Model>("Models/Box.mdl"));
            boxObject->SetMaterial(cache->GetResource<Material>("Materials/Stone.xml"));

            // Add our custom Rotator component which will rotate the scene node each frame, when the scene sends its update event.
            // Simply set same rotation speed for all objects
            auto* rotator = boxNode->CreateComponent<Rotator>();
            rotator->SetRotationSpeed(Vector3(10.0f, 20.0f, 30.0f));
        }

        // Create a camera for the render-to-texture scene. Simply leave it at the world origin and let it observe the scene
        rttCameraNode_ = rttScene_->CreateChild("Camera");
        auto* camera = rttCameraNode_->CreateComponent<Camera>();
        camera->SetFarClip(100.0f);

        // Create a point light to the camera scene node
        auto* light = rttCameraNode_->CreateComponent<Light>();
        light->SetLightType(LIGHT_POINT);
        light->SetRange(30.0f);
    }

    {
        // Create the scene in which we move around
        scene_ = new Scene(context_);

        // Create octree, use also default volume (-1000, -1000, -1000) to (1000, 1000, 1000)
        scene_->CreateComponent<Octree>();

        // Create a Zone component for ambient lighting & fog control
        Node* zoneNode = scene_->CreateChild("Zone");
        auto* zone = zoneNode->CreateComponent<Zone>();
        zone->SetBoundingBox(BoundingBox(-1000.0f, 1000.0f));
        zone->SetAmbientColor(Color(0.1f, 0.1f, 0.1f));
        zone->SetFogStart(100.0f);
        zone->SetFogEnd(300.0f);

        // Create a directional light without shadows
        Node* lightNode = scene_->CreateChild("DirectionalLight");
        lightNode->SetDirection(Vector3(0.5f, -1.0f, 0.5f));
        auto* light = lightNode->CreateComponent<Light>();
        light->SetLightType(LIGHT_DIRECTIONAL);
        light->SetColor(Color(0.2f, 0.2f, 0.2f));
        light->SetSpecularIntensity(1.0f);

        // Create a "floor" consisting of several tiles
        for (int y = -5; y <= 5; ++y)
        {
            for (int x = -5; x <= 5; ++x)
            {
                Node* floorNode = scene_->CreateChild("FloorTile");
                floorNode->SetPosition(Vector3(x * 20.5f, -0.5f, y * 20.5f));
                floorNode->SetScale(Vector3(20.0f, 1.0f, 20.f));
                auto* floorObject = floorNode->CreateComponent<StaticModel>();
                floorObject->SetModel(cache->GetResource<Model>("Models/Box.mdl"));
                floorObject->SetMaterial(cache->GetResource<Material>("Materials/Stone.xml"));
            }
        }

        // Create a "screen" like object for viewing the second scene. Construct it from two StaticModels, a box for the frame
        // and a plane for the actual view
        {
            Node* boxNode = scene_->CreateChild("ScreenBox");
            boxNode->SetPosition(Vector3(0.0f, 10.0f, 0.0f));
            boxNode->SetScale(Vector3(21.0f, 16.0f, 0.5f));
            auto* boxObject = boxNode->CreateComponent<StaticModel>();
            boxObject->SetModel(cache->GetResource<Model>("Models/Box.mdl"));
            boxObject->SetMaterial(cache->GetResource<Material>("Materials/Stone.xml"));

            Node* screenNode = scene_->CreateChild("Screen");
            screenNode->SetPosition(Vector3(0.0f, 10.0f, -0.27f));
            screenNode->SetRotation(Quaternion(-90.0f, 0.0f, 0.0f));
            screenNode->SetScale(Vector3(20.0f, 0.0f, 15.0f));
            auto* screenObject = screenNode->CreateComponent<StaticModel>();
            screenObject->SetModel(cache->GetResource<Model>("Models/Plane.mdl"));

            // Create a renderable texture (1024x768, RGB format), enable bilinear filtering on it
            SharedPtr<Texture2D> renderTexture(new Texture2D(context_));
            renderTexture->SetSize(1024, 768, Graphics::GetRGBFormat(), TEXTURE_RENDERTARGET);
            renderTexture->SetFilterMode(FILTER_BILINEAR);

            // Create a new material from scratch, use the diffuse unlit technique, assign the render texture
            // as its diffuse texture, then assign the material to the screen plane object
            SharedPtr<Material> renderMaterial(new Material(context_));
            renderMaterial->SetTechnique(0, cache->GetResource<Technique>("Techniques/DiffUnlit.xml"));
            renderMaterial->SetTexture(TU_DIFFUSE, renderTexture);
            // Since the screen material is on top of the box model and may Z-fight, use negative depth bias
            // to push it forward (particularly necessary on mobiles with possibly less Z resolution)
            renderMaterial->SetDepthBias(BiasParameters(-0.001f, 0.0f));
            screenObject->SetMaterial(renderMaterial);

            // Get the texture's RenderSurface object (exists when the texture has been created in rendertarget mode)
            // and define the viewport for rendering the second scene, similarly as how backbuffer viewports are defined
            // to the Renderer subsystem. By default the texture viewport will be updated when the texture is visible
            // in the main view
            RenderSurface* surface = renderTexture->GetRenderSurface();
            SharedPtr<Viewport> rttViewport(new Viewport(context_, rttScene_, rttCameraNode_->GetComponent<Camera>()));
            surface->SetViewport(0, rttViewport);
        }

        // Create the camera which we will move around. Limit far clip distance to match the fog
        cameraNode_ = scene_->CreateChild("Camera");
        auto* camera = cameraNode_->CreateComponent<Camera>();
        camera->SetFarClip(300.0f);

        // Set an initial position for the camera scene node above the plane
        cameraNode_->SetPosition(Vector3(0.0f, 7.0f, -30.0f));
    }
}

void RenderToTexture::CreateInstructions()
{
    auto* cache = GetSubsystem<ResourceCache>();
    auto* ui = GetSubsystem<UI>();

    // Construct new Text object, set string to display and font to use
    auto* instructionText = ui->GetRoot()->CreateChild<Text>();
    instructionText->SetText("Use WASD keys and mouse/touch to move");
    instructionText->SetFont(cache->GetResource<Font>("Fonts/Anonymous Pro.ttf"), 15);

    // Position the text relative to the screen center
    instructionText->SetHorizontalAlignment(HA_CENTER);
    instructionText->SetVerticalAlignment(VA_CENTER);
    instructionText->SetPosition(0, ui->GetRoot()->GetHeight() / 4);
}

void RenderToTexture::SetupViewport()
{
    auto* renderer = GetSubsystem<Renderer>();

    // Set up a viewport to the Renderer subsystem so that the 3D scene can be seen
    SharedPtr<Viewport> viewport(new Viewport(context_, scene_, cameraNode_->GetComponent<Camera>()));
    renderer->SetViewport(0, viewport);
}

void RenderToTexture::MoveCamera(float timeStep)
{
    // Do not move if the UI has a focused element (the console)
    if (GetSubsystem<UI>()->GetFocusElement())
        return;

    auto* input = GetSubsystem<Input>();

    // Movement speed as world units per second
    const float MOVE_SPEED = 20.0f;
    // Mouse sensitivity as degrees per pixel
    const float MOUSE_SENSITIVITY = 0.1f;

    // Use this frame's mouse motion to adjust camera node yaw and pitch. Clamp the pitch between -90 and 90 degrees
    IntVector2 mouseMove = input->GetMouseMove();
    yaw_ += MOUSE_SENSITIVITY * mouseMove.x_;
    pitch_ += MOUSE_SENSITIVITY * mouseMove.y_;
    pitch_ = Clamp(pitch_, -90.0f, 90.0f);

    // Construct new orientation for the camera scene node from yaw and pitch. Roll is fixed to zero
    cameraNode_->SetRotation(Quaternion(pitch_, yaw_, 0.0f));

    // Read WASD keys and move the camera scene node to the corresponding direction if they are pressed
    if (input->GetKeyDown(KEY_W))
        cameraNode_->Translate(Vector3::FORWARD * MOVE_SPEED * timeStep);
    if (input->GetKeyDown(KEY_S))
        cameraNode_->Translate(Vector3::BACK * MOVE_SPEED * timeStep);
    if (input->GetKeyDown(KEY_A))
        cameraNode_->Translate(Vector3::LEFT * MOVE_SPEED * timeStep);
    if (input->GetKeyDown(KEY_D))
        cameraNode_->Translate(Vector3::RIGHT * MOVE_SPEED * timeStep);
}

void RenderToTexture::SubscribeToEvents()
{
    // Subscribe HandleUpdate() function for processing update events
    SubscribeToEvent(E_UPDATE, URHO3D_HANDLER(RenderToTexture, HandleUpdate));
}

void RenderToTexture::HandleUpdate(StringHash eventType, VariantMap& eventData)
{
    using namespace Update;

    // Take the frame time step, which is stored as a float
    float timeStep = eventData[P_TIMESTEP].GetFloat();

    // Move the camera, scale movement with time step
    MoveCamera(timeStep);
}
>>>>>>> 6296d22e
<|MERGE_RESOLUTION|>--- conflicted
+++ resolved
@@ -1,6 +1,5 @@
-<<<<<<< HEAD
-//
-// Copyright (c) 2008-2019 the Urho3D project.
+//
+// Copyright (c) 2008-2020 the Urho3D project.
 //
 // Permission is hereby granted, free of charge, to any person obtaining a copy
 // of this software and associated documentation files (the "Software"), to deal
@@ -284,295 +283,4 @@
 
     // Move the camera, scale movement with time step
     MoveCamera(timeStep);
-}
-=======
-//
-// Copyright (c) 2008-2020 the Urho3D project.
-//
-// Permission is hereby granted, free of charge, to any person obtaining a copy
-// of this software and associated documentation files (the "Software"), to deal
-// in the Software without restriction, including without limitation the rights
-// to use, copy, modify, merge, publish, distribute, sublicense, and/or sell
-// copies of the Software, and to permit persons to whom the Software is
-// furnished to do so, subject to the following conditions:
-//
-// The above copyright notice and this permission notice shall be included in
-// all copies or substantial portions of the Software.
-//
-// THE SOFTWARE IS PROVIDED "AS IS", WITHOUT WARRANTY OF ANY KIND, EXPRESS OR
-// IMPLIED, INCLUDING BUT NOT LIMITED TO THE WARRANTIES OF MERCHANTABILITY,
-// FITNESS FOR A PARTICULAR PURPOSE AND NONINFRINGEMENT. IN NO EVENT SHALL THE
-// AUTHORS OR COPYRIGHT HOLDERS BE LIABLE FOR ANY CLAIM, DAMAGES OR OTHER
-// LIABILITY, WHETHER IN AN ACTION OF CONTRACT, TORT OR OTHERWISE, ARISING FROM,
-// OUT OF OR IN CONNECTION WITH THE SOFTWARE OR THE USE OR OTHER DEALINGS IN
-// THE SOFTWARE.
-//
-
-#include <Urho3D/Core/CoreEvents.h>
-#include <Urho3D/Engine/Engine.h>
-#include <Urho3D/Graphics/Camera.h>
-#include <Urho3D/Graphics/Graphics.h>
-#include <Urho3D/Graphics/Material.h>
-#include <Urho3D/Graphics/Model.h>
-#include <Urho3D/Graphics/Octree.h>
-#include <Urho3D/Graphics/Renderer.h>
-#include <Urho3D/Graphics/RenderSurface.h>
-#include <Urho3D/Graphics/StaticModel.h>
-#include <Urho3D/Graphics/Technique.h>
-#include <Urho3D/Graphics/Texture2D.h>
-#include <Urho3D/Graphics/Zone.h>
-#include <Urho3D/Input/Input.h>
-#include <Urho3D/Resource/ResourceCache.h>
-#include <Urho3D/Scene/Scene.h>
-#include <Urho3D/UI/Font.h>
-#include <Urho3D/UI/Text.h>
-#include <Urho3D/UI/UI.h>
-
-#include "RenderToTexture.h"
-#include "Rotator.h"
-
-#include <Urho3D/DebugNew.h>
-
-URHO3D_DEFINE_APPLICATION_MAIN(RenderToTexture)
-
-RenderToTexture::RenderToTexture(Context* context) :
-    Sample(context)
-{
-    // Register an object factory for our custom Rotator component so that we can create them to scene nodes
-    context->RegisterFactory<Rotator>();
-}
-
-void RenderToTexture::Start()
-{
-    // Execute base class startup
-    Sample::Start();
-
-    // Create the scene content
-    CreateScene();
-
-    // Create the UI content
-    CreateInstructions();
-
-    // Setup the viewport for displaying the scene
-    SetupViewport();
-
-    // Hook up to the frame update events
-    SubscribeToEvents();
-
-    // Set the mouse mode to use in the sample
-    Sample::InitMouseMode(MM_RELATIVE);
-}
-
-void RenderToTexture::CreateScene()
-{
-    auto* cache = GetSubsystem<ResourceCache>();
-
-    {
-        // Create the scene which will be rendered to a texture
-        rttScene_ = new Scene(context_);
-
-        // Create octree, use default volume (-1000, -1000, -1000) to (1000, 1000, 1000)
-        rttScene_->CreateComponent<Octree>();
-
-        // Create a Zone for ambient light & fog control
-        Node* zoneNode = rttScene_->CreateChild("Zone");
-        auto* zone = zoneNode->CreateComponent<Zone>();
-        // Set same volume as the Octree, set a close bluish fog and some ambient light
-        zone->SetBoundingBox(BoundingBox(-1000.0f, 1000.0f));
-        zone->SetAmbientColor(Color(0.05f, 0.1f, 0.15f));
-        zone->SetFogColor(Color(0.1f, 0.2f, 0.3f));
-        zone->SetFogStart(10.0f);
-        zone->SetFogEnd(100.0f);
-
-        // Create randomly positioned and oriented box StaticModels in the scene
-        const unsigned NUM_OBJECTS = 2000;
-        for (unsigned i = 0; i < NUM_OBJECTS; ++i)
-        {
-            Node* boxNode = rttScene_->CreateChild("Box");
-            boxNode->SetPosition(Vector3(Random(200.0f) - 100.0f, Random(200.0f) - 100.0f, Random(200.0f) - 100.0f));
-            // Orient using random pitch, yaw and roll Euler angles
-            boxNode->SetRotation(Quaternion(Random(360.0f), Random(360.0f), Random(360.0f)));
-            auto* boxObject = boxNode->CreateComponent<StaticModel>();
-            boxObject->SetModel(cache->GetResource<Model>("Models/Box.mdl"));
-            boxObject->SetMaterial(cache->GetResource<Material>("Materials/Stone.xml"));
-
-            // Add our custom Rotator component which will rotate the scene node each frame, when the scene sends its update event.
-            // Simply set same rotation speed for all objects
-            auto* rotator = boxNode->CreateComponent<Rotator>();
-            rotator->SetRotationSpeed(Vector3(10.0f, 20.0f, 30.0f));
-        }
-
-        // Create a camera for the render-to-texture scene. Simply leave it at the world origin and let it observe the scene
-        rttCameraNode_ = rttScene_->CreateChild("Camera");
-        auto* camera = rttCameraNode_->CreateComponent<Camera>();
-        camera->SetFarClip(100.0f);
-
-        // Create a point light to the camera scene node
-        auto* light = rttCameraNode_->CreateComponent<Light>();
-        light->SetLightType(LIGHT_POINT);
-        light->SetRange(30.0f);
-    }
-
-    {
-        // Create the scene in which we move around
-        scene_ = new Scene(context_);
-
-        // Create octree, use also default volume (-1000, -1000, -1000) to (1000, 1000, 1000)
-        scene_->CreateComponent<Octree>();
-
-        // Create a Zone component for ambient lighting & fog control
-        Node* zoneNode = scene_->CreateChild("Zone");
-        auto* zone = zoneNode->CreateComponent<Zone>();
-        zone->SetBoundingBox(BoundingBox(-1000.0f, 1000.0f));
-        zone->SetAmbientColor(Color(0.1f, 0.1f, 0.1f));
-        zone->SetFogStart(100.0f);
-        zone->SetFogEnd(300.0f);
-
-        // Create a directional light without shadows
-        Node* lightNode = scene_->CreateChild("DirectionalLight");
-        lightNode->SetDirection(Vector3(0.5f, -1.0f, 0.5f));
-        auto* light = lightNode->CreateComponent<Light>();
-        light->SetLightType(LIGHT_DIRECTIONAL);
-        light->SetColor(Color(0.2f, 0.2f, 0.2f));
-        light->SetSpecularIntensity(1.0f);
-
-        // Create a "floor" consisting of several tiles
-        for (int y = -5; y <= 5; ++y)
-        {
-            for (int x = -5; x <= 5; ++x)
-            {
-                Node* floorNode = scene_->CreateChild("FloorTile");
-                floorNode->SetPosition(Vector3(x * 20.5f, -0.5f, y * 20.5f));
-                floorNode->SetScale(Vector3(20.0f, 1.0f, 20.f));
-                auto* floorObject = floorNode->CreateComponent<StaticModel>();
-                floorObject->SetModel(cache->GetResource<Model>("Models/Box.mdl"));
-                floorObject->SetMaterial(cache->GetResource<Material>("Materials/Stone.xml"));
-            }
-        }
-
-        // Create a "screen" like object for viewing the second scene. Construct it from two StaticModels, a box for the frame
-        // and a plane for the actual view
-        {
-            Node* boxNode = scene_->CreateChild("ScreenBox");
-            boxNode->SetPosition(Vector3(0.0f, 10.0f, 0.0f));
-            boxNode->SetScale(Vector3(21.0f, 16.0f, 0.5f));
-            auto* boxObject = boxNode->CreateComponent<StaticModel>();
-            boxObject->SetModel(cache->GetResource<Model>("Models/Box.mdl"));
-            boxObject->SetMaterial(cache->GetResource<Material>("Materials/Stone.xml"));
-
-            Node* screenNode = scene_->CreateChild("Screen");
-            screenNode->SetPosition(Vector3(0.0f, 10.0f, -0.27f));
-            screenNode->SetRotation(Quaternion(-90.0f, 0.0f, 0.0f));
-            screenNode->SetScale(Vector3(20.0f, 0.0f, 15.0f));
-            auto* screenObject = screenNode->CreateComponent<StaticModel>();
-            screenObject->SetModel(cache->GetResource<Model>("Models/Plane.mdl"));
-
-            // Create a renderable texture (1024x768, RGB format), enable bilinear filtering on it
-            SharedPtr<Texture2D> renderTexture(new Texture2D(context_));
-            renderTexture->SetSize(1024, 768, Graphics::GetRGBFormat(), TEXTURE_RENDERTARGET);
-            renderTexture->SetFilterMode(FILTER_BILINEAR);
-
-            // Create a new material from scratch, use the diffuse unlit technique, assign the render texture
-            // as its diffuse texture, then assign the material to the screen plane object
-            SharedPtr<Material> renderMaterial(new Material(context_));
-            renderMaterial->SetTechnique(0, cache->GetResource<Technique>("Techniques/DiffUnlit.xml"));
-            renderMaterial->SetTexture(TU_DIFFUSE, renderTexture);
-            // Since the screen material is on top of the box model and may Z-fight, use negative depth bias
-            // to push it forward (particularly necessary on mobiles with possibly less Z resolution)
-            renderMaterial->SetDepthBias(BiasParameters(-0.001f, 0.0f));
-            screenObject->SetMaterial(renderMaterial);
-
-            // Get the texture's RenderSurface object (exists when the texture has been created in rendertarget mode)
-            // and define the viewport for rendering the second scene, similarly as how backbuffer viewports are defined
-            // to the Renderer subsystem. By default the texture viewport will be updated when the texture is visible
-            // in the main view
-            RenderSurface* surface = renderTexture->GetRenderSurface();
-            SharedPtr<Viewport> rttViewport(new Viewport(context_, rttScene_, rttCameraNode_->GetComponent<Camera>()));
-            surface->SetViewport(0, rttViewport);
-        }
-
-        // Create the camera which we will move around. Limit far clip distance to match the fog
-        cameraNode_ = scene_->CreateChild("Camera");
-        auto* camera = cameraNode_->CreateComponent<Camera>();
-        camera->SetFarClip(300.0f);
-
-        // Set an initial position for the camera scene node above the plane
-        cameraNode_->SetPosition(Vector3(0.0f, 7.0f, -30.0f));
-    }
-}
-
-void RenderToTexture::CreateInstructions()
-{
-    auto* cache = GetSubsystem<ResourceCache>();
-    auto* ui = GetSubsystem<UI>();
-
-    // Construct new Text object, set string to display and font to use
-    auto* instructionText = ui->GetRoot()->CreateChild<Text>();
-    instructionText->SetText("Use WASD keys and mouse/touch to move");
-    instructionText->SetFont(cache->GetResource<Font>("Fonts/Anonymous Pro.ttf"), 15);
-
-    // Position the text relative to the screen center
-    instructionText->SetHorizontalAlignment(HA_CENTER);
-    instructionText->SetVerticalAlignment(VA_CENTER);
-    instructionText->SetPosition(0, ui->GetRoot()->GetHeight() / 4);
-}
-
-void RenderToTexture::SetupViewport()
-{
-    auto* renderer = GetSubsystem<Renderer>();
-
-    // Set up a viewport to the Renderer subsystem so that the 3D scene can be seen
-    SharedPtr<Viewport> viewport(new Viewport(context_, scene_, cameraNode_->GetComponent<Camera>()));
-    renderer->SetViewport(0, viewport);
-}
-
-void RenderToTexture::MoveCamera(float timeStep)
-{
-    // Do not move if the UI has a focused element (the console)
-    if (GetSubsystem<UI>()->GetFocusElement())
-        return;
-
-    auto* input = GetSubsystem<Input>();
-
-    // Movement speed as world units per second
-    const float MOVE_SPEED = 20.0f;
-    // Mouse sensitivity as degrees per pixel
-    const float MOUSE_SENSITIVITY = 0.1f;
-
-    // Use this frame's mouse motion to adjust camera node yaw and pitch. Clamp the pitch between -90 and 90 degrees
-    IntVector2 mouseMove = input->GetMouseMove();
-    yaw_ += MOUSE_SENSITIVITY * mouseMove.x_;
-    pitch_ += MOUSE_SENSITIVITY * mouseMove.y_;
-    pitch_ = Clamp(pitch_, -90.0f, 90.0f);
-
-    // Construct new orientation for the camera scene node from yaw and pitch. Roll is fixed to zero
-    cameraNode_->SetRotation(Quaternion(pitch_, yaw_, 0.0f));
-
-    // Read WASD keys and move the camera scene node to the corresponding direction if they are pressed
-    if (input->GetKeyDown(KEY_W))
-        cameraNode_->Translate(Vector3::FORWARD * MOVE_SPEED * timeStep);
-    if (input->GetKeyDown(KEY_S))
-        cameraNode_->Translate(Vector3::BACK * MOVE_SPEED * timeStep);
-    if (input->GetKeyDown(KEY_A))
-        cameraNode_->Translate(Vector3::LEFT * MOVE_SPEED * timeStep);
-    if (input->GetKeyDown(KEY_D))
-        cameraNode_->Translate(Vector3::RIGHT * MOVE_SPEED * timeStep);
-}
-
-void RenderToTexture::SubscribeToEvents()
-{
-    // Subscribe HandleUpdate() function for processing update events
-    SubscribeToEvent(E_UPDATE, URHO3D_HANDLER(RenderToTexture, HandleUpdate));
-}
-
-void RenderToTexture::HandleUpdate(StringHash eventType, VariantMap& eventData)
-{
-    using namespace Update;
-
-    // Take the frame time step, which is stored as a float
-    float timeStep = eventData[P_TIMESTEP].GetFloat();
-
-    // Move the camera, scale movement with time step
-    MoveCamera(timeStep);
-}
->>>>>>> 6296d22e
+}