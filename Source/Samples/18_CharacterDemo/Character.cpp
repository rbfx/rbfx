<<<<<<< HEAD
//
// Copyright (c) 2008-2019 the Urho3D project.
//
// Permission is hereby granted, free of charge, to any person obtaining a copy
// of this software and associated documentation files (the "Software"), to deal
// in the Software without restriction, including without limitation the rights
// to use, copy, modify, merge, publish, distribute, sublicense, and/or sell
// copies of the Software, and to permit persons to whom the Software is
// furnished to do so, subject to the following conditions:
//
// The above copyright notice and this permission notice shall be included in
// all copies or substantial portions of the Software.
//
// THE SOFTWARE IS PROVIDED "AS IS", WITHOUT WARRANTY OF ANY KIND, EXPRESS OR
// IMPLIED, INCLUDING BUT NOT LIMITED TO THE WARRANTIES OF MERCHANTABILITY,
// FITNESS FOR A PARTICULAR PURPOSE AND NONINFRINGEMENT. IN NO EVENT SHALL THE
// AUTHORS OR COPYRIGHT HOLDERS BE LIABLE FOR ANY CLAIM, DAMAGES OR OTHER
// LIABILITY, WHETHER IN AN ACTION OF CONTRACT, TORT OR OTHERWISE, ARISING FROM,
// OUT OF OR IN CONNECTION WITH THE SOFTWARE OR THE USE OR OTHER DEALINGS IN
// THE SOFTWARE.
//

#include <Urho3D/Core/Context.h>
#include <Urho3D/Graphics/AnimationController.h>
#include <Urho3D/IO/MemoryBuffer.h>
#include <Urho3D/Physics/PhysicsEvents.h>
#include <Urho3D/Physics/PhysicsWorld.h>
#include <Urho3D/Physics/RigidBody.h>
#include <Urho3D/Scene/Scene.h>
#include <Urho3D/Scene/SceneEvents.h>

#include "Character.h"

Character::Character(Context* context) :
    LogicComponent(context),
    onGround_(false),
    okToJump_(true),
    inAirTimer_(0.0f)
{
    // Only the physics update event is needed: unsubscribe from the rest for optimization
    SetUpdateEventMask(USE_FIXEDUPDATE);
}

void Character::RegisterObject(Context* context)
{
    context->RegisterFactory<Character>();

    // These macros register the class attributes to the Context for automatic load / save handling.
    // We specify the Default attribute mode which means it will be used both for saving into file, and network replication
    URHO3D_ATTRIBUTE("Controls Yaw", float, controls_.yaw_, 0.0f, AM_DEFAULT);
    URHO3D_ATTRIBUTE("Controls Pitch", float, controls_.pitch_, 0.0f, AM_DEFAULT);
    URHO3D_ATTRIBUTE("On Ground", bool, onGround_, false, AM_DEFAULT);
    URHO3D_ATTRIBUTE("OK To Jump", bool, okToJump_, true, AM_DEFAULT);
    URHO3D_ATTRIBUTE("In Air Timer", float, inAirTimer_, 0.0f, AM_DEFAULT);
}

void Character::Start()
{
    // Component has been inserted into its scene node. Subscribe to events now
    SubscribeToEvent(GetNode(), E_NODECOLLISION, URHO3D_HANDLER(Character, HandleNodeCollision));
}

void Character::FixedUpdate(float timeStep)
{
    /// \todo Could cache the components for faster access instead of finding them each frame
    auto* body = GetComponent<RigidBody>();
    auto* animCtrl = node_->GetComponent<AnimationController>(true);

    // Update the in air timer. Reset if grounded
    if (!onGround_)
        inAirTimer_ += timeStep;
    else
        inAirTimer_ = 0.0f;
    // When character has been in air less than 1/10 second, it's still interpreted as being on ground
    bool softGrounded = inAirTimer_ < INAIR_THRESHOLD_TIME;

    // Update movement & animation
    const Quaternion& rot = node_->GetRotation();
    Vector3 moveDir = Vector3::ZERO;
    const Vector3& velocity = body->GetLinearVelocity();
    // Velocity on the XZ plane
    Vector3 planeVelocity(velocity.x_, 0.0f, velocity.z_);

    if (controls_.IsDown(CTRL_FORWARD))
        moveDir += Vector3::FORWARD;
    if (controls_.IsDown(CTRL_BACK))
        moveDir += Vector3::BACK;
    if (controls_.IsDown(CTRL_LEFT))
        moveDir += Vector3::LEFT;
    if (controls_.IsDown(CTRL_RIGHT))
        moveDir += Vector3::RIGHT;

    // Normalize move vector so that diagonal strafing is not faster
    if (moveDir.LengthSquared() > 0.0f)
        moveDir.Normalize();

    // If in air, allow control, but slower than when on ground
    body->ApplyImpulse(rot * moveDir * (softGrounded ? MOVE_FORCE : INAIR_MOVE_FORCE));

    if (softGrounded)
    {
        // When on ground, apply a braking force to limit maximum ground velocity
        Vector3 brakeForce = -planeVelocity * BRAKE_FORCE;
        body->ApplyImpulse(brakeForce);

        // Jump. Must release jump control between jumps
        if (controls_.IsDown(CTRL_JUMP))
        {
            if (okToJump_)
            {
                body->ApplyImpulse(Vector3::UP * JUMP_FORCE);
                okToJump_ = false;
                animCtrl->PlayExclusive("Models/Mutant/Mutant_Jump1.ani", 0, false, 0.2f);
            }
        }
        else
            okToJump_ = true;
    }

    if ( !onGround_ )
    {
        animCtrl->PlayExclusive("Models/Mutant/Mutant_Jump1.ani", 0, false, 0.2f);
    }
    else
    {
        // Play walk animation if moving on ground, otherwise fade it out
        if (softGrounded && !moveDir.Equals(Vector3::ZERO))
            animCtrl->PlayExclusive("Models/Mutant/Mutant_Run.ani", 0, true, 0.2f);
        else
            animCtrl->PlayExclusive("Models/Mutant/Mutant_Idle0.ani", 0, true, 0.2f);

        // Set walk animation speed proportional to velocity
        animCtrl->SetSpeed("Models/Mutant/Mutant_Run.ani", planeVelocity.Length() * 0.3f);
    }

    // Reset grounded flag for next frame
    onGround_ = false;
}

void Character::HandleNodeCollision(StringHash eventType, VariantMap& eventData)
{
    // Check collision contacts and see if character is standing on ground (look for a contact that has near vertical normal)
    using namespace NodeCollision;

    MemoryBuffer contacts(eventData[P_CONTACTS].GetBuffer());

    while (!contacts.IsEof())
    {
        Vector3 contactPosition = contacts.ReadVector3();
        Vector3 contactNormal = contacts.ReadVector3();
        /*float contactDistance = */contacts.ReadFloat();
        /*float contactImpulse = */contacts.ReadFloat();

        // If contact is below node center and pointing up, assume it's a ground contact
        if (contactPosition.y_ < (node_->GetPosition().y_ + 1.0f))
        {
            float level = contactNormal.y_;
            if (level > 0.75)
                onGround_ = true;
        }
    }
}
=======
//
// Copyright (c) 2008-2020 the Urho3D project.
//
// Permission is hereby granted, free of charge, to any person obtaining a copy
// of this software and associated documentation files (the "Software"), to deal
// in the Software without restriction, including without limitation the rights
// to use, copy, modify, merge, publish, distribute, sublicense, and/or sell
// copies of the Software, and to permit persons to whom the Software is
// furnished to do so, subject to the following conditions:
//
// The above copyright notice and this permission notice shall be included in
// all copies or substantial portions of the Software.
//
// THE SOFTWARE IS PROVIDED "AS IS", WITHOUT WARRANTY OF ANY KIND, EXPRESS OR
// IMPLIED, INCLUDING BUT NOT LIMITED TO THE WARRANTIES OF MERCHANTABILITY,
// FITNESS FOR A PARTICULAR PURPOSE AND NONINFRINGEMENT. IN NO EVENT SHALL THE
// AUTHORS OR COPYRIGHT HOLDERS BE LIABLE FOR ANY CLAIM, DAMAGES OR OTHER
// LIABILITY, WHETHER IN AN ACTION OF CONTRACT, TORT OR OTHERWISE, ARISING FROM,
// OUT OF OR IN CONNECTION WITH THE SOFTWARE OR THE USE OR OTHER DEALINGS IN
// THE SOFTWARE.
//

#include <Urho3D/Core/Context.h>
#include <Urho3D/Graphics/AnimationController.h>
#include <Urho3D/IO/MemoryBuffer.h>
#include <Urho3D/Physics/PhysicsEvents.h>
#include <Urho3D/Physics/PhysicsWorld.h>
#include <Urho3D/Physics/RigidBody.h>
#include <Urho3D/Scene/Scene.h>
#include <Urho3D/Scene/SceneEvents.h>

#include "Character.h"

Character::Character(Context* context) :
    LogicComponent(context),
    onGround_(false),
    okToJump_(true),
    inAirTimer_(0.0f)
{
    // Only the physics update event is needed: unsubscribe from the rest for optimization
    SetUpdateEventMask(USE_FIXEDUPDATE);
}

void Character::RegisterObject(Context* context)
{
    context->RegisterFactory<Character>();

    // These macros register the class attributes to the Context for automatic load / save handling.
    // We specify the Default attribute mode which means it will be used both for saving into file, and network replication
    URHO3D_ATTRIBUTE("Controls Yaw", float, controls_.yaw_, 0.0f, AM_DEFAULT);
    URHO3D_ATTRIBUTE("Controls Pitch", float, controls_.pitch_, 0.0f, AM_DEFAULT);
    URHO3D_ATTRIBUTE("On Ground", bool, onGround_, false, AM_DEFAULT);
    URHO3D_ATTRIBUTE("OK To Jump", bool, okToJump_, true, AM_DEFAULT);
    URHO3D_ATTRIBUTE("In Air Timer", float, inAirTimer_, 0.0f, AM_DEFAULT);
}

void Character::Start()
{
    // Component has been inserted into its scene node. Subscribe to events now
    SubscribeToEvent(GetNode(), E_NODECOLLISION, URHO3D_HANDLER(Character, HandleNodeCollision));
}

void Character::FixedUpdate(float timeStep)
{
    /// \todo Could cache the components for faster access instead of finding them each frame
    auto* body = GetComponent<RigidBody>();
    auto* animCtrl = node_->GetComponent<AnimationController>(true);

    // Update the in air timer. Reset if grounded
    if (!onGround_)
        inAirTimer_ += timeStep;
    else
        inAirTimer_ = 0.0f;
    // When character has been in air less than 1/10 second, it's still interpreted as being on ground
    bool softGrounded = inAirTimer_ < INAIR_THRESHOLD_TIME;

    // Update movement & animation
    const Quaternion& rot = node_->GetRotation();
    Vector3 moveDir = Vector3::ZERO;
    const Vector3& velocity = body->GetLinearVelocity();
    // Velocity on the XZ plane
    Vector3 planeVelocity(velocity.x_, 0.0f, velocity.z_);

    if (controls_.IsDown(CTRL_FORWARD))
        moveDir += Vector3::FORWARD;
    if (controls_.IsDown(CTRL_BACK))
        moveDir += Vector3::BACK;
    if (controls_.IsDown(CTRL_LEFT))
        moveDir += Vector3::LEFT;
    if (controls_.IsDown(CTRL_RIGHT))
        moveDir += Vector3::RIGHT;

    // Normalize move vector so that diagonal strafing is not faster
    if (moveDir.LengthSquared() > 0.0f)
        moveDir.Normalize();

    // If in air, allow control, but slower than when on ground
    body->ApplyImpulse(rot * moveDir * (softGrounded ? MOVE_FORCE : INAIR_MOVE_FORCE));

    if (softGrounded)
    {
        // When on ground, apply a braking force to limit maximum ground velocity
        Vector3 brakeForce = -planeVelocity * BRAKE_FORCE;
        body->ApplyImpulse(brakeForce);

        // Jump. Must release jump control between jumps
        if (controls_.IsDown(CTRL_JUMP))
        {
            if (okToJump_)
            {
                body->ApplyImpulse(Vector3::UP * JUMP_FORCE);
                okToJump_ = false;
                animCtrl->PlayExclusive("Models/Mutant/Mutant_Jump1.ani", 0, false, 0.2f);
            }
        }
        else
            okToJump_ = true;
    }

    if ( !onGround_ )
    {
        animCtrl->PlayExclusive("Models/Mutant/Mutant_Jump1.ani", 0, false, 0.2f);
    }
    else
    {
        // Play walk animation if moving on ground, otherwise fade it out
        if (softGrounded && !moveDir.Equals(Vector3::ZERO))
            animCtrl->PlayExclusive("Models/Mutant/Mutant_Run.ani", 0, true, 0.2f);
        else
            animCtrl->PlayExclusive("Models/Mutant/Mutant_Idle0.ani", 0, true, 0.2f);

        // Set walk animation speed proportional to velocity
        animCtrl->SetSpeed("Models/Mutant/Mutant_Run.ani", planeVelocity.Length() * 0.3f);
    }

    // Reset grounded flag for next frame
    onGround_ = false;
}

void Character::HandleNodeCollision(StringHash eventType, VariantMap& eventData)
{
    // Check collision contacts and see if character is standing on ground (look for a contact that has near vertical normal)
    using namespace NodeCollision;

    MemoryBuffer contacts(eventData[P_CONTACTS].GetBuffer());

    while (!contacts.IsEof())
    {
        Vector3 contactPosition = contacts.ReadVector3();
        Vector3 contactNormal = contacts.ReadVector3();
        /*float contactDistance = */contacts.ReadFloat();
        /*float contactImpulse = */contacts.ReadFloat();

        // If contact is below node center and pointing up, assume it's a ground contact
        if (contactPosition.y_ < (node_->GetPosition().y_ + 1.0f))
        {
            float level = contactNormal.y_;
            if (level > 0.75)
                onGround_ = true;
        }
    }
}
>>>>>>> 6296d22e
<|MERGE_RESOLUTION|>--- conflicted
+++ resolved
@@ -1,167 +1,3 @@
-<<<<<<< HEAD
-//
-// Copyright (c) 2008-2019 the Urho3D project.
-//
-// Permission is hereby granted, free of charge, to any person obtaining a copy
-// of this software and associated documentation files (the "Software"), to deal
-// in the Software without restriction, including without limitation the rights
-// to use, copy, modify, merge, publish, distribute, sublicense, and/or sell
-// copies of the Software, and to permit persons to whom the Software is
-// furnished to do so, subject to the following conditions:
-//
-// The above copyright notice and this permission notice shall be included in
-// all copies or substantial portions of the Software.
-//
-// THE SOFTWARE IS PROVIDED "AS IS", WITHOUT WARRANTY OF ANY KIND, EXPRESS OR
-// IMPLIED, INCLUDING BUT NOT LIMITED TO THE WARRANTIES OF MERCHANTABILITY,
-// FITNESS FOR A PARTICULAR PURPOSE AND NONINFRINGEMENT. IN NO EVENT SHALL THE
-// AUTHORS OR COPYRIGHT HOLDERS BE LIABLE FOR ANY CLAIM, DAMAGES OR OTHER
-// LIABILITY, WHETHER IN AN ACTION OF CONTRACT, TORT OR OTHERWISE, ARISING FROM,
-// OUT OF OR IN CONNECTION WITH THE SOFTWARE OR THE USE OR OTHER DEALINGS IN
-// THE SOFTWARE.
-//
-
-#include <Urho3D/Core/Context.h>
-#include <Urho3D/Graphics/AnimationController.h>
-#include <Urho3D/IO/MemoryBuffer.h>
-#include <Urho3D/Physics/PhysicsEvents.h>
-#include <Urho3D/Physics/PhysicsWorld.h>
-#include <Urho3D/Physics/RigidBody.h>
-#include <Urho3D/Scene/Scene.h>
-#include <Urho3D/Scene/SceneEvents.h>
-
-#include "Character.h"
-
-Character::Character(Context* context) :
-    LogicComponent(context),
-    onGround_(false),
-    okToJump_(true),
-    inAirTimer_(0.0f)
-{
-    // Only the physics update event is needed: unsubscribe from the rest for optimization
-    SetUpdateEventMask(USE_FIXEDUPDATE);
-}
-
-void Character::RegisterObject(Context* context)
-{
-    context->RegisterFactory<Character>();
-
-    // These macros register the class attributes to the Context for automatic load / save handling.
-    // We specify the Default attribute mode which means it will be used both for saving into file, and network replication
-    URHO3D_ATTRIBUTE("Controls Yaw", float, controls_.yaw_, 0.0f, AM_DEFAULT);
-    URHO3D_ATTRIBUTE("Controls Pitch", float, controls_.pitch_, 0.0f, AM_DEFAULT);
-    URHO3D_ATTRIBUTE("On Ground", bool, onGround_, false, AM_DEFAULT);
-    URHO3D_ATTRIBUTE("OK To Jump", bool, okToJump_, true, AM_DEFAULT);
-    URHO3D_ATTRIBUTE("In Air Timer", float, inAirTimer_, 0.0f, AM_DEFAULT);
-}
-
-void Character::Start()
-{
-    // Component has been inserted into its scene node. Subscribe to events now
-    SubscribeToEvent(GetNode(), E_NODECOLLISION, URHO3D_HANDLER(Character, HandleNodeCollision));
-}
-
-void Character::FixedUpdate(float timeStep)
-{
-    /// \todo Could cache the components for faster access instead of finding them each frame
-    auto* body = GetComponent<RigidBody>();
-    auto* animCtrl = node_->GetComponent<AnimationController>(true);
-
-    // Update the in air timer. Reset if grounded
-    if (!onGround_)
-        inAirTimer_ += timeStep;
-    else
-        inAirTimer_ = 0.0f;
-    // When character has been in air less than 1/10 second, it's still interpreted as being on ground
-    bool softGrounded = inAirTimer_ < INAIR_THRESHOLD_TIME;
-
-    // Update movement & animation
-    const Quaternion& rot = node_->GetRotation();
-    Vector3 moveDir = Vector3::ZERO;
-    const Vector3& velocity = body->GetLinearVelocity();
-    // Velocity on the XZ plane
-    Vector3 planeVelocity(velocity.x_, 0.0f, velocity.z_);
-
-    if (controls_.IsDown(CTRL_FORWARD))
-        moveDir += Vector3::FORWARD;
-    if (controls_.IsDown(CTRL_BACK))
-        moveDir += Vector3::BACK;
-    if (controls_.IsDown(CTRL_LEFT))
-        moveDir += Vector3::LEFT;
-    if (controls_.IsDown(CTRL_RIGHT))
-        moveDir += Vector3::RIGHT;
-
-    // Normalize move vector so that diagonal strafing is not faster
-    if (moveDir.LengthSquared() > 0.0f)
-        moveDir.Normalize();
-
-    // If in air, allow control, but slower than when on ground
-    body->ApplyImpulse(rot * moveDir * (softGrounded ? MOVE_FORCE : INAIR_MOVE_FORCE));
-
-    if (softGrounded)
-    {
-        // When on ground, apply a braking force to limit maximum ground velocity
-        Vector3 brakeForce = -planeVelocity * BRAKE_FORCE;
-        body->ApplyImpulse(brakeForce);
-
-        // Jump. Must release jump control between jumps
-        if (controls_.IsDown(CTRL_JUMP))
-        {
-            if (okToJump_)
-            {
-                body->ApplyImpulse(Vector3::UP * JUMP_FORCE);
-                okToJump_ = false;
-                animCtrl->PlayExclusive("Models/Mutant/Mutant_Jump1.ani", 0, false, 0.2f);
-            }
-        }
-        else
-            okToJump_ = true;
-    }
-
-    if ( !onGround_ )
-    {
-        animCtrl->PlayExclusive("Models/Mutant/Mutant_Jump1.ani", 0, false, 0.2f);
-    }
-    else
-    {
-        // Play walk animation if moving on ground, otherwise fade it out
-        if (softGrounded && !moveDir.Equals(Vector3::ZERO))
-            animCtrl->PlayExclusive("Models/Mutant/Mutant_Run.ani", 0, true, 0.2f);
-        else
-            animCtrl->PlayExclusive("Models/Mutant/Mutant_Idle0.ani", 0, true, 0.2f);
-
-        // Set walk animation speed proportional to velocity
-        animCtrl->SetSpeed("Models/Mutant/Mutant_Run.ani", planeVelocity.Length() * 0.3f);
-    }
-
-    // Reset grounded flag for next frame
-    onGround_ = false;
-}
-
-void Character::HandleNodeCollision(StringHash eventType, VariantMap& eventData)
-{
-    // Check collision contacts and see if character is standing on ground (look for a contact that has near vertical normal)
-    using namespace NodeCollision;
-
-    MemoryBuffer contacts(eventData[P_CONTACTS].GetBuffer());
-
-    while (!contacts.IsEof())
-    {
-        Vector3 contactPosition = contacts.ReadVector3();
-        Vector3 contactNormal = contacts.ReadVector3();
-        /*float contactDistance = */contacts.ReadFloat();
-        /*float contactImpulse = */contacts.ReadFloat();
-
-        // If contact is below node center and pointing up, assume it's a ground contact
-        if (contactPosition.y_ < (node_->GetPosition().y_ + 1.0f))
-        {
-            float level = contactNormal.y_;
-            if (level > 0.75)
-                onGround_ = true;
-        }
-    }
-}
-=======
 //
 // Copyright (c) 2008-2020 the Urho3D project.
 //
@@ -323,5 +159,4 @@
                 onGround_ = true;
         }
     }
-}
->>>>>>> 6296d22e
+}