//
// Copyright (c) 2017-2022 the rbfx project.
//
// Permission is hereby granted, free of charge, to any person obtaining a copy
// of this software and associated documentation files (the "Software"), to deal
// in the Software without restriction, including without limitation the rights
// to use, copy, modify, merge, publish, distribute, sublicense, and/or sell
// copies of the Software, and to permit persons to whom the Software is
// furnished to do so, subject to the following conditions:
//
// The above copyright notice and this permission notice shall be included in
// all copies or substantial portions of the Software.
//
// THE SOFTWARE IS PROVIDED "AS IS", WITHOUT WARRANTY OF ANY KIND, EXPRESS OR
// IMPLIED, INCLUDING BUT NOT LIMITED TO THE WARRANTIES OF MERCHANTABILITY,
// FITNESS FOR A PARTICULAR PURPOSE AND NONINFRINGEMENT. IN NO EVENT SHALL THE
// AUTHORS OR COPYRIGHT HOLDERS BE LIABLE FOR ANY CLAIM, DAMAGES OR OTHER
// LIABILITY, WHETHER IN AN ACTION OF CONTRACT, TORT OR OTHERWISE, ARISING FROM,
// OUT OF OR IN CONNECTION WITH THE SOFTWARE OR THE USE OR OTHER DEALINGS IN
// THE SOFTWARE.
//
#include <Urho3D/Engine/EngineDefs.h>
#include <Urho3D/Core/CoreEvents.h>
#include <Urho3D/Core/CommandLine.h>
#include <Urho3D/Core/StringUtils.h>
#include <Urho3D/Input/Input.h>
#include <Urho3D/Input/InputEvents.h>
#include <Urho3D/IO/FileSystem.h>
#include <Urho3D/RenderPipeline/RenderPipeline.h>
#include <Urho3D/Resource/ResourceCache.h>
#if URHO3D_RMLUI
#include <Urho3D/RmlUI/RmlSerializableInspector.h>
#include <Urho3D/RmlUI/RmlUI.h>
#endif
#include <Urho3D/UI/Font.h>
#include <Urho3D/UI/Button.h>
#include <Urho3D/UI/ListView.h>
#include <Urho3D/UI/Text.h>
#include <Urho3D/UI/UI.h>
#include <Urho3D/UI/UIEvents.h>

#include "01_HelloWorld/HelloWorld.h"
#include "02_HelloGUI/HelloGUI.h"
#include "03_Sprites/Sprites.h"
#include "04_StaticScene/StaticScene.h"
#include "05_AnimatingScene/AnimatingScene.h"
#include "06_SkeletalAnimation/SkeletalAnimation.h"
#include "07_Billboards/Billboards.h"
#include "08_Decals/Decals.h"
#include "09_MultipleViewports/MultipleViewports.h"
#include "10_RenderToTexture/RenderToTexture.h"
#if URHO3D_PHYSICS
#include "11_Physics/Physics.h"
#include "12_PhysicsStressTest/PhysicsStressTest.h"
#include "13_Ragdolls/Ragdolls.h"
#endif
#include "14_SoundEffects/SoundEffects.h"
#if URHO3D_NAVIGATION
#include "15_Navigation/Navigation.h"
#endif
#if URHO3D_NETWORK
#include "16_Chat/Chat.h"
#include "17_SceneReplication/SceneReplication.h"
#endif
#if URHO3D_PHYSICS
#include "18_CharacterDemo/CharacterDemo.h"
#include "19_VehicleDemo/VehicleDemo.h"
#endif
#include "20_HugeObjectCount/HugeObjectCount.h"
#include "23_Water/Water.h"
#if URHO3D_URHO2D
#include "24_Urho2DSprite/Urho2DSprite.h"
#include "25_Urho2DParticle/Urho2DParticle.h"
#endif
#if URHO3D_SYSTEMUI
#include "26_ConsoleInput/ConsoleInput.h"
#endif
#if URHO3D_PHYSICS2D
#include "27_Physics2D/Urho2DPhysics.h"
#include "28_Physics2DRope/Urho2DPhysicsRope.h"
#endif
#include "29_SoundSynthesis/SoundSynthesis.h"
#include "30_LightAnimation/LightAnimation.h"
#include "31_MaterialAnimation/MaterialAnimation.h"
#if URHO3D_PHYSICS2D
#include "32_Physics2DConstraints/Urho2DConstraints.h"
#endif
#if URHO3D_URHO2D
#include "33_Urho2DSpriterAnimation/Urho2DSpriterAnimation.h"
#endif
#include "34_DynamicGeometry/DynamicGeometry.h"
#include "35_SignedDistanceFieldText/SignedDistanceFieldText.h"
#if URHO3D_URHO2D
#include "36_Urho2DTileMap/Urho2DTileMap.h"
#endif
#include "37_UIDrag/UIDrag.h"
#include "38_SceneAndUILoad/SceneAndUILoad.h"
#if URHO3D_NAVIGATION
#include "39_CrowdNavigation/CrowdNavigation.h"
#endif
#include "40_Localization/L10n.h"
#if URHO3D_NETWORK
#include "43_HttpRequestDemo/HttpRequestDemo.h"
#endif
#include "44_RibbonTrailDemo/RibbonTrailDemo.h"
#if URHO3D_PHYSICS
#if URHO3D_IK
#include "45_InverseKinematics/InverseKinematics.h"
#endif
#include "46_RaycastVehicle/RaycastVehicleDemo.h"
#endif
#include "47_Typography/Typography.h"
#include "48_Hello3DUI/Hello3DUI.h"
#if URHO3D_URHO2D
#include "49_Urho2DIsometricDemo/Urho2DIsometricDemo.h"
#include "50_Urho2DPlatformer/Urho2DPlatformer.h"
#endif
#if URHO3D_NETWORK
#include "52_NATPunchtrough/NATPunchtrough.h"
#include "53_LANDiscovery/LANDiscovery.h"
#endif
#include "54_WindowSettingsDemo/WindowSettingsDemo.h"
#include "55_StateMachine/StateMachineSample.h"
#if URHO3D_SYSTEMUI
#include "100_HelloSystemUI/HelloSystemUI.h"
#endif
#if URHO3D_NAVIGATION
#include "106_BakedLighting/BakedLighting.h"
#endif
#if URHO3D_RMLUI
#include "107_HelloRmlUI/HelloRmlUI.h"
#endif
#include "108_RenderingShowcase/RenderingShowcase.h"
#if URHO3D_PHYSICS
#include "109_KinematicCharacter/KinematicCharacterDemo.h"
#endif
<<<<<<< HEAD
#include "110_ParticleGraph/ParticleGraph.h"
=======
#if URHO3D_RMLUI
#if URHO3D_NETWORK
#if URHO3D_PHYSICS
#include "110_AdvancedNetworking/AdvancedNetworking.h"
#endif
#endif
#endif
#include "111_SplashScreen/SplashScreenDemo.h"
#include "112_AggregatedInput/AggregatedInput.h"
>>>>>>> 32ad5794
#include "Rotator.h"

#include "SamplesManager.h"

// Expands to this example's entry-point
URHO3D_DEFINE_APPLICATION_MAIN(Urho3D::SamplesManager);

namespace Urho3D
{

SamplesManager::SamplesManager(Context* context) :
    Application(context)
{
}

void SamplesManager::Setup()
{
    // Modify engine startup parameters
    engineParameters_[EP_WINDOW_TITLE] = "rbfx samples";
    engineParameters_[EP_LOG_NAME]     = GetSubsystem<FileSystem>()->GetAppPreferencesDir("rbfx", "samples") + GetTypeName() + ".log";
    engineParameters_[EP_FULL_SCREEN]  = false;
    engineParameters_[EP_HEADLESS]     = false;
    engineParameters_[EP_SOUND]        = true;
    engineParameters_[EP_HIGH_DPI]     = true;
    engineParameters_[EP_RESOURCE_PATHS] = "HouseScene;CoreData;Data";
#if MOBILE
    engineParameters_[EP_ORIENTATIONS] = "Portrait";
#endif
    if (!engineParameters_.contains(EP_RESOURCE_PREFIX_PATHS))
        engineParameters_[EP_RESOURCE_PREFIX_PATHS] = ";..;../..";

#if DESKTOP
    GetCommandLineParser().add_option("--sample", commandLineArgsTemp_);
#endif
}

SampleSelectionScreen::SampleSelectionScreen(Context* context)
    : ApplicationState(context)
    , dpadAdapter_(context)
{
    SetMouseMode(MM_FREE);
    SetMouseVisible(true);
}

void SampleSelectionScreen::Activate(VariantMap& bundle)
{
    ApplicationState::Activate(bundle);
    dpadAdapter_.SetEnabled(true);
}

void SampleSelectionScreen::Deactivate()
{
    ApplicationState::Deactivate();
    dpadAdapter_.SetEnabled(false);
}

void SamplesManager::Start()
{
    ResourceCache* cache = context_->GetSubsystem<ResourceCache>();
    cache->SetAutoReloadResources(true);

    UI* ui = context_->GetSubsystem<UI>();

#if MOBILE
    // Scale UI for high DPI mobile screens
    auto dpi = GetSubsystem<Graphics>()->GetDisplayDPI();
    if (dpi.z_ >= 200)
        ui->SetScale(2.0f);
#endif

    // Parse command line arguments
    ea::transform(commandLineArgsTemp_.begin(), commandLineArgsTemp_.end(), ea::back_inserter(commandLineArgs_),
        [](const std::string& str) { return ea::string(str.c_str()); });

    // Register an object factory for our custom Rotator component so that we can create them to scene nodes
    context_->AddFactoryReflection<Rotator>();
    context_->AddFactoryReflection<SampleSelectionScreen>();

    inspectorNode_ = MakeShared<Scene>(context_);
    sampleSelectionScreen_ = MakeShared<SampleSelectionScreen>(context_);
    // Keyboard arrow keys are already handled by UI
    sampleSelectionScreen_->dpadAdapter_.SetKeyboardEnabled(false);
    context_->GetSubsystem<StateManager>()->EnqueueState(sampleSelectionScreen_);

#if URHO3D_SYSTEMUI
    if (DebugHud* debugHud = context_->GetSubsystem<Engine>()->CreateDebugHud())
        debugHud->ToggleAll();
#endif
    auto* input = context_->GetSubsystem<Input>();
    SubscribeToEvent(E_RELEASED, [this](StringHash, VariantMap& args) { OnClickSample(args); });
    SubscribeToEvent(&sampleSelectionScreen_->dpadAdapter_, E_KEYUP, [this](StringHash, VariantMap& args) { OnArrowKeyPress(args); });
    SubscribeToEvent(input, E_KEYUP, [this](StringHash, VariantMap& args) { OnKeyPress(args); });
    SubscribeToEvent(E_JOYSTICKBUTTONDOWN, [this](StringHash, VariantMap& args) { OnButtonPress(args); });
    SubscribeToEvent(E_BEGINFRAME, [this](StringHash, VariantMap& args) { OnFrameStart(); });

#if URHO3D_RMLUI
    auto* rmlUi = context_->GetSubsystem<RmlUI>();
    rmlUi->LoadFont("Fonts/NotoSans-Condensed.ttf", false);
    rmlUi->LoadFont("Fonts/NotoSans-CondensedBold.ttf", false);
    rmlUi->LoadFont("Fonts/NotoSans-CondensedBoldItalic.ttf", false);
    rmlUi->LoadFont("Fonts/NotoSans-CondensedItalic.ttf", false);
#endif

    sampleSelectionScreen_->GetUIRoot()->SetDefaultStyle(cache->GetResource<XMLFile>("UI/DefaultStyle.xml"));

    IntVector2 listSize = VectorMin(IntVector2(300, 600), ui->GetRoot()->GetSize());
    auto* layout = sampleSelectionScreen_->GetUIRoot()->CreateChild<UIElement>();
    listViewHolder_ = layout;
    layout->SetLayoutMode(LM_VERTICAL);
    layout->SetAlignment(HA_CENTER, VA_CENTER);
    layout->SetSize(listSize);
    layout->SetStyleAuto();

    auto* list = layout->CreateChild<ListView>();
    list->SetMinSize(listSize);
    list->SetSelectOnClickEnd(true);
    list->SetHighlightMode(HM_ALWAYS);
    list->SetStyleAuto();
    list->SetName("SampleList");
    list->SetFocus(true);

    // Get logo texture
    Texture2D* logoTexture = cache->GetResource<Texture2D>("Textures/FishBoneLogo.png");
    if (!logoTexture)
        return;

    logoSprite_ = sampleSelectionScreen_->GetUIRoot()->CreateChild<Sprite>();
    logoSprite_->SetTexture(logoTexture);

    int textureWidth = logoTexture->GetWidth();
    int textureHeight = logoTexture->GetHeight();
    logoSprite_->SetScale(256.0f / textureWidth);
    logoSprite_->SetSize(textureWidth, textureHeight);
    logoSprite_->SetHotSpot(textureWidth, textureHeight);
    logoSprite_->SetAlignment(HA_RIGHT, VA_BOTTOM);
    logoSprite_->SetOpacity(0.9f);
    logoSprite_->SetPriority(-100);

    RegisterSample<HelloWorld>();
    RegisterSample<HelloGUI>();
    RegisterSample<Sprites>();
    RegisterSample<StaticScene>();
    RegisterSample<AnimatingScene>();
    RegisterSample<SkeletalAnimation>();
    RegisterSample<Billboards>();
    RegisterSample<Decals>();
    RegisterSample<MultipleViewports>();
    RegisterSample<RenderToTexture>();
#if URHO3D_PHYSICS
    RegisterSample<Physics>();
    RegisterSample<PhysicsStressTest>();
    RegisterSample<Ragdolls>();
#endif
    RegisterSample<SoundEffects>();
#if URHO3D_NAVIGATION
    RegisterSample<Navigation>();
#endif
#if URHO3D_NETWORK
    RegisterSample<Chat>();
    RegisterSample<SceneReplication>();
#endif
#if URHO3D_PHYSICS
    RegisterSample<CharacterDemo>();
    RegisterSample<VehicleDemo>();
#endif
    RegisterSample<HugeObjectCount>();
    RegisterSample<Water>();
#if URHO3D_URHO2D
    RegisterSample<Urho2DSprite>();
    RegisterSample<Urho2DParticle>();
#endif
#if URHO3D_SYSTEMUI
    RegisterSample<ConsoleInput>();
#endif
#if URHO3D_URHO2D
    RegisterSample<Urho2DPhysics>();
    RegisterSample<Urho2DPhysicsRope>();
#endif
    RegisterSample<SoundSynthesis>();
    RegisterSample<LightAnimation>();
    RegisterSample<MaterialAnimation>();
#if URHO3D_URHO2D
    RegisterSample<Urho2DConstraints>();
    RegisterSample<Urho2DSpriterAnimation>();
#endif
    RegisterSample<DynamicGeometry>();
    RegisterSample<SignedDistanceFieldText>();
#if URHO3D_URHO2D
    RegisterSample<Urho2DTileMap>();
#endif
    RegisterSample<UIDrag>();
    RegisterSample<SceneAndUILoad>();
#if URHO3D_NAVIGATION
    RegisterSample<CrowdNavigation>();
#endif
    RegisterSample<L10n>();
#if URHO3D_NETWORK
    RegisterSample<HttpRequestDemo>();
#endif
    RegisterSample<RibbonTrailDemo>();
#if URHO3D_PHYSICS
#if URHO3D_IK
    RegisterSample<InverseKinematics>();
#endif
    RegisterSample<RaycastVehicleDemo>();
#endif
    RegisterSample<Typography>();
    RegisterSample<Hello3DUI>();
#if URHO3D_URHO2D
    RegisterSample<Urho2DIsometricDemo>();
    RegisterSample<Urho2DPlatformer>();
#endif
#if URHO3D_NETWORK
    RegisterSample<NATPunchtrough>();
    RegisterSample<LANDiscovery>();
#endif
    RegisterSample<WindowSettingsDemo>();
#if URHO3D_SYSTEMUI
    RegisterSample<HelloSystemUi>();
#endif
#if URHO3D_NAVIGATION
    RegisterSample<BakedLighting>();
#endif
#if URHO3D_RMLUI
    RegisterSample<HelloRmlUI>();
#endif
    RegisterSample<StateMachineSample>();
    RegisterSample<RenderingShowcase>();
#if URHO3D_PHYSICS
    RegisterSample<KinematicCharacterDemo>();
#endif
<<<<<<< HEAD
    RegisterSample<ParticleGraph>();
=======
#if URHO3D_RMLUI
#if URHO3D_NETWORK
#if URHO3D_PHYSICS
    RegisterSample<AdvancedNetworking>();
#endif
#endif
#endif
    RegisterSample<SplashScreenDemo>();
    RegisterSample<AggregatedInput>();
>>>>>>> 32ad5794

    if (!commandLineArgs_.empty())
        StartSample(commandLineArgs_[0]);
}

void SamplesManager::Stop()
{
    engine_->DumpResources(true);
}

void SamplesManager::OnClickSample(VariantMap& args)
{
    using namespace Released;
    StringHash sampleType = static_cast<UIElement*>(args[P_ELEMENT].GetPtr())->GetVar("SampleType").GetStringHash();
    if (!sampleType)
        return;

    StartSample(sampleType);
}

void SamplesManager::StartSample(StringHash sampleType)
{
    UI* ui = context_->GetSubsystem<UI>();
    ui->SetFocusElement(nullptr);

#if MOBILE
    Graphics* graphics = context_->GetSubsystem<Graphics>();
    graphics->SetOrientations("LandscapeLeft LandscapeRight");
    IntVector2 screenSize = graphics->GetSize();
    graphics->SetMode(Max(screenSize.x_, screenSize.y_), Min(screenSize.x_, screenSize.y_));
#endif
    VariantMap args;
    args["Args"] = GetArgs();
    context_->GetSubsystem<StateManager>()->EnqueueState(sampleType, args);
}

UIElement* SamplesManager::GetSampleButtonAt(int index)
{
    if (index < 0)
        return nullptr;
    ListView* listView = listViewHolder_->GetChildStaticCast<ListView>("SampleList", true);
    const auto& children = listView->GetItems();
    if (index < children.size())
        return children.at(index);
    return nullptr;
}

int SamplesManager::GetSelectedIndex() const
{
    ListView* listView = listViewHolder_->GetChildStaticCast<ListView>("SampleList", true);
    if (listView)
    {
        const auto& children = listView->GetItems();
        const eastl_size_t numButtons = children.size();
        if (numButtons > 0)
        {
            eastl_size_t currentIndex = numButtons - 1;
            for (eastl_size_t i = 0; i < numButtons; ++i)
            {
                if (children.at(i)->IsSelected())
                {
                    return static_cast<int>(i);
                    break;
                }
            }
        }
    }
    return -1;
}

void SamplesManager::OnButtonPress(VariantMap& args)
{
    if (!sampleSelectionScreen_->IsActive())
        return;
    using namespace JoystickButtonDown;
    int key = args[P_BUTTON].GetInt();
    int joystick = args[P_JOYSTICKID].GetInt();

    Input* input = context_->GetSubsystem<Input>();
    auto* state = input->GetJoystickByIndex(joystick);
    if (state->IsController())
    {
        switch (key)
        {
            case CONTROLLER_BUTTON_A:
            {
                UIElement* button = GetSampleButtonAt(GetSelectedIndex());

                if (button)
                {
                    using namespace Released;
                    StringHash sampleType = button->GetVar("SampleType").GetStringHash();
                    if (!sampleType)
                        return;

                    StartSample(sampleType);
                }
                break;
            }
        }
    }
}

void SamplesManager::OnKeyPress(VariantMap& args)
{
    using namespace KeyUp;

    int key = args[P_KEY].GetInt();

    // Close console (if open) or exit when ESC is pressed
    if (key == KEY_ESCAPE)
        isClosing_ = true;

#if URHO3D_RMLUI
    if (key == KEY_I)
    {
        auto* renderer = GetSubsystem<Renderer>();
        auto* input = GetSubsystem<Input>();
        Viewport* viewport = renderer ? renderer->GetViewport(0) : nullptr;
        RenderPipelineView* renderPipelineView = viewport ? viewport->GetRenderPipelineView() : nullptr;

        if (inspectorNode_->HasComponent<RmlSerializableInspector>())
        {
            inspectorNode_->RemoveComponent<RmlSerializableInspector>();

            input->SetMouseVisible(oldMouseVisible_);
            input->SetMouseMode(oldMouseMode_);
        }
        else if (renderPipelineView)
        {
            auto inspector = inspectorNode_->CreateComponent<RmlSerializableInspector>();
            inspector->Connect(renderPipelineView->GetRenderPipeline());

            oldMouseVisible_ = input->IsMouseVisible();
            oldMouseMode_ = input->GetMouseMode();
            input->SetMouseVisible(true);
            input->SetMouseMode(MM_ABSOLUTE);
        }
    }
#endif

    if (!sampleSelectionScreen_->IsActive())
        return;

    if (key == KEY_SPACE)
    {
        UIElement* button = GetSampleButtonAt(GetSelectedIndex());

        if (button)
        {
            using namespace Released;
            StringHash sampleType = button->GetVar("SampleType").GetStringHash();
            if (!sampleType)
                return;

            StartSample(sampleType);
        }
    }
}

void SamplesManager::OnArrowKeyPress(VariantMap& args)
{
    using namespace KeyUp;

    int key = args[P_KEY].GetInt();

    if (key == KEY_DOWN)
    {
        int currentIndex = GetSelectedIndex();
        UIElement* currentSelection = GetSampleButtonAt(currentIndex);
        if (currentSelection)
            currentSelection->SetSelected(false);
        UIElement* nextSelection = GetSampleButtonAt(currentIndex + 1);
        if (nextSelection)
            nextSelection->SetSelected(true);
    }

    if (key == KEY_UP)
    {
        int currentIndex = GetSelectedIndex();
        UIElement* currentSelection = GetSampleButtonAt(currentIndex);
        if (currentSelection)
            currentSelection->SetSelected(false);
        UIElement* nextSelection = GetSampleButtonAt(currentIndex - 1);
        if (nextSelection)
            nextSelection->SetSelected(true);
    }
}

void SamplesManager::OnFrameStart()
{
    if (isClosing_)
    {
        StateManager* stateManager = context_->GetSubsystem<StateManager>();
        isClosing_ = false;
        if (stateManager->GetTargetState() != SampleSelectionScreen::GetTypeNameStatic())
        {
            Input* input = context_->GetSubsystem<Input>();
            UI* ui = context_->GetSubsystem<UI>();
            stateManager->EnqueueState(sampleSelectionScreen_);
#if MOBILE
            Graphics* graphics = context_->GetSubsystem<Graphics>();
            graphics->SetOrientations("Portrait");
            IntVector2 screenSize = graphics->GetSize();
            graphics->SetMode(Min(screenSize.x_, screenSize.y_), Max(screenSize.x_, screenSize.y_));
#endif
        }
        else
        {
#if URHO3D_SYSTEMUI
            if (auto* console = GetSubsystem<Console>())
            {
                if (console->IsVisible())
                {
                    console->SetVisible(false);
                    return;
                }
            }
#endif
#if !defined(__EMSCRIPTEN__)
            context_->GetSubsystem<Engine>()->Exit();
#endif
        }

#if URHO3D_RMLUI
        // Always close inspector
        inspectorNode_->RemoveComponent<RmlSerializableInspector>();
#endif
    }
}

template<typename T>
void SamplesManager::RegisterSample()
{
    context_->AddFactoryReflection<T>();

    auto* button = context_->CreateObject<Button>().Detach();
    button->SetMinHeight(30);
    button->SetStyleAuto();
    button->SetVar("SampleType", T::GetTypeStatic());

    auto* title = button->CreateChild<Text>();
    title->SetAlignment(HA_CENTER, VA_CENTER);
    title->SetText(T::GetTypeNameStatic());
    title->SetFont(context_->GetSubsystem<ResourceCache>()->GetResource<Font>("Fonts/Anonymous Pro.ttf"), 30);
    title->SetStyleAuto();

    sampleSelectionScreen_->GetUIRoot()->GetChildStaticCast<ListView>("SampleList", true)->AddItem(button);
}

}<|MERGE_RESOLUTION|>--- conflicted
+++ resolved
@@ -134,9 +134,6 @@
 #if URHO3D_PHYSICS
 #include "109_KinematicCharacter/KinematicCharacterDemo.h"
 #endif
-<<<<<<< HEAD
-#include "110_ParticleGraph/ParticleGraph.h"
-=======
 #if URHO3D_RMLUI
 #if URHO3D_NETWORK
 #if URHO3D_PHYSICS
@@ -146,7 +143,6 @@
 #endif
 #include "111_SplashScreen/SplashScreenDemo.h"
 #include "112_AggregatedInput/AggregatedInput.h"
->>>>>>> 32ad5794
 #include "Rotator.h"
 
 #include "SamplesManager.h"
@@ -378,9 +374,6 @@
 #if URHO3D_PHYSICS
     RegisterSample<KinematicCharacterDemo>();
 #endif
-<<<<<<< HEAD
-    RegisterSample<ParticleGraph>();
-=======
 #if URHO3D_RMLUI
 #if URHO3D_NETWORK
 #if URHO3D_PHYSICS
@@ -390,7 +383,6 @@
 #endif
     RegisterSample<SplashScreenDemo>();
     RegisterSample<AggregatedInput>();
->>>>>>> 32ad5794
 
     if (!commandLineArgs_.empty())
         StartSample(commandLineArgs_[0]);
