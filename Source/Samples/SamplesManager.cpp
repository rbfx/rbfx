--- conflicted
+++ resolved
@@ -178,15 +178,8 @@
     engineParameters_[EP_HEADLESS]     = false;
     engineParameters_[EP_SOUND]        = true;
     engineParameters_[EP_RESOURCE_PATHS] = "CoreData;Data";
-<<<<<<< HEAD
-    engineParameters_[EP_BORDERLESS]   = false;
-#if MOBILE
-    engineParameters_[EP_ORIENTATIONS] = "Portrait";
-#endif
-=======
     engineParameters_[EP_ORIENTATIONS] = "LandscapeLeft LandscapeRight Portrait";
     engineParameters_[EP_WINDOW_RESIZABLE] = true;
->>>>>>> 1bd04f91
     if (!engineParameters_.contains(EP_RESOURCE_PREFIX_PATHS))
     {
         if (GetPlatform() == PlatformId::MacOS ||
