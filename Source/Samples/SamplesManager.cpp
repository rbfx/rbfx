//
// Copyright (c) 2017-2020 the rbfx project.
//
// Permission is hereby granted, free of charge, to any person obtaining a copy
// of this software and associated documentation files (the "Software"), to deal
// in the Software without restriction, including without limitation the rights
// to use, copy, modify, merge, publish, distribute, sublicense, and/or sell
// copies of the Software, and to permit persons to whom the Software is
// furnished to do so, subject to the following conditions:
//
// The above copyright notice and this permission notice shall be included in
// all copies or substantial portions of the Software.
//
// THE SOFTWARE IS PROVIDED "AS IS", WITHOUT WARRANTY OF ANY KIND, EXPRESS OR
// IMPLIED, INCLUDING BUT NOT LIMITED TO THE WARRANTIES OF MERCHANTABILITY,
// FITNESS FOR A PARTICULAR PURPOSE AND NONINFRINGEMENT. IN NO EVENT SHALL THE
// AUTHORS OR COPYRIGHT HOLDERS BE LIABLE FOR ANY CLAIM, DAMAGES OR OTHER
// LIABILITY, WHETHER IN AN ACTION OF CONTRACT, TORT OR OTHERWISE, ARISING FROM,
// OUT OF OR IN CONNECTION WITH THE SOFTWARE OR THE USE OR OTHER DEALINGS IN
// THE SOFTWARE.
//
#include <Urho3D/Engine/EngineDefs.h>
#include <Urho3D/Core/CoreEvents.h>
#include <Urho3D/Core/CommandLine.h>
#include <Urho3D/Core/StringUtils.h>
#include <Urho3D/Input/Input.h>
#include <Urho3D/Input/InputEvents.h>
#include <Urho3D/IO/FileSystem.h>
#include <Urho3D/RenderPipeline/RenderPipeline.h>
#include <Urho3D/Resource/ResourceCache.h>
#if URHO3D_RMLUI
#include <Urho3D/RmlUI/RmlSerializableInspector.h>
#include <Urho3D/RmlUI/RmlUI.h>
#endif
#include <Urho3D/UI/Font.h>
#include <Urho3D/UI/Button.h>
#include <Urho3D/UI/ListView.h>
#include <Urho3D/UI/Text.h>
#include <Urho3D/UI/UI.h>
#include <Urho3D/UI/UIEvents.h>

#include "01_HelloWorld/HelloWorld.h"
#include "02_HelloGUI/HelloGUI.h"
#include "03_Sprites/Sprites.h"
#include "04_StaticScene/StaticScene.h"
#include "05_AnimatingScene/AnimatingScene.h"
#include "06_SkeletalAnimation/SkeletalAnimation.h"
#include "07_Billboards/Billboards.h"
#include "08_Decals/Decals.h"
#include "09_MultipleViewports/MultipleViewports.h"
#include "10_RenderToTexture/RenderToTexture.h"
#if URHO3D_PHYSICS
#include "11_Physics/Physics.h"
#include "12_PhysicsStressTest/PhysicsStressTest.h"
#include "13_Ragdolls/Ragdolls.h"
#endif
#include "14_SoundEffects/SoundEffects.h"
#if URHO3D_NAVIGATION
#include "15_Navigation/Navigation.h"
#endif
#if URHO3D_NETWORK
#include "16_Chat/Chat.h"
#include "17_SceneReplication/SceneReplication.h"
#endif
#if URHO3D_PHYSICS
#include "18_CharacterDemo/CharacterDemo.h"
#include "19_VehicleDemo/VehicleDemo.h"
#endif
#include "20_HugeObjectCount/HugeObjectCount.h"
#include "23_Water/Water.h"
#if URHO3D_URHO2D
#include "24_Urho2DSprite/Urho2DSprite.h"
#include "25_Urho2DParticle/Urho2DParticle.h"
#endif
#if URHO3D_SYSTEMUI
#include "26_ConsoleInput/ConsoleInput.h"
#endif
#if URHO3D_PHYSICS2D
#include "27_Physics2D/Urho2DPhysics.h"
#include "28_Physics2DRope/Urho2DPhysicsRope.h"
#endif
#include "29_SoundSynthesis/SoundSynthesis.h"
#include "30_LightAnimation/LightAnimation.h"
#include "31_MaterialAnimation/MaterialAnimation.h"
#if URHO3D_PHYSICS2D
#include "32_Physics2DConstraints/Urho2DConstraints.h"
#endif
#if URHO3D_URHO2D
#include "33_Urho2DSpriterAnimation/Urho2DSpriterAnimation.h"
#endif
#include "34_DynamicGeometry/DynamicGeometry.h"
#include "35_SignedDistanceFieldText/SignedDistanceFieldText.h"
#if URHO3D_URHO2D
#include "36_Urho2DTileMap/Urho2DTileMap.h"
#endif
#include "37_UIDrag/UIDrag.h"
#include "38_SceneAndUILoad/SceneAndUILoad.h"
#if URHO3D_NAVIGATION
#include "39_CrowdNavigation/CrowdNavigation.h"
#endif
#include "40_Localization/L10n.h"
#if URHO3D_NETWORK
#include "43_HttpRequestDemo/HttpRequestDemo.h"
#endif
#include "44_RibbonTrailDemo/RibbonTrailDemo.h"
#if URHO3D_PHYSICS
#if URHO3D_IK
#include "45_InverseKinematics/InverseKinematics.h"
#endif
#include "46_RaycastVehicle/RaycastVehicleDemo.h"
#endif
#include "47_Typography/Typography.h"
#include "48_Hello3DUI/Hello3DUI.h"
#if URHO3D_URHO2D
#include "49_Urho2DIsometricDemo/Urho2DIsometricDemo.h"
#include "50_Urho2DPlatformer/Urho2DPlatformer.h"
#endif
#if URHO3D_NETWORK
#include "52_NATPunchtrough/NATPunchtrough.h"
#include "53_LANDiscovery/LANDiscovery.h"
#endif
#include "54_WindowSettingsDemo/WindowSettingsDemo.h"
#if URHO3D_SYSTEMUI
#include "100_HelloSystemUI/HelloSystemUI.h"
#endif
#if URHO3D_NAVIGATION
#include "106_BakedLighting/BakedLighting.h"
#endif
#if URHO3D_RMLUI
#include "107_HelloRmlUI/HelloRmlUI.h"
#endif
#include "108_RenderingShowcase/RenderingShowcase.h"
#if URHO3D_PHYSICS
#include "109_KinematicCharacter/KinematicCharacterDemo.h"
#endif
#if URHO3D_RMLUI
#if URHO3D_NETWORK
#if URHO3D_PHYSICS
#include "110_AdvancedNetworking/AdvancedNetworking.h"
#endif
#endif
#endif
<<<<<<< HEAD
#if URHO3D_SYSTEMUI
#include "113_PatternMatching/PatternMatchingDemo.h"
#endif
=======
#include "111_SplashScreen/SplashScreenDemo.h"
#include "112_AggregatedInput/AggregatedInput.h"
>>>>>>> f540c619
#include "Rotator.h"

#include "SamplesManager.h"

// Expands to this example's entry-point
URHO3D_DEFINE_APPLICATION_MAIN(Urho3D::SamplesManager);

namespace Urho3D
{

SamplesManager::SamplesManager(Context* context) :
    SingleStateApplication(context)
{
}

void SamplesManager::Setup()
{
    // Modify engine startup parameters
    engineParameters_[EP_WINDOW_TITLE] = "rbfx samples";
    engineParameters_[EP_LOG_NAME]     = GetSubsystem<FileSystem>()->GetAppPreferencesDir("rbfx", "samples") + GetTypeName() + ".log";
    engineParameters_[EP_FULL_SCREEN]  = false;
    engineParameters_[EP_HEADLESS]     = false;
    engineParameters_[EP_SOUND]        = true;
    engineParameters_[EP_HIGH_DPI]     = true;
    engineParameters_[EP_RESOURCE_PATHS] = "CoreData;Data";
#if MOBILE
    engineParameters_[EP_ORIENTATIONS] = "Portrait";
#endif
    if (!engineParameters_.contains(EP_RESOURCE_PREFIX_PATHS))
        engineParameters_[EP_RESOURCE_PREFIX_PATHS] = ";..;../..";

#if DESKTOP
    GetCommandLineParser().add_option("--sample", commandLineArgsTemp_);
#endif
}

SampleSelectionScreen::SampleSelectionScreen(Context* context)
    : ApplicationState(context)
    , dpadAdapter_(context)
{
    SetMouseMode(MM_FREE);
    SetMouseVisible(true);
}

void SampleSelectionScreen::Activate(SingleStateApplication* application)
{
    ApplicationState::Activate(application);
    dpadAdapter_.SetEnabled(true);
}

void SampleSelectionScreen::Deactivate()
{
    ApplicationState::Deactivate();
    dpadAdapter_.SetEnabled(false);
}

void SamplesManager::Start()
{
    UI* ui = context_->GetSubsystem<UI>();

#if MOBILE
    // Scale UI for high DPI mobile screens
    auto dpi = GetSubsystem<Graphics>()->GetDisplayDPI();
    if (dpi.z_ >= 200)
        ui->SetScale(2.0f);
#endif

    // Parse command line arguments
    ea::transform(commandLineArgsTemp_.begin(), commandLineArgsTemp_.end(), ea::back_inserter(commandLineArgs_),
        [](const std::string& str) { return ea::string(str.c_str()); });

    // Register an object factory for our custom Rotator component so that we can create them to scene nodes
    context_->AddFactoryReflection<Rotator>();
    context_->AddFactoryReflection<SampleSelectionScreen>();

    inspectorNode_ = MakeShared<Scene>(context_);
    sampleSelectionScreen_ = MakeShared<SampleSelectionScreen>(context_);
    // Keyboard arrow keys are already handled by UI
    sampleSelectionScreen_->dpadAdapter_.SetKeyboardEnabled(false);
    SetState(sampleSelectionScreen_);

#if URHO3D_SYSTEMUI
    if (DebugHud* debugHud = context_->GetSubsystem<Engine>()->CreateDebugHud())
        debugHud->ToggleAll();
#endif
    auto* input = context_->GetSubsystem<Input>();
    SubscribeToEvent(E_RELEASED, [this](StringHash, VariantMap& args) { OnClickSample(args); });
    SubscribeToEvent(&sampleSelectionScreen_->dpadAdapter_, E_KEYUP, [this](StringHash, VariantMap& args) { OnArrowKeyPress(args); });
    SubscribeToEvent(input, E_KEYUP, [this](StringHash, VariantMap& args) { OnKeyPress(args); });
    SubscribeToEvent(E_JOYSTICKBUTTONDOWN, [this](StringHash, VariantMap& args) { OnButtonPress(args); });
    SubscribeToEvent(E_BEGINFRAME, [this](StringHash, VariantMap& args) { OnFrameStart(); });

#if URHO3D_RMLUI
    auto* rmlUi = context_->GetSubsystem<RmlUI>();
    rmlUi->LoadFont("Fonts/NotoSans-Condensed.ttf", false);
    rmlUi->LoadFont("Fonts/NotoSans-CondensedBold.ttf", false);
    rmlUi->LoadFont("Fonts/NotoSans-CondensedBoldItalic.ttf", false);
    rmlUi->LoadFont("Fonts/NotoSans-CondensedItalic.ttf", false);
#endif

    sampleSelectionScreen_->GetUIRoot()->SetDefaultStyle(
        context_->GetSubsystem<ResourceCache>()->GetResource<XMLFile>("UI/DefaultStyle.xml"));

    IntVector2 listSize = VectorMin(IntVector2(300, 600), ui->GetRoot()->GetSize());
    auto* layout = sampleSelectionScreen_->GetUIRoot()->CreateChild<UIElement>();
    listViewHolder_ = layout;
    layout->SetLayoutMode(LM_VERTICAL);
    layout->SetAlignment(HA_CENTER, VA_CENTER);
    layout->SetSize(listSize);
    layout->SetStyleAuto();

    auto* list = layout->CreateChild<ListView>();
    list->SetMinSize(listSize);
    list->SetSelectOnClickEnd(true);
    list->SetHighlightMode(HM_ALWAYS);
    list->SetStyleAuto();
    list->SetName("SampleList");
    list->SetFocus(true);

    // Get logo texture
    ResourceCache* cache = GetSubsystem<ResourceCache>();
    Texture2D* logoTexture = cache->GetResource<Texture2D>("Textures/FishBoneLogo.png");
    if (!logoTexture)
        return;

    logoSprite_ = sampleSelectionScreen_->GetUIRoot()->CreateChild<Sprite>();
    logoSprite_->SetTexture(logoTexture);

    int textureWidth = logoTexture->GetWidth();
    int textureHeight = logoTexture->GetHeight();
    logoSprite_->SetScale(256.0f / textureWidth);
    logoSprite_->SetSize(textureWidth, textureHeight);
    logoSprite_->SetHotSpot(textureWidth, textureHeight);
    logoSprite_->SetAlignment(HA_RIGHT, VA_BOTTOM);
    logoSprite_->SetOpacity(0.9f);
    logoSprite_->SetPriority(-100);

    RegisterSample<HelloWorld>();
    RegisterSample<HelloGUI>();
    RegisterSample<Sprites>();
    RegisterSample<StaticScene>();
    RegisterSample<AnimatingScene>();
    RegisterSample<SkeletalAnimation>();
    RegisterSample<Billboards>();
    RegisterSample<Decals>();
    RegisterSample<MultipleViewports>();
    RegisterSample<RenderToTexture>();
#if URHO3D_PHYSICS
    RegisterSample<Physics>();
    RegisterSample<PhysicsStressTest>();
    RegisterSample<Ragdolls>();
#endif
    RegisterSample<SoundEffects>();
#if URHO3D_NAVIGATION
    RegisterSample<Navigation>();
#endif
#if URHO3D_NETWORK
    RegisterSample<Chat>();
    RegisterSample<SceneReplication>();
#endif
#if URHO3D_PHYSICS
    RegisterSample<CharacterDemo>();
    RegisterSample<VehicleDemo>();
#endif
    RegisterSample<HugeObjectCount>();
    RegisterSample<Water>();
#if URHO3D_URHO2D
    RegisterSample<Urho2DSprite>();
    RegisterSample<Urho2DParticle>();
#endif
#if URHO3D_SYSTEMUI
    RegisterSample<ConsoleInput>();
#endif
#if URHO3D_URHO2D
    RegisterSample<Urho2DPhysics>();
    RegisterSample<Urho2DPhysicsRope>();
#endif
    RegisterSample<SoundSynthesis>();
    RegisterSample<LightAnimation>();
    RegisterSample<MaterialAnimation>();
#if URHO3D_URHO2D
    RegisterSample<Urho2DConstraints>();
    RegisterSample<Urho2DSpriterAnimation>();
#endif
    RegisterSample<DynamicGeometry>();
    RegisterSample<SignedDistanceFieldText>();
#if URHO3D_URHO2D
    RegisterSample<Urho2DTileMap>();
#endif
    RegisterSample<UIDrag>();
    RegisterSample<SceneAndUILoad>();
#if URHO3D_NAVIGATION
    RegisterSample<CrowdNavigation>();
#endif
    RegisterSample<L10n>();
#if URHO3D_NETWORK
    RegisterSample<HttpRequestDemo>();
#endif
    RegisterSample<RibbonTrailDemo>();
#if URHO3D_PHYSICS
#if URHO3D_IK
    RegisterSample<InverseKinematics>();
#endif
    RegisterSample<RaycastVehicleDemo>();
#endif
    RegisterSample<Typography>();
    RegisterSample<Hello3DUI>();
#if URHO3D_URHO2D
    RegisterSample<Urho2DIsometricDemo>();
    RegisterSample<Urho2DPlatformer>();
#endif
#if URHO3D_NETWORK
    RegisterSample<NATPunchtrough>();
    RegisterSample<LANDiscovery>();
#endif
    RegisterSample<WindowSettingsDemo>();
#if URHO3D_SYSTEMUI
    RegisterSample<HelloSystemUi>();
#endif
#if URHO3D_NAVIGATION
    RegisterSample<BakedLighting>();
#endif
#if URHO3D_RMLUI
    RegisterSample<HelloRmlUI>();
#endif
    RegisterSample<RenderingShowcase>();
#if URHO3D_PHYSICS
    RegisterSample<KinematicCharacterDemo>();
#endif
#if URHO3D_RMLUI
#if URHO3D_NETWORK
#if URHO3D_PHYSICS
    RegisterSample<AdvancedNetworking>();
#endif
#endif
#endif
<<<<<<< HEAD
#if URHO3D_SYSTEMUI
    RegisterSample<PatternMatchingDemo>();
#endif
=======
    RegisterSample<SplashScreenDemo>();
    RegisterSample<AggregatedInput>();
>>>>>>> f540c619

    if (!commandLineArgs_.empty())
        StartSample(commandLineArgs_[0]);
}

void SamplesManager::Stop()
{
    engine_->DumpResources(true);
}

void SamplesManager::OnClickSample(VariantMap& args)
{
    using namespace Released;
    StringHash sampleType = static_cast<UIElement*>(args[P_ELEMENT].GetPtr())->GetVar("SampleType").GetStringHash();
    if (!sampleType)
        return;

    StartSample(sampleType);
}

void SamplesManager::StartSample(StringHash sampleType)
{
    UI* ui = context_->GetSubsystem<UI>();
    ui->SetFocusElement(nullptr);

#if MOBILE
    Graphics* graphics = context_->GetSubsystem<Graphics>();
    graphics->SetOrientations("LandscapeLeft LandscapeRight");
    IntVector2 screenSize = graphics->GetSize();
    graphics->SetMode(Max(screenSize.x_, screenSize.y_), Min(screenSize.x_, screenSize.y_));
#endif
    SharedPtr<Sample> sample;
    sample.DynamicCast(context_->CreateObject(sampleType));
    if (sample)
    {
        SetState(sample);
        sample->Start(GetArgs());
    }
    else
        ErrorExit("Specified sample does not exist.");
}

UIElement* SamplesManager::GetSampleButtonAt(int index)
{
    if (index < 0)
        return nullptr;
    ListView* listView = listViewHolder_->GetChildStaticCast<ListView>("SampleList", true);
    const auto& children = listView->GetItems();
    if (index < children.size())
        return children.at(index);
    return nullptr;
}

int SamplesManager::GetSelectedIndex() const
{
    ListView* listView = listViewHolder_->GetChildStaticCast<ListView>("SampleList", true);
    if (listView)
    {
        const auto& children = listView->GetItems();
        const eastl_size_t numButtons = children.size();
        if (numButtons > 0)
        {
            eastl_size_t currentIndex = numButtons - 1;
            for (eastl_size_t i = 0; i < numButtons; ++i)
            {
                if (children.at(i)->IsSelected())
                {
                    return static_cast<int>(i);
                    break;
                }
            }
        }
    }
    return -1;
}

void SamplesManager::OnButtonPress(VariantMap& args)
{
    if (!sampleSelectionScreen_->IsActive())
        return;
    using namespace JoystickButtonDown;
    int key = args[P_BUTTON].GetInt();
    int joystick = args[P_JOYSTICKID].GetInt();

    Input* input = context_->GetSubsystem<Input>();
    auto* state = input->GetJoystickByIndex(joystick);
    if (state->IsController())
    {
        switch (key)
        {
            case CONTROLLER_BUTTON_A:
            {
                UIElement* button = GetSampleButtonAt(GetSelectedIndex());

                if (button)
                {
                    using namespace Released;
                    StringHash sampleType = button->GetVar("SampleType").GetStringHash();
                    if (!sampleType)
                        return;

                    StartSample(sampleType);
                }
                break;
            }
        }
    }
}

void SamplesManager::OnKeyPress(VariantMap& args)
{
    using namespace KeyUp;

    int key = args[P_KEY].GetInt();

    // Close console (if open) or exit when ESC is pressed
    if (key == KEY_ESCAPE)
        isClosing_ = true;

#if URHO3D_RMLUI
    if (key == KEY_I)
    {
        auto* renderer = GetSubsystem<Renderer>();
        auto* input = GetSubsystem<Input>();
        Viewport* viewport = renderer ? renderer->GetViewport(0) : nullptr;
        RenderPipelineView* renderPipelineView = viewport ? viewport->GetRenderPipelineView() : nullptr;

        if (inspectorNode_->HasComponent<RmlSerializableInspector>())
        {
            inspectorNode_->RemoveComponent<RmlSerializableInspector>();

            input->SetMouseVisible(oldMouseVisible_);
            input->SetMouseMode(oldMouseMode_);
        }
        else if (renderPipelineView)
        {
            auto inspector = inspectorNode_->CreateComponent<RmlSerializableInspector>();
            inspector->Connect(renderPipelineView->GetRenderPipeline());

            oldMouseVisible_ = input->IsMouseVisible();
            oldMouseMode_ = input->GetMouseMode();
            input->SetMouseVisible(true);
            input->SetMouseMode(MM_ABSOLUTE);
        }
    }
#endif

    if (!sampleSelectionScreen_->IsActive())
        return;

    if (key == KEY_SPACE)
    {
        UIElement* button = GetSampleButtonAt(GetSelectedIndex());

        if (button)
        {
            using namespace Released;
            StringHash sampleType = button->GetVar("SampleType").GetStringHash();
            if (!sampleType)
                return;

            StartSample(sampleType);
        }
    }
}

void SamplesManager::OnArrowKeyPress(VariantMap& args)
{
    using namespace KeyUp;

    int key = args[P_KEY].GetInt();

    if (key == KEY_DOWN)
    {
        int currentIndex = GetSelectedIndex();
        UIElement* currentSelection = GetSampleButtonAt(currentIndex);
        if (currentSelection)
            currentSelection->SetSelected(false);
        UIElement* nextSelection = GetSampleButtonAt(currentIndex + 1);
        if (nextSelection)
            nextSelection->SetSelected(true);
    }

    if (key == KEY_UP)
    {
        int currentIndex = GetSelectedIndex();
        UIElement* currentSelection = GetSampleButtonAt(currentIndex);
        if (currentSelection)
            currentSelection->SetSelected(false);
        UIElement* nextSelection = GetSampleButtonAt(currentIndex - 1);
        if (nextSelection)
            nextSelection->SetSelected(true);
    }
}

void SamplesManager::OnFrameStart()
{
    if (isClosing_)
    {
        isClosing_ = false;
        if (GetState() != sampleSelectionScreen_)
        {
            Input* input = context_->GetSubsystem<Input>();
            UI* ui = context_->GetSubsystem<UI>();

            SetState(sampleSelectionScreen_);
            ui->SetCursor(nullptr);
#if MOBILE
            Graphics* graphics = context_->GetSubsystem<Graphics>();
            graphics->SetOrientations("Portrait");
            IntVector2 screenSize = graphics->GetSize();
            graphics->SetMode(Min(screenSize.x_, screenSize.y_), Max(screenSize.x_, screenSize.y_));
#endif
        }
        else
        {
#if URHO3D_SYSTEMUI
            if (auto* console = GetSubsystem<Console>())
            {
                if (console->IsVisible())
                {
                    console->SetVisible(false);
                    return;
                }
            }
#endif
#if !defined(__EMSCRIPTEN__)
            context_->GetSubsystem<Engine>()->Exit();
#endif
        }

#if URHO3D_RMLUI
        // Always close inspector
        inspectorNode_->RemoveComponent<RmlSerializableInspector>();
#endif
    }
}

template<typename T>
void SamplesManager::RegisterSample()
{
    context_->AddFactoryReflection<T>();

    auto* button = context_->CreateObject<Button>().Detach();
    button->SetMinHeight(30);
    button->SetStyleAuto();
    button->SetVar("SampleType", T::GetTypeStatic());

    auto* title = button->CreateChild<Text>();
    title->SetAlignment(HA_CENTER, VA_CENTER);
    title->SetText(T::GetTypeNameStatic());
    title->SetFont(context_->GetSubsystem<ResourceCache>()->GetResource<Font>("Fonts/Anonymous Pro.ttf"), 30);
    title->SetStyleAuto();

    sampleSelectionScreen_->GetUIRoot()->GetChildStaticCast<ListView>("SampleList", true)->AddItem(button);
}

}<|MERGE_RESOLUTION|>--- conflicted
+++ resolved
@@ -140,14 +140,11 @@
 #endif
 #endif
 #endif
-<<<<<<< HEAD
-#if URHO3D_SYSTEMUI
-#include "113_PatternMatching/PatternMatchingDemo.h"
-#endif
-=======
 #include "111_SplashScreen/SplashScreenDemo.h"
 #include "112_AggregatedInput/AggregatedInput.h"
->>>>>>> f540c619
+#if URHO3D_SYSTEMUI
+#include "113_PatternMatching/PatternMatchingDemo.h"
+#endif
 #include "Rotator.h"
 
 #include "SamplesManager.h"
@@ -384,14 +381,11 @@
 #endif
 #endif
 #endif
-<<<<<<< HEAD
-#if URHO3D_SYSTEMUI
-    RegisterSample<PatternMatchingDemo>();
-#endif
-=======
     RegisterSample<SplashScreenDemo>();
     RegisterSample<AggregatedInput>();
->>>>>>> f540c619
+#if URHO3D_SYSTEMUI
+    RegisterSample<PatternMatchingDemo>();
+#endif
 
     if (!commandLineArgs_.empty())
         StartSample(commandLineArgs_[0]);
