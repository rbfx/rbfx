--- conflicted
+++ resolved
@@ -183,10 +183,10 @@
     SetMouseVisible(true);
 }
 
-<<<<<<< HEAD
 void SamplesManager::Start()
 {
-=======
+    UI* ui = context_->GetSubsystem<UI>();
+
 #if MOBILE
     // Scale UI for high DPI mobile screens
     auto dpi = GetSubsystem<Graphics>()->GetDisplayDPI();
@@ -194,7 +194,6 @@
         ui->SetScale(2.0f);
 #endif
 
->>>>>>> ccc33b9d
     // Parse command line arguments
     ea::transform(commandLineArgsTemp_.begin(), commandLineArgsTemp_.end(), ea::back_inserter(commandLineArgs_),
         [](const std::string& str) { return ea::string(str.c_str()); });
@@ -234,12 +233,8 @@
     sampleSelectionScreen_->GetUIRoot()->SetDefaultStyle(
         context_->GetSubsystem<ResourceCache>()->GetResource<XMLFile>("UI/DefaultStyle.xml"));
 
-<<<<<<< HEAD
+    IntVector2 listSize = VectorMin(IntVector2(300, 600), ui->GetRoot()->GetSize());
     auto* layout = sampleSelectionScreen_->GetUIRoot()->CreateChild<UIElement>();
-=======
-    IntVector2 listSize = VectorMin(IntVector2(300, 600), ui->GetRoot()->GetSize());
-    auto* layout = ui->GetRoot()->CreateChild<UIElement>();
->>>>>>> ccc33b9d
     listViewHolder_ = layout;
     layout->SetLayoutMode(LM_VERTICAL);
     layout->SetAlignment(HA_CENTER, VA_CENTER);
