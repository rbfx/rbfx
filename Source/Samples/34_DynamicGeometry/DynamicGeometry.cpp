//
// Copyright (c) 2008-2022 the Urho3D project.
//
// Permission is hereby granted, free of charge, to any person obtaining a copy
// of this software and associated documentation files (the "Software"), to deal
// in the Software without restriction, including without limitation the rights
// to use, copy, modify, merge, publish, distribute, sublicense, and/or sell
// copies of the Software, and to permit persons to whom the Software is
// furnished to do so, subject to the following conditions:
//
// The above copyright notice and this permission notice shall be included in
// all copies or substantial portions of the Software.
//
// THE SOFTWARE IS PROVIDED "AS IS", WITHOUT WARRANTY OF ANY KIND, EXPRESS OR
// IMPLIED, INCLUDING BUT NOT LIMITED TO THE WARRANTIES OF MERCHANTABILITY,
// FITNESS FOR A PARTICULAR PURPOSE AND NONINFRINGEMENT. IN NO EVENT SHALL THE
// AUTHORS OR COPYRIGHT HOLDERS BE LIABLE FOR ANY CLAIM, DAMAGES OR OTHER
// LIABILITY, WHETHER IN AN ACTION OF CONTRACT, TORT OR OTHERWISE, ARISING FROM,
// OUT OF OR IN CONNECTION WITH THE SOFTWARE OR THE USE OR OTHER DEALINGS IN
// THE SOFTWARE.
//

#include <Urho3D/Core/CoreEvents.h>
#include <Urho3D/Core/Profiler.h>
#include <Urho3D/Engine/Engine.h>
#include <Urho3D/Graphics/Camera.h>
#include <Urho3D/Graphics/Geometry.h>
#include <Urho3D/Graphics/Graphics.h>
#include <Urho3D/Graphics/IndexBuffer.h>
#include <Urho3D/Graphics/Light.h>
#include <Urho3D/Graphics/Model.h>
#include <Urho3D/Graphics/Octree.h>
#include <Urho3D/Graphics/Renderer.h>
#include <Urho3D/Graphics/StaticModel.h>
#include <Urho3D/Graphics/VertexBuffer.h>
#include <Urho3D/Graphics/Zone.h>
#include <Urho3D/Input/Input.h>
#include <Urho3D/IO/Log.h>
#include <Urho3D/Resource/ResourceCache.h>
#include <Urho3D/Scene/Scene.h>
#include <Urho3D/UI/Font.h>
#include <Urho3D/UI/Text.h>
#include <Urho3D/UI/UI.h>
#include <Urho3D/Input/FreeFlyController.h>

#include "DynamicGeometry.h"

#include <Urho3D/DebugNew.h>

DynamicGeometry::DynamicGeometry(Context* context)
    : Sample(context)
    , animate_(true)
    , time_(0.0f)
{
}

void DynamicGeometry::Start()
{
    // Execute base class startup
    Sample::Start();

    // Create the scene content
    CreateScene();

    // Create the UI content
    CreateInstructions();

    // Setup the viewport for displaying the scene
    SetupViewport();

    // Set the mouse mode to use in the sample
    SetMouseMode(MM_RELATIVE);
    SetMouseVisible(false);
}

void DynamicGeometry::CreateScene()
{
    auto* cache = GetSubsystem<ResourceCache>();

    scene_ = new Scene(context_);

    // Create the Octree component to the scene so that drawable objects can be rendered. Use default volume
    // (-1000, -1000, -1000) to (1000, 1000, 1000)
    scene_->CreateComponent<Octree>();

    // Create a Zone for ambient light & fog control
    Node* zoneNode = scene_->CreateChild("Zone");
    auto* zone = zoneNode->CreateComponent<Zone>();
    zone->SetBoundingBox(BoundingBox(-1000.0f, 1000.0f));
    zone->SetFogColor(Color(0.2f, 0.2f, 0.2f));
    zone->SetFogStart(200.0f);
    zone->SetFogEnd(300.0f);

    // Create a directional light
    Node* lightNode = scene_->CreateChild("DirectionalLight");
    lightNode->SetDirection(Vector3(-0.6f, -1.0f, -0.8f)); // The direction vector does not need to be normalized
    auto* light = lightNode->CreateComponent<Light>();
    light->SetLightType(LIGHT_DIRECTIONAL);
    light->SetColor(Color(0.4f, 1.0f, 0.4f));
    light->SetSpecularIntensity(1.5f);

    // Get the original model and its unmodified vertices, which are used as source data for the animation
    auto* originalModel = cache->GetResource<Model>("Models/Box.mdl");
    if (!originalModel)
    {
        URHO3D_LOGERROR("Model not found, cannot initialize example scene");
        return;
    }
    // Get the vertex buffer from the first geometry's first LOD level
    VertexBuffer* buffer = originalModel->GetGeometry(0, 0)->GetVertexBuffer(0);
    const auto* vertexData = (const unsigned char*)buffer->Lock(0, buffer->GetVertexCount());
    if (vertexData)
    {
        unsigned numVertices = buffer->GetVertexCount();
        unsigned vertexSize = buffer->GetVertexSize();
        // Copy the original vertex positions
        for (unsigned i = 0; i < numVertices; ++i)
        {
            const Vector3& src = *reinterpret_cast<const Vector3*>(vertexData + i * vertexSize);
            originalVertices_.push_back(src);
        }
        buffer->Unlock();

        // Detect duplicate vertices to allow seamless animation
        vertexDuplicates_.resize(originalVertices_.size());
        for (unsigned i = 0; i < originalVertices_.size(); ++i)
        {
            vertexDuplicates_[i] = i; // Assume not a duplicate
            for (unsigned j = 0; j < i; ++j)
            {
                if (originalVertices_[i].Equals(originalVertices_[j]))
                {
                    vertexDuplicates_[i] = j;
                    break;
                }
            }
        }
    }
    else
    {
        URHO3D_LOGERROR("Failed to lock the model vertex buffer to get original vertices");
        return;
    }

    // Create StaticModels in the scene. Clone the model for each so that we can modify the vertex data individually
    for (int y = -1; y <= 1; ++y)
    {
        for (int x = -1; x <= 1; ++x)
        {
            Node* node = scene_->CreateChild("Object");
            node->SetPosition(Vector3(x * 2.0f, 0.0f, y * 2.0f));
            auto* object = node->CreateComponent<StaticModel>();
            SharedPtr<Model> cloneModel = originalModel->Clone();
            object->SetModel(cloneModel);
            // Store the cloned vertex buffer that we will modify when animating
            animatingBuffers_.push_back(
                SharedPtr<VertexBuffer>(cloneModel->GetGeometry(0, 0)->GetVertexBuffer(0)));
        }
    }

    // Finally create one model (pyramid shape) and a StaticModel to display it from scratch
    // Note: there are duplicated vertices to enable face normals. We will calculate normals programmatically
    {
        const unsigned numVertices = 18;

        float vertexData[] = {
            // Position             Normal
            0.0f, 0.5f, 0.0f,       0.0f, 0.0f, 0.0f,
            0.5f, -0.5f, 0.5f,      0.0f, 0.0f, 0.0f,
            0.5f, -0.5f, -0.5f,     0.0f, 0.0f, 0.0f,

            0.0f, 0.5f, 0.0f,       0.0f, 0.0f, 0.0f,
            -0.5f, -0.5f, 0.5f,     0.0f, 0.0f, 0.0f,
            0.5f, -0.5f, 0.5f,      0.0f, 0.0f, 0.0f,

            0.0f, 0.5f, 0.0f,       0.0f, 0.0f, 0.0f,
            -0.5f, -0.5f, -0.5f,    0.0f, 0.0f, 0.0f,
            -0.5f, -0.5f, 0.5f,     0.0f, 0.0f, 0.0f,

            0.0f, 0.5f, 0.0f,       0.0f, 0.0f, 0.0f,
            0.5f, -0.5f, -0.5f,     0.0f, 0.0f, 0.0f,
            -0.5f, -0.5f, -0.5f,    0.0f, 0.0f, 0.0f,

            0.5f, -0.5f, -0.5f,     0.0f, 0.0f, 0.0f,
            0.5f, -0.5f, 0.5f,      0.0f, 0.0f, 0.0f,
            -0.5f, -0.5f, 0.5f,     0.0f, 0.0f, 0.0f,

            0.5f, -0.5f, -0.5f,     0.0f, 0.0f, 0.0f,
            -0.5f, -0.5f, 0.5f,     0.0f, 0.0f, 0.0f,
            -0.5f, -0.5f, -0.5f,    0.0f, 0.0f, 0.0f
        };

        const unsigned short indexData[] = {
            0, 1, 2,
            3, 4, 5,
            6, 7, 8,
            9, 10, 11,
            12, 13, 14,
            15, 16, 17
        };

        // Calculate face normals now
        for (unsigned i = 0; i < numVertices; i += 3)
        {
            Vector3& v1 = *(reinterpret_cast<Vector3*>(&vertexData[6 * i]));
            Vector3& v2 = *(reinterpret_cast<Vector3*>(&vertexData[6 * (i + 1)]));
            Vector3& v3 = *(reinterpret_cast<Vector3*>(&vertexData[6 * (i + 2)]));
            Vector3& n1 = *(reinterpret_cast<Vector3*>(&vertexData[6 * i + 3]));
            Vector3& n2 = *(reinterpret_cast<Vector3*>(&vertexData[6 * (i + 1) + 3]));
            Vector3& n3 = *(reinterpret_cast<Vector3*>(&vertexData[6 * (i + 2) + 3]));

            Vector3 edge1 = v1 - v2;
            Vector3 edge2 = v1 - v3;
            n1 = n2 = n3 = edge1.CrossProduct(edge2).Normalized();
        }

        SharedPtr<Model> fromScratchModel(new Model(context_));
        SharedPtr<VertexBuffer> vb(new VertexBuffer(context_));
        SharedPtr<IndexBuffer> ib(new IndexBuffer(context_));
        SharedPtr<Geometry> geom(new Geometry(context_));

        // Shadowed buffer needed for raycasts to work, and so that data can be automatically restored on device loss
        vb->SetShadowed(true);
        // We could use the "legacy" element bitmask to define elements for more compact code, but let's demonstrate
        // defining the vertex elements explicitly to allow any element types and order
        ea::vector<VertexElement> elements;
        elements.push_back(VertexElement(TYPE_VECTOR3, SEM_POSITION));
        elements.push_back(VertexElement(TYPE_VECTOR3, SEM_NORMAL));
        vb->SetSize(numVertices, elements);
        vb->SetData(vertexData);

        ib->SetShadowed(true);
        ib->SetSize(numVertices, false);
        ib->SetData(indexData);

        geom->SetVertexBuffer(0, vb);
        geom->SetIndexBuffer(ib);
        geom->SetDrawRange(TRIANGLE_LIST, 0, numVertices);

        fromScratchModel->SetNumGeometries(1);
        fromScratchModel->SetGeometry(0, 0, geom);
        fromScratchModel->SetBoundingBox(BoundingBox(Vector3(-0.5f, -0.5f, -0.5f), Vector3(0.5f, 0.5f, 0.5f)));

        // Though not necessary to render, the vertex & index buffers must be listed in the model so that it can be saved properly
        ea::vector<SharedPtr<VertexBuffer> > vertexBuffers;
        ea::vector<SharedPtr<IndexBuffer> > indexBuffers;
        vertexBuffers.push_back(vb);
        indexBuffers.push_back(ib);
        // Morph ranges could also be not defined. Here we simply define a zero range (no morphing) for the vertex buffer
        ea::vector<unsigned> morphRangeStarts;
        ea::vector<unsigned> morphRangeCounts;
        morphRangeStarts.push_back(0);
        morphRangeCounts.push_back(0);
        fromScratchModel->SetVertexBuffers(vertexBuffers, morphRangeStarts, morphRangeCounts);
        fromScratchModel->SetIndexBuffers(indexBuffers);

        Node* node = scene_->CreateChild("FromScratchObject");
        node->SetPosition(Vector3(0.0f, 3.0f, 0.0f));
        auto* object = node->CreateComponent<StaticModel>();
        object->SetModel(fromScratchModel);
    }

    // Create the camera
    cameraNode_ = new Node(context_);
    cameraNode_->CreateComponent<FreeFlyController>();
    cameraNode_->SetPosition(Vector3(0.0f, 2.0f, -20.0f));
    auto* camera = cameraNode_->CreateComponent<Camera>();
    camera->SetFarClip(300.0f);
}

void DynamicGeometry::CreateInstructions()
{
    auto* cache = GetSubsystem<ResourceCache>();
    auto* ui = GetSubsystem<UI>();

    // Construct new Text object, set string to display and font to use
    auto* instructionText = GetUIRoot()->CreateChild<Text>();
    instructionText->SetText(
        "Use WASD keys and mouse/touch to move\n"
        "Space to toggle animation"
    );
    instructionText->SetFont(cache->GetResource<Font>("Fonts/Anonymous Pro.ttf"), 15);
    // The text has multiple rows. Center them in relation to each other
    instructionText->SetTextAlignment(HA_CENTER);

    // Position the text relative to the screen center
    instructionText->SetHorizontalAlignment(HA_CENTER);
    instructionText->SetVerticalAlignment(VA_CENTER);
    instructionText->SetPosition(0, GetUIRoot()->GetHeight() / 4);
}

void DynamicGeometry::SetupViewport()
{
    auto* renderer = GetSubsystem<Renderer>();

    // Set up a viewport to the Renderer subsystem so that the 3D scene can be seen
    SharedPtr<Viewport> viewport(new Viewport(context_, scene_, cameraNode_->GetComponent<Camera>()));
    SetViewport(0, viewport);
}

void DynamicGeometry::AnimateObjects(float timeStep)
{
    URHO3D_PROFILE("AnimateObjects");

    time_ += timeStep * 100.0f;

    // Repeat for each of the cloned vertex buffers
    for (unsigned i = 0; i < animatingBuffers_.size(); ++i)
    {
        float startPhase = time_ + i * 30.0f;
        VertexBuffer* buffer = animatingBuffers_[i];

        // Lock the vertex buffer for update and rewrite positions with sine wave modulated ones
        // Cannot use discard lock as there is other data (normals, UVs) that we are not overwriting
        auto* vertexData = (unsigned char*)buffer->Lock(0, buffer->GetVertexCount());
        if (vertexData)
        {
            unsigned vertexSize = buffer->GetVertexSize();
            unsigned numVertices = buffer->GetVertexCount();
            for (unsigned j = 0; j < numVertices; ++j)
            {
                // If there are duplicate vertices, animate them in phase of the original
                float phase = startPhase + vertexDuplicates_[j] * 10.0f;
                Vector3& src = originalVertices_[j];
                Vector3& dest = *reinterpret_cast<Vector3*>(vertexData + j * vertexSize);
                dest.x_ = src.x_ * (1.0f + 0.1f * Sin(phase));
                dest.y_ = src.y_ * (1.0f + 0.1f * Sin(phase + 60.0f));
                dest.z_ = src.z_ * (1.0f + 0.1f * Sin(phase + 120.0f));
            }

            buffer->Unlock();
        }
    }
}

void DynamicGeometry::Update(float timeStep)
{
    // Toggle animation with space
    auto* input = GetSubsystem<Input>();

<<<<<<< HEAD
=======
    MoveCamera(timeStep);

    if (input->GetKeyPress(KEY_SPACE))
        animate_ = !animate_;

>>>>>>> 4c6e1c2d
    // Animate objects' vertex data if enabled
    if (animate_)
        AnimateObjects(timeStep);
}<|MERGE_RESOLUTION|>--- conflicted
+++ resolved
@@ -295,8 +295,9 @@
 
     // Set up a viewport to the Renderer subsystem so that the 3D scene can be seen
     SharedPtr<Viewport> viewport(new Viewport(context_, scene_, cameraNode_->GetComponent<Camera>()));
-    SetViewport(0, viewport);
-}
+    renderer->SetViewport(0, viewport);
+}
+
 
 void DynamicGeometry::AnimateObjects(float timeStep)
 {
@@ -338,14 +339,9 @@
     // Toggle animation with space
     auto* input = GetSubsystem<Input>();
 
-<<<<<<< HEAD
-=======
-    MoveCamera(timeStep);
-
     if (input->GetKeyPress(KEY_SPACE))
         animate_ = !animate_;
 
->>>>>>> 4c6e1c2d
     // Animate objects' vertex data if enabled
     if (animate_)
         AnimateObjects(timeStep);
