//
// Copyright (c) 2008-2020 the Urho3D project.
//
// Permission is hereby granted, free of charge, to any person obtaining a copy
// of this software and associated documentation files (the "Software"), to deal
// in the Software without restriction, including without limitation the rights
// to use, copy, modify, merge, publish, distribute, sublicense, and/or sell
// copies of the Software, and to permit persons to whom the Software is
// furnished to do so, subject to the following conditions:
//
// The above copyright notice and this permission notice shall be included in
// all copies or substantial portions of the Software.
//
// THE SOFTWARE IS PROVIDED "AS IS", WITHOUT WARRANTY OF ANY KIND, EXPRESS OR
// IMPLIED, INCLUDING BUT NOT LIMITED TO THE WARRANTIES OF MERCHANTABILITY,
// FITNESS FOR A PARTICULAR PURPOSE AND NONINFRINGEMENT. IN NO EVENT SHALL THE
// AUTHORS OR COPYRIGHT HOLDERS BE LIABLE FOR ANY CLAIM, DAMAGES OR OTHER
// LIABILITY, WHETHER IN AN ACTION OF CONTRACT, TORT OR OTHERWISE, ARISING FROM,
// OUT OF OR IN CONNECTION WITH THE SOFTWARE OR THE USE OR OTHER DEALINGS IN
// THE SOFTWARE.
//

#pragma once

#include "Sample.h"

namespace Urho3D
{

class Drawable;
class Node;
class Scene;
class StaticModel;
class Zone;

}

/// Scene rendering showcase
class RenderingShowcase : public Sample
{
    URHO3D_OBJECT(RenderingShowcase, Sample);

public:
    /// Construct.
    explicit RenderingShowcase(Context* context);

    /// Setup after engine initialization and before running the main loop.
    void Start() override;

private:
    /// Setup shared scene objects.
    void CreateScene();
    /// Setup currently selected scene.
    void SetupSelectedScene(bool resetCamera = true);
    /// Set up a viewport for displaying the scene.
    void SetupViewport();
<<<<<<< HEAD
    /// Subscribe to application-wide logic update event.
    void SubscribeToEvents();
=======
>>>>>>> 4c6e1c2d
    /// Handle the logic update event.
    void Update(float timeStep);
    /// Construct an instruction text to the UI.
    void CreateInstructions();
    /// Return XML patch instructions for screen joystick layout for a specific sample app, if any.
    ea::string GetScreenJoystickPatchString() const override { return
        "<patch>"
        "    <remove sel=\"/element/element[./attribute[@name='Name' and @value='Button0']]/attribute[@name='Is Visible']\" />"
        "    <replace sel=\"/element/element[./attribute[@name='Name' and @value='Button0']]/element[./attribute[@name='Name' and @value='Label']]/attribute[@name='Text']/@value\">Next Mode</replace>"
        "    <add sel=\"/element/element[./attribute[@name='Name' and @value='Button0']]\">"
        "        <element type=\"Text\">"
        "            <attribute name=\"Name\" value=\"KeyBinding\" />"
        "            <attribute name=\"Text\" value=\"Q\" />"
        "        </element>"
        "    </add>"
        "    <remove sel=\"/element/element[./attribute[@name='Name' and @value='Button1']]/attribute[@name='Is Visible']\" />"
        "    <replace sel=\"/element/element[./attribute[@name='Name' and @value='Button1']]/element[./attribute[@name='Name' and @value='Label']]/attribute[@name='Text']/@value\">Next Scene</replace>"
        "    <add sel=\"/element/element[./attribute[@name='Name' and @value='Button1']]\">"
        "        <element type=\"Text\">"
        "            <attribute name=\"Name\" value=\"KeyBinding\" />"
        "            <attribute name=\"Text\" value=\"TAB\" />"
        "        </element>"
        "    </add>"
        "    <remove sel=\"/element/element[./attribute[@name='Name' and @value='Button2']]/attribute[@name='Is Visible']\" />"
        "    <replace sel=\"/element/element[./attribute[@name='Name' and @value='Button2']]/element[./attribute[@name='Name' and @value='Label']]/attribute[@name='Text']/@value\">Toggle Object</replace>"
        "    <add sel=\"/element/element[./attribute[@name='Name' and @value='Button2']]\">"
        "        <element type=\"Text\">"
        "            <attribute name=\"Name\" value=\"KeyBinding\" />"
        "            <attribute name=\"Text\" value=\"F\" />"
        "        </element>"
        "    </add>"
        "</patch>";
    }

    /// Scene that owns camera.
    SharedPtr<Scene> cameraScene_;
    /// Probe object.
    SharedPtr<StaticModel> probeObject_;
    /// Index of currently rendered scene, i.e. outer index of sceneNames_.
    unsigned sceneIndex_{};
    /// Index of current scene rendering mode, i.e. inner index of sceneNames_.
    unsigned sceneMode_{};
    /// Index of probe object material. 0 corresponds to the disabled probe object.
    unsigned probeMaterialIndex_{};
    /// List of all available scenes.
    ea::vector<ea::vector<ea::string>> sceneNames_;
};<|MERGE_RESOLUTION|>--- conflicted
+++ resolved
@@ -54,13 +54,8 @@
     void SetupSelectedScene(bool resetCamera = true);
     /// Set up a viewport for displaying the scene.
     void SetupViewport();
-<<<<<<< HEAD
-    /// Subscribe to application-wide logic update event.
-    void SubscribeToEvents();
-=======
->>>>>>> 4c6e1c2d
     /// Handle the logic update event.
-    void Update(float timeStep);
+    void Update(float timeStep) override;
     /// Construct an instruction text to the UI.
     void CreateInstructions();
     /// Return XML patch instructions for screen joystick layout for a specific sample app, if any.
