//
// Copyright (c) 2017-2020 the rbfx project.
//
// Permission is hereby granted, free of charge, to any person obtaining a copy
// of this software and associated documentation files (the "Software"), to deal
// in the Software without restriction, including without limitation the rights
// to use, copy, modify, merge, publish, distribute, sublicense, and/or sell
// copies of the Software, and to permit persons to whom the Software is
// furnished to do so, subject to the following conditions:
//
// The above copyright notice and this permission notice shall be included in
// all copies or substantial portions of the Software.
//
// THE SOFTWARE IS PROVIDED "AS IS", WITHOUT WARRANTY OF ANY KIND, EXPRESS OR
// IMPLIED, INCLUDING BUT NOT LIMITED TO THE WARRANTIES OF MERCHANTABILITY,
// FITNESS FOR A PARTICULAR PURPOSE AND NONINFRINGEMENT. IN NO EVENT SHALL THE
// AUTHORS OR COPYRIGHT HOLDERS BE LIABLE FOR ANY CLAIM, DAMAGES OR OTHER
// LIABILITY, WHETHER IN AN ACTION OF CONTRACT, TORT OR OTHERWISE, ARISING FROM,
// OUT OF OR IN CONNECTION WITH THE SOFTWARE OR THE USE OR OTHER DEALINGS IN
// THE SOFTWARE.
//

#pragma once

#include "../Core/CommonEditorActions.h"
#include "../Project/Project.h"
#include "../Project/ResourceEditorTab.h"

#include <Urho3D/Scene/Scene.h>
#include <Urho3D/Utility/SceneRendererToTexture.h>
#include <Urho3D/Utility/SceneSelection.h>
#include <Urho3D/Utility/PackedSceneData.h>

#include <EASTL/any.h>
#include <EASTL/vector_multiset.h>

namespace Urho3D
{

void Foundation_SceneViewTab(Context* context, Project* project);

class SceneViewAddon;
class SceneViewTab;
class SimulateSceneAction;

/// Single page of SceneViewTab.
class SceneViewPage : public Object
{
    URHO3D_OBJECT(SceneViewPage, Object);

public:
    explicit SceneViewPage(Scene* scene);
    ~SceneViewPage() override;

    ea::any& GetAddonData(const SceneViewAddon& addon);

public:
    const SharedPtr<Scene> scene_;
    const SharedPtr<SceneRendererToTexture> renderer_;
    const ea::string cfgFileName_;

    ea::unordered_map<ea::string, ea::pair<WeakPtr<const SceneViewAddon>, ea::any>> addonData_;

    SceneSelection selection_;
    PackedSceneSelection oldSelection_;
    PackedSceneSelection newSelection_;

    SharedPtr<SimulateSceneAction> currentSimulationAction_;

    /// UI state
    /// @{
    Rect contentArea_;
    /// @}

    bool IsSimulationActive() const;
    void StartSimulation(SceneViewTab* owner);
    void BeginSelection();
    void EndSelection(SceneViewTab* owner);
};

/// Interface of SceneViewTab addon.
class SceneViewAddon : public Object
{
    URHO3D_OBJECT(SceneViewAddon, Object);

public:
    explicit SceneViewAddon(SceneViewTab* owner);
    ~SceneViewAddon() override;

    /// Return unique name of the addon for serialization.
    virtual ea::string GetUniqueName() const = 0;
    /// Return input priority.
    virtual int GetInputPriority() const { return 0; }
    /// Return priority in the toolbar.
    virtual int GetToolbarPriority() const { return 0; }
    /// Initialize addon for the given page.
    virtual void Initialize(SceneViewPage& page) {}
    /// Process input.
    virtual void ProcessInput(SceneViewPage& scenePage, bool& mouseConsumed) {}
    /// Update and render addon.
    virtual void Render(SceneViewPage& scenePage) {}
    /// Apply hotkeys for given addon.
    virtual void ApplyHotkeys(HotkeyManager* hotkeyManager);
    /// Render context menu of the tab.
    virtual bool RenderTabContextMenu() { return false; }
    /// Render main toolbar.
    virtual bool RenderToolbar() { return false; }
    /// Serialize per-scene page state of the addon.
    virtual void SerializePageState(Archive& archive, const char* name, ea::any& stateWrapped) const;

    /// Write INI settings to file. Use as few lines as possible.
    virtual void WriteIniSettings(ImGuiTextBuffer& output) {}
    /// Read INI settings from file. Use as few lines as possible.
    virtual void ReadIniSettings(const char* line) {}

protected:
    WeakPtr<SceneViewTab> owner_;
};

/// Tab that renders Scene and enables Scene manipulation.
class SceneViewTab : public ResourceEditorTab
{
    URHO3D_OBJECT(SceneViewTab, ResourceEditorTab);

public:
    Signal<void(SceneViewPage& page, const Vector3& position)> OnLookAt;
<<<<<<< HEAD
    Signal<void(SceneSelection&, const ea::string_view&)> OnEditMenuRequest;
=======
    Signal<void(SceneViewPage& page, Scene* scene, SceneSelection& selection)> OnSelectionEditMenu;
>>>>>>> 8131640d

    struct ByInputPriority
    {
        bool operator()(const SharedPtr<SceneViewAddon>& lhs, const SharedPtr<SceneViewAddon>& rhs) const;
    };

    struct ByToolbarPriority
    {
        bool operator()(const SharedPtr<SceneViewAddon>& lhs, const SharedPtr<SceneViewAddon>& rhs) const;
    };

    struct ByName
    {
        bool operator()(const SharedPtr<SceneViewAddon>& lhs, const SharedPtr<SceneViewAddon>& rhs) const;
    };

    using AddonSetByInputPriority = ea::vector_multiset<SharedPtr<SceneViewAddon>, ByInputPriority>;
    using AddonSetByToolbarPriority = ea::vector_multiset<SharedPtr<SceneViewAddon>, ByToolbarPriority>;
    using AddonSetByName = ea::vector_multiset<SharedPtr<SceneViewAddon>, ByName>;

    explicit SceneViewTab(Context* context);
    ~SceneViewTab() override;

    /// Register new scene addon.
    void RegisterAddon(const SharedPtr<SceneViewAddon>& addon);
    template <class T, class ... Args> SceneViewAddon* RegisterAddon(const Args&... args);
    template <class T> T* GetAddon();

    /// Setup context for plugin application execution.
    void SetupPluginContext();
    /// Draw Edit menu for selection in the scene.
    void RenderEditMenu(Scene* scene, SceneSelection& selection);
    /// Draw Create menu for selection in the scene.
    void RenderCreateMenu(Scene* scene, SceneSelection& selection);
    /// Set whether component selection is supported.
    void SetComponentSelection(bool enabled) { componentSelection_ = enabled; }

    /// Commands
    /// @{
    void ResumeSimulation();
    void PauseSimulation();
    void ToggleSimulationPaused();
    void RewindSimulation();

    void CutSelection(SceneSelection& selection);
    void CopySelection(SceneSelection& selection);
    void PasteNextToSelection(Scene* scene, SceneSelection& selection);
    void PasteIntoSelection(Scene* scene, SceneSelection& selection);
    void DeleteSelection(SceneSelection& selection);
    void DuplicateSelection(SceneSelection& selection);
    void CreateNodeNextToSelection(Scene* scene, SceneSelection& selection);
    void CreateNodeInSelection(Scene* scene, SceneSelection& selection);
    void CreateComponentInSelection(Scene* scene, SceneSelection& selection, StringHash componentType);
    void FocusSelection(SceneSelection& selection);

    void CutSelection();
    void CopySelection();
    void PasteNextToSelection();
    void PasteIntoSelection();
    void DeleteSelection();
    void DuplicateSelection();
    void CreateNodeNextToSelection();
    void CreateNodeInSelection();
    void FocusSelection();
    /// @}

    /// ResourceEditorTab implementation
    /// @{
    void PreRenderUpdate() override;
    void PostRenderUpdate() override;

    void RenderMenu() override;
    void RenderToolbar() override;
    bool IsUndoSupported() { return true; }
    void ApplyHotkeys(HotkeyManager* hotkeyManager) override;

    void RenderContextMenuItems() override;
    void RenderContent() override;

    ea::string GetResourceTitle() { return "Scene"; }
    bool SupportMultipleResources() { return true; }
    bool CanOpenResource(const ResourceFileDescriptor& desc) override;

    void WriteIniSettings(ImGuiTextBuffer& output) override;
    void ReadIniSettings(const char* line) override;

    ea::optional<EditorActionFrame> PushAction(SharedPtr<EditorAction> action) override;
    using ResourceEditorTab::PushAction;
    /// @}

    /// Return current state.
    /// @{
    const AddonSetByName& GetAddonsByName() const { return addonsByName_; }
    SceneViewPage* GetPage(const ea::string& resourceName);
    SceneViewPage* GetPage(Scene* scene);
    SceneViewPage* GetActivePage();
    /// @}

protected:
    /// ResourceEditorTab implementation
    /// @{
    void OnResourceLoaded(const ea::string& resourceName) override;
    void OnResourceUnloaded(const ea::string& resourceName) override;
    void OnActiveResourceChanged(const ea::string& oldResourceName, const ea::string& newResourceName) override;
    void OnResourceSaved(const ea::string& resourceName) override;
    void OnResourceShallowSaved(const ea::string& resourceName) override;
    /// @}

private:
    /// Manage pages
    /// @{
    SharedPtr<SceneViewPage> CreatePage(Scene* scene, bool isActive);
    void SavePageScene(SceneViewPage& page) const;

    void SavePageConfig(const SceneViewPage& page) const;
    void LoadPageConfig(SceneViewPage& page) const;

    void SavePagePreview(SceneViewPage& page) const;
    /// @}

    void UpdateAddons(SceneViewPage& page);
    void InspectSelection(SceneViewPage& page);

    ea::vector<SharedPtr<SceneViewAddon>> addons_;
    AddonSetByInputPriority addonsByInputPriority_;
    AddonSetByToolbarPriority addonsByToolbarPriority_;
    AddonSetByName addonsByName_;

    ea::unordered_map<ea::string, SharedPtr<SceneViewPage>> scenes_;
    PackedNodeComponentData clipboard_;

    bool componentSelection_{true};
};

/// Action for scene simulation interval.
class SimulateSceneAction : public EditorAction
{
public:
    explicit SimulateSceneAction(SceneViewPage* page);

    /// Implement EditorAction.
    /// @{
    bool IsComplete() const override { return isComplete_; }
    void Complete(bool force) override;
    bool CanUndoRedo() const override;
    void Redo() const override;
    void Undo() const override;
    /// @}

private:
    void SetState(const PackedSceneData& data, const PackedSceneSelection& selection) const;

    WeakPtr<SceneViewPage> page_;
    bool isComplete_{};

    PackedSceneData oldData_;
    PackedSceneSelection oldSelection_;

    PackedSceneData newData_;
    PackedSceneSelection newSelection_;
};

/// Action for scene selection.
class ChangeSceneSelectionAction : public EditorAction
{
public:
    ChangeSceneSelectionAction(SceneViewPage* page,
        const PackedSceneSelection& oldSelection, const PackedSceneSelection& newSelection);

    /// Implement EditorAction
    /// @{
    bool IsTransparent() const override { return true; }
    void Redo() const override;
    void Undo() const override;
    bool MergeWith(const EditorAction& other) override;
    /// @}

private:
    void SetSelection(const PackedSceneSelection& selection) const;

    const WeakPtr<SceneViewPage> page_;
    const PackedSceneSelection oldSelection_;
    PackedSceneSelection newSelection_;
};

template <class T, class ... Args>
SceneViewAddon* SceneViewTab::RegisterAddon(const Args&... args)
{
    const auto addon = MakeShared<T>(this, args...);
    RegisterAddon(addon);
    return addon;
}

template <class T>
T* SceneViewTab::GetAddon()
{
    for (SceneViewAddon* addon : addons_)
    {
        if (auto casted = dynamic_cast<T*>(addon))
            return casted;
    }
    return nullptr;
}

}<|MERGE_RESOLUTION|>--- conflicted
+++ resolved
@@ -124,11 +124,7 @@
 
 public:
     Signal<void(SceneViewPage& page, const Vector3& position)> OnLookAt;
-<<<<<<< HEAD
-    Signal<void(SceneSelection&, const ea::string_view&)> OnEditMenuRequest;
-=======
     Signal<void(SceneViewPage& page, Scene* scene, SceneSelection& selection)> OnSelectionEditMenu;
->>>>>>> 8131640d
 
     struct ByInputPriority
     {
