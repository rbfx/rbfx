--- conflicted
+++ resolved
@@ -87,16 +87,9 @@
         add_subdirectory(embree)
     endif ()
 
-<<<<<<< HEAD
-    if (URHO3D_SPIRV)
-        set (ENABLE_SPVREMAPPER OFF CACHE BOOL "" FORCE)
-        set (ENABLE_GLSLANG_INSTALL OFF CACHE BOOL "" FORCE)
-        set (ENABLE_HLSL ON CACHE BOOL "" FORCE)
-=======
-    if (URHO3D_SPIRV AND URHO3D_D3D11)
+    if (URHO3D_SPIRV AND (URHO3D_D3D11 OR URHO3D_DILIGENT))
         set (ENABLE_PCH OFF CACHE BOOL "" FORCE)
         set (ENABLE_HLSL OFF CACHE BOOL "" FORCE)
->>>>>>> cf81ce05
         set (ENABLE_CTEST OFF CACHE BOOL "" FORCE)
         set (ENABLE_GLSLANG_BINARIES OFF CACHE BOOL "" FORCE)
         set (BUILD_EXTERNAL OFF CACHE BOOL "" FORCE)
