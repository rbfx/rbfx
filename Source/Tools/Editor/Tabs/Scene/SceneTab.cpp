--- conflicted
+++ resolved
@@ -57,16 +57,12 @@
     SubscribeToEvent(E_UPDATE, std::bind(&SceneTab::OnUpdate, this, _2));
     // On plugin code reload all scene state is serialized, plugin library is reloaded and scene state is unserialized.
     // This way scene recreates all plugin-provided components on reload and gets to use new versions of them.
-<<<<<<< HEAD
-    SubscribeToEvent(E_EDITORUSERCODERELOADSTART, URHO3D_HANDLER(SceneTab, OnEditorUserCodeReLoadStart));
-=======
     SubscribeToEvent(E_EDITORUSERCODERELOADSTART, [&](StringHash, VariantMap&) {
         Pause();
         SceneStateSave();
         GetScene()->RemoveAllChildren();
         GetScene()->RemoveAllComponents();
     });
->>>>>>> ec67ce46
     SubscribeToEvent(E_EDITORUSERCODERELOADEND, [&](StringHash, VariantMap&) {
         SceneStateRestore(sceneState_);
     });
