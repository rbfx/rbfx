--- conflicted
+++ resolved
@@ -25,10 +25,8 @@
 #include <Urho3D/Resource/ResourceCache.h>
 #include <Urho3D/IO/ArchiveSerialization.h>
 #include <Urho3D/IO/BinaryArchive.h>
-<<<<<<< HEAD
+#include <Urho3D/IO/MemoryBuffer.h>
 #include <Urho3D/Graphics/AnimationTrack.h>
-=======
->>>>>>> 286ea152
 #include <Urho3D/Resource/JSONArchive.h>
 #include <Urho3D/Resource/XMLArchive.h>
 #include <Urho3D/Graphics/Material.h>
@@ -496,7 +494,6 @@
         REQUIRE(resource == resourceFromJSON);
         REQUIRE(resourceRef == resourceRefFromJSON);
     }
-<<<<<<< HEAD
 }
 
 TEST_CASE("Variant unique_ptr serilization")
@@ -579,6 +576,3 @@
         REQUIRE((*sourceTrack)->inTangents_ == (*jsonTrack)->inTangents_);
     }
 }
-=======
-}
->>>>>>> 286ea152
