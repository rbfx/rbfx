--- conflicted
+++ resolved
@@ -285,8 +285,6 @@
     REQUIRE(result.material_);
 
     return result;
-<<<<<<< HEAD
-=======
 }
 
 SharedPtr<Scene> CreateTestScene(Context* context, int numObjects)
@@ -311,7 +309,6 @@
     }
 
     return scene;
->>>>>>> f9edb5b6
 }
 
 void PrepareContext(Context* context)
@@ -342,11 +339,7 @@
         auto binaryFile = MakeShared<BinaryFile>(context);
         REQUIRE(binaryFile->SaveObject("test", sourceObject));
 
-<<<<<<< HEAD
-        for (int i = 0; i < 3; ++i)
-=======
         for (int i = 0; i < 2; ++i)
->>>>>>> f9edb5b6
         {
             SerializationTestStruct objectFromBinary;
             REQUIRE(binaryFile->LoadObject("test", objectFromBinary));
@@ -360,11 +353,7 @@
         REQUIRE(xmlFile->SaveObject("test", sourceObject));
         REQUIRE(xmlFile->GetRoot().GetName() == "test");
 
-<<<<<<< HEAD
-        for (int i = 0; i < 3; ++i)
-=======
         for (int i = 0; i < 2; ++i)
->>>>>>> f9edb5b6
         {
             SerializationTestStruct objectFromXML;
             REQUIRE(xmlFile->LoadObject("test", objectFromXML));
@@ -377,11 +366,7 @@
         auto jsonFile = MakeShared<JSONFile>(context);
         REQUIRE(jsonFile->SaveObject("test", sourceObject));
 
-<<<<<<< HEAD
-        for (int i = 0; i < 3; ++i)
-=======
         for (int i = 0; i < 2; ++i)
->>>>>>> f9edb5b6
         {
             SerializationTestStruct objectFromJSON;
             REQUIRE(jsonFile->LoadObject("test", objectFromJSON));
