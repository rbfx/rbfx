--- conflicted
+++ resolved
@@ -29,24 +29,15 @@
 #include <Urho3D/IO/VirtualFileSystem.h>
 #include <Urho3D/Resource/JSONFile.h>
 
-#include "../IO/InMemoryMountPoint.h"
-
-<<<<<<< HEAD
 namespace
 {
 
-=======
->>>>>>> d7af87e3
 class TestFileSystem
 {
 public:
     TestFileSystem(Context* context)
         : fileSystem_(context->GetSubsystem<VirtualFileSystem>())
-<<<<<<< HEAD
-        , mountPoint_(MakeShared<InMemoryMountPoint>(context, "memory"))
-=======
         , mountPoint_(MakeShared<MountedExternalMemory>(context, "memory"))
->>>>>>> d7af87e3
     {
         fileSystem_->Mount(mountPoint_);
     }
@@ -58,26 +49,17 @@
 
     void AddFile(ea::string_view fileName, MemoryBuffer memory)
     {
-<<<<<<< HEAD
-        mountPoint_->SetFile(fileName, memory);
-    }
-
-    void AddFile(const ea::string& fileName, ea::string_view content)
-    {
-        mountPoint_->SetFile(fileName, content);
-=======
         mountPoint_->LinkMemory(fileName, memory);
     }
 
     void AddFile(ea::string_view fileName, const ea::string& content)
     {
         mountPoint_->LinkMemory(fileName, content);
->>>>>>> d7af87e3
     }
 
 private:
     WeakPtr<VirtualFileSystem> fileSystem_;
-    SharedPtr<InMemoryMountPoint> mountPoint_;
+    SharedPtr<MountedExternalMemory> mountPoint_;
 };
 
 const ea::string configDefaults = R"({
