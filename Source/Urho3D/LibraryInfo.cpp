//
// Copyright (c) 2008-2018 the Urho3D project.
//
// Permission is hereby granted, free of charge, to any person obtaining a copy
// of this software and associated documentation files (the "Software"), to deal
// in the Software without restriction, including without limitation the rights
// to use, copy, modify, merge, publish, distribute, sublicense, and/or sell
// copies of the Software, and to permit persons to whom the Software is
// furnished to do so, subject to the following conditions:
//
// The above copyright notice and this permission notice shall be included in
// all copies or substantial portions of the Software.
//
// THE SOFTWARE IS PROVIDED "AS IS", WITHOUT WARRANTY OF ANY KIND, EXPRESS OR
// IMPLIED, INCLUDING BUT NOT LIMITED TO THE WARRANTIES OF MERCHANTABILITY,
// FITNESS FOR A PARTICULAR PURPOSE AND NONINFRINGEMENT. IN NO EVENT SHALL THE
// AUTHORS OR COPYRIGHT HOLDERS BE LIABLE FOR ANY CLAIM, DAMAGES OR OTHER
// LIABILITY, WHETHER IN AN ACTION OF CONTRACT, TORT OR OTHERWISE, ARISING FROM,
// OUT OF OR IN CONNECTION WITH THE SOFTWARE OR THE USE OR OTHER DEALINGS IN
// THE SOFTWARE.
//

#include "Precompiled.h"

#include "LibraryInfo.h"
//#include "librevision.h"

namespace Urho3D
{

<<<<<<< HEAD
//const char* GetRevision()
//{
//    return revision;
//}
=======
const char* GetRevision()
{
    return Urho3D::revision;
}
>>>>>>> 7cdd0607

const char* GetCompilerDefines()
{
    return ""
#ifdef URHO3D_OPENGL
    "#define URHO3D_OPENGL\n"
#elif defined(URHO3D_D3D11)
    "#define URHO3D_D3D11\n"
#endif
#ifdef URHO3D_SSE
    "#define URHO3D_SSE\n"
#endif
#ifdef URHO3D_DATABASE_ODBC
    "#define URHO3D_DATABASE_ODBC\n"
#elif defined(URHO3D_DATABASE_SQLITE)
    "#define URHO3D_DATABASE_SQLITE\n"
#endif
#ifdef URHO3D_LUAJIT
    "#define URHO3D_LUAJIT\n"
#endif
#ifdef URHO3D_TESTING
    "#define URHO3D_TESTING\n"
#endif
    ;
}

}<|MERGE_RESOLUTION|>--- conflicted
+++ resolved
@@ -28,17 +28,10 @@
 namespace Urho3D
 {
 
-<<<<<<< HEAD
-//const char* GetRevision()
-//{
-//    return revision;
-//}
-=======
 const char* GetRevision()
 {
     return Urho3D::revision;
 }
->>>>>>> 7cdd0607
 
 const char* GetCompilerDefines()
 {
