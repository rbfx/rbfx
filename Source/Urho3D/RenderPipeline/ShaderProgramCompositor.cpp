//
// Copyright (c) 2017-2020 the rbfx project.
//
// Permission is hereby granted, free of charge, to any person obtaining a copy
// of this software and associated documentation files (the "Software"), to deal
// in the Software without restriction, including without limitation the rights
// to use, copy, modify, merge, publish, distribute, sublicense, and/or sell
// copies of the Software, and to permit persons to whom the Software is
// furnished to do so, subject to the following conditions:
//
// The above copyright notice and this permission notice shall be included in
// all copies or substantial portions of the Software.
//
// THE SOFTWARE IS PROVIDED "AS IS", WITHOUT WARRANTY OF ANY KIND, EXPRESS OR
// IMPLIED, INCLUDING BUT NOT LIMITED TO THE WARRANTIES OF MERCHANTABILITY,
// FITNESS FOR A PARTICULAR PURPOSE AND NONINFRINGEMENT. IN NO EVENT SHALL THE
// AUTHORS OR COPYRIGHT HOLDERS BE LIABLE FOR ANY CLAIM, DAMAGES OR OTHER
// LIABILITY, WHETHER IN AN ACTION OF CONTRACT, TORT OR OTHERWISE, ARISING FROM,
// OUT OF OR IN CONNECTION WITH THE SOFTWARE OR THE USE OR OTHER DEALINGS IN
// THE SOFTWARE.
//

#include "../Precompiled.h"

#include "../Graphics/Graphics.h"
#include "../Graphics/GraphicsImpl.h"
#include "../Graphics/Renderer.h"
#include "../IO/Log.h"
#include "../RenderPipeline/CameraProcessor.h"
#include "../RenderPipeline/InstancingBuffer.h"
#include "../RenderPipeline/LightProcessor.h"
#include "../RenderPipeline/PipelineStateBuilder.h"
#include "../RenderPipeline/SceneProcessor.h"
#include "../RenderPipeline/ShadowMapAllocator.h"

#include <EASTL/span.h>

#include "../DebugNew.h"

namespace Urho3D
{

namespace
{

int GetTextureColorSpaceHint(bool linearInput, bool srgbTexture)
{
    return static_cast<int>(linearInput) + static_cast<int>(srgbTexture);
}

}

ShaderProgramCompositor::ShaderProgramCompositor(Context* context)
    : Object(context)
{
    auto graphics = GetSubsystem<Graphics>();
    constantBuffersSupported_ = graphics->GetCaps().constantBuffersSupported_;
}

void ShaderProgramCompositor::SetSettings(const ShaderProgramCompositorSettings& settings)
{
    settings_ = settings;
}

void ShaderProgramCompositor::SetFrameSettings(const CameraProcessor* cameraProcessor)
{
    isCameraOrthographic_ = cameraProcessor->IsCameraOrthographic();
    isCameraClipped_ = cameraProcessor->IsCameraClipped();
    isCameraReversed_ = cameraProcessor->IsCameraReversed();
}

void ShaderProgramCompositor::ProcessUserBatch(ShaderProgramDesc& result, DrawableProcessorPassFlags flags,
    Drawable* drawable, Geometry* geometry, GeometryType geometryType, Material* material, Pass* pass,
    Light* light, bool hasShadow, BatchCompositorSubpass subpass)
{
    SetupShaders(result, pass);
    ApplyCommonDefines(result, flags, pass);
    ApplyGeometryVertexDefines(result, flags, geometry, geometryType);

    ApplyLayoutVertexAndCommonDefinesForUserPass(result, geometry->GetVertexBuffer(0));
    ApplyMaterialPixelDefinesForUserPass(result, material);

    if (isCameraClipped_)
        result.AddShaderDefines(VS, "URHO3D_CLIP_PLANE");

    const bool isDeferred = subpass == BatchCompositorSubpass::Deferred;
    const bool isDepthOnly = flags.Test(DrawableProcessorPassFlag::DepthOnlyPass);
    if (subpass == BatchCompositorSubpass::Light)
        result.AddCommonShaderDefines("URHO3D_ADDITIVE_LIGHT_PASS");
    else if (flags.Test(DrawableProcessorPassFlag::HasAmbientLighting))
        ApplyAmbientLightingVertexAndCommonDefinesForUserPass(result, drawable, isDeferred);

    if (isDeferred)
        result.AddCommonShaderDefines("URHO3D_NUM_RENDER_TARGETS=4");
    else if (isDepthOnly)
        result.AddCommonShaderDefines("URHO3D_NUM_RENDER_TARGETS=0");

    if (light)
        ApplyPixelLightPixelAndCommonDefines(result, light, hasShadow, material->GetSpecular());
}

void ShaderProgramCompositor::ProcessShadowBatch(ShaderProgramDesc& result,
    Geometry* geometry, GeometryType geometryType, Material* material, Pass* pass, Light* light)
{
    const DrawableProcessorPassFlags flags = DrawableProcessorPassFlag::DepthOnlyPass;
    SetupShaders(result, pass);
    ApplyCommonDefines(result, flags, pass);
    ApplyGeometryVertexDefines(result, flags, geometry, geometryType);
    ApplyDefinesForShadowPass(result, light, geometry->GetVertexBuffer(0), material, pass);
}

void ShaderProgramCompositor::ProcessLightVolumeBatch(ShaderProgramDesc& result,
    Geometry* geometry, GeometryType geometryType, Pass* pass, Light* light, bool hasShadow)
{
    const DrawableProcessorPassFlags flags = DrawableProcessorPassFlag::DisableInstancing;
    SetupShaders(result, pass);
    ApplyCommonDefines(result, flags, pass);
    ApplyGeometryVertexDefines(result, flags, geometry, geometryType);
    ApplyPixelLightPixelAndCommonDefines(result, light, hasShadow, true);
    ApplyDefinesForLightVolumePass(result);
}

void ShaderProgramCompositor::SetupShaders(ShaderProgramDesc& result, Pass* pass)
{
    result.shaderName_[VS] = "v2/" + pass->GetVertexShader();
    result.shaderName_[PS] = "v2/" + pass->GetPixelShader();
}

void ShaderProgramCompositor::ApplyCommonDefines(ShaderProgramDesc& result,
    DrawableProcessorPassFlags flags, Pass* pass) const
{
    if (constantBuffersSupported_)
        result.AddCommonShaderDefines("URHO3D_USE_CBUFFERS");

    if (isCameraReversed_)
        result.AddCommonShaderDefines("URHO3D_CAMERA_REVERSED");

    if (!flags.Test(DrawableProcessorPassFlag::DepthOnlyPass))
    {
        if (settings_.sceneProcessor_.cubemapBoxProjection_)
            result.AddCommonShaderDefines("URHO3D_BOX_PROJECTION");

        if (settings_.sceneProcessor_.linearSpaceLighting_)
            result.AddCommonShaderDefines("URHO3D_GAMMA_CORRECTION");

        switch (settings_.sceneProcessor_.specularQuality_)
        {
        case SpecularQuality::Simple:
            result.AddCommonShaderDefines("URHO3D_SPECULAR=1");
            break;
        case SpecularQuality::Antialiased:
            result.AddCommonShaderDefines("URHO3D_SPECULAR=2");
            break;
        default:
            break;
        }

        if (settings_.sceneProcessor_.reflectionQuality_ == ReflectionQuality::Vertex)
<<<<<<< HEAD
            result.commonShaderDefines_ += "URHO3D_VERTEX_REFLECTION ";

        switch (settings_.sceneProcessor_.brdfMode_)
        {
        case BRDFMode::Burley:
            result.pixelShaderDefines_ += "URHO3D_BRDF_BURLEY ";
            break;
        default:
            result.pixelShaderDefines_ += "URHO3D_BRDF_LAMBERTIAN ";
            break;
        }
=======
            result.AddCommonShaderDefines("URHO3D_VERTEX_REFLECTION");
>>>>>>> 32ad5794
    }

    if (flags.Test(DrawableProcessorPassFlag::NeedReadableDepth) && settings_.renderBufferManager_.readableDepth_)
        result.AddCommonShaderDefines("URHO3D_HAS_READABLE_DEPTH");

    result.AddShaderDefines(VS, pass->GetEffectiveVertexShaderDefines());
    result.AddShaderDefines(PS, pass->GetEffectivePixelShaderDefines());
}

void ShaderProgramCompositor::ApplyGeometryVertexDefines(ShaderProgramDesc& result,
    DrawableProcessorPassFlags flags, Geometry* geometry, GeometryType geometryType) const
{
    result.isInstancingUsed_ = IsInstancingUsed(flags, geometry, geometryType);
    if (result.isInstancingUsed_)
        result.AddShaderDefines(VS, "URHO3D_INSTANCING");

    static const ea::string geometryDefines[] = {
        "URHO3D_GEOMETRY_STATIC ",
        "URHO3D_GEOMETRY_SKINNED ",
        "URHO3D_GEOMETRY_STATIC ",
        "URHO3D_GEOMETRY_BILLBOARD ",
        "URHO3D_GEOMETRY_DIRBILLBOARD ",
        "URHO3D_GEOMETRY_TRAIL_FACE_CAMERA ",
        "URHO3D_GEOMETRY_TRAIL_BONE ",
        "URHO3D_GEOMETRY_STATIC ",
    };

    const auto geometryTypeIndex = static_cast<int>(geometryType);
    if (geometryTypeIndex < ea::size(geometryDefines))
        result.AddShaderDefines(VS, geometryDefines[geometryTypeIndex]);
    else
        result.AddShaderDefines(VS, Format("URHO3D_GEOMETRY_CUSTOM={} ", geometryTypeIndex));
}

void ShaderProgramCompositor::ApplyPixelLightPixelAndCommonDefines(ShaderProgramDesc& result,
    Light* light, bool hasShadow, bool materialHasSpecular) const
{
    if (light->GetShapeTexture())
        result.AddCommonShaderDefines("URHO3D_LIGHT_CUSTOM_SHAPE");

    if (light->GetRampTexture())
        result.AddShaderDefines(PS, "URHO3D_LIGHT_CUSTOM_RAMP");

    static const ea::string lightTypeDefines[] = {
        "URHO3D_LIGHT_DIRECTIONAL ",
        "URHO3D_LIGHT_SPOT ",
        "URHO3D_LIGHT_POINT "
    };
    result.AddCommonShaderDefines(lightTypeDefines[static_cast<int>(light->GetLightType())]);

    if (hasShadow)
    {
        const unsigned maxCascades = light->GetLightType() == LIGHT_DIRECTIONAL ? MAX_CASCADE_SPLITS : 1u;

        result.AddCommonShaderDefines("URHO3D_HAS_SHADOW");
        if (maxCascades > 1)
            result.AddCommonShaderDefines(Format("URHO3D_MAX_SHADOW_CASCADES={}", maxCascades));
        if (settings_.shadowMapAllocator_.enableVarianceShadowMaps_)
            result.AddCommonShaderDefines("URHO3D_VARIANCE_SHADOW_MAP");
        else
            result.AddCommonShaderDefines(Format("URHO3D_SHADOW_PCF_SIZE={}", settings_.sceneProcessor_.pcfKernelSize_));
    }
}

void ShaderProgramCompositor::ApplyLayoutVertexAndCommonDefinesForUserPass(
    ShaderProgramDesc& result, VertexBuffer* vertexBuffer) const
{
    if (vertexBuffer->HasElement(SEM_NORMAL))
        result.AddShaderDefines(VS, "URHO3D_VERTEX_HAS_NORMAL");
    if (vertexBuffer->HasElement(SEM_TANGENT))
        result.AddShaderDefines(VS, "URHO3D_VERTEX_HAS_TANGENT");
    if (vertexBuffer->HasElement(SEM_TEXCOORD, 0))
        result.AddShaderDefines(VS, "URHO3D_VERTEX_HAS_TEXCOORD0");
    if (vertexBuffer->HasElement(SEM_TEXCOORD, 1))
        result.AddShaderDefines(VS, "URHO3D_VERTEX_HAS_TEXCOORD1");

    if (vertexBuffer->HasElement(SEM_COLOR))
        result.AddCommonShaderDefines("URHO3D_VERTEX_HAS_COLOR");
}

void ShaderProgramCompositor::ApplyMaterialPixelDefinesForUserPass(ShaderProgramDesc& result, Material* material) const
{
    if (Texture* diffuseTexture = material->GetTexture(TU_DIFFUSE))
    {
        result.AddShaderDefines(PS, "URHO3D_MATERIAL_HAS_DIFFUSE");
        const int hint = GetTextureColorSpaceHint(diffuseTexture->GetLinear(), diffuseTexture->GetSRGB());
        if (hint > 1)
            URHO3D_LOGWARNING("Texture {} cannot be both sRGB and Linear", diffuseTexture->GetName());
        result.AddShaderDefines(PS, Format("URHO3D_MATERIAL_DIFFUSE_HINT={}", ea::min(1, hint)));
    }

    if (material->GetTexture(TU_NORMAL))
        result.AddShaderDefines(PS, "URHO3D_MATERIAL_HAS_NORMAL");

    if (material->GetTexture(TU_SPECULAR))
        result.AddShaderDefines(PS, "URHO3D_MATERIAL_HAS_SPECULAR");

    if (Texture* envTexture = material->GetTexture(TU_ENVIRONMENT))
    {
        if (envTexture->IsInstanceOf<Texture2D>())
            result.AddCommonShaderDefines("URHO3D_MATERIAL_HAS_PLANAR_ENVIRONMENT");
    }

    if (Texture* emissiveTexture = material->GetTexture(TU_EMISSIVE))
    {
        result.AddShaderDefines(PS, "URHO3D_MATERIAL_HAS_EMISSIVE");
        const int hint = GetTextureColorSpaceHint(emissiveTexture->GetLinear(), emissiveTexture->GetSRGB());
        if (hint > 1)
            URHO3D_LOGWARNING("Texture {} cannot be both sRGB and Linear", emissiveTexture->GetName());
        result.AddShaderDefines(PS, Format("URHO3D_MATERIAL_EMISSIVE_HINT={}", ea::min(1, hint)));
    }
}

void ShaderProgramCompositor::ApplyAmbientLightingVertexAndCommonDefinesForUserPass(ShaderProgramDesc& result,
    Drawable* drawable, bool isGeometryBufferPass) const
{
    result.AddCommonShaderDefines("URHO3D_AMBIENT_PASS");
    if (isGeometryBufferPass)
        result.AddCommonShaderDefines("URHO3D_GBUFFER_PASS");
    else if (settings_.sceneProcessor_.maxVertexLights_ > 0)
        result.AddCommonShaderDefines(Format("URHO3D_NUM_VERTEX_LIGHTS={}", settings_.sceneProcessor_.maxVertexLights_));

    if (drawable->GetGlobalIlluminationType() == GlobalIlluminationType::UseLightMap)
        result.AddCommonShaderDefines("URHO3D_HAS_LIGHTMAP");

#ifdef DESKTOP_GRAPHICS
#ifndef GL_ES_VERSION_2_0
    if (drawable->GetReflectionMode() >= ReflectionMode::BlendProbes)
        result.AddCommonShaderDefines("URHO3D_BLEND_REFLECTIONS");
#endif
#endif

    static const ea::string ambientModeDefines[] = {
        "URHO3D_AMBIENT_CONSTANT ",
        "URHO3D_AMBIENT_FLAT ",
        "URHO3D_AMBIENT_DIRECTIONAL ",
    };

    result.AddShaderDefines(VS, ambientModeDefines[static_cast<int>(settings_.sceneProcessor_.ambientMode_)]);
}

void ShaderProgramCompositor::ApplyDefinesForShadowPass(ShaderProgramDesc& result,
    Light* light, VertexBuffer* vertexBuffer, Material* material, Pass* pass) const
{
    if (vertexBuffer->HasElement(SEM_NORMAL))
        result.AddShaderDefines(VS, "URHO3D_VERTEX_HAS_NORMAL");

    if (light->GetShadowBias().normalOffset_ > 0.0)
        result.AddShaderDefines(VS, "URHO3D_SHADOW_NORMAL_OFFSET");

    if (pass->IsAlphaMask())
    {
        if (vertexBuffer->HasElement(SEM_TEXCOORD, 0))
            result.AddShaderDefines(VS, "URHO3D_VERTEX_HAS_TEXCOORD0");
        if (Texture* diffuseTexture = material->GetTexture(TU_DIFFUSE))
            result.AddShaderDefines(PS, "URHO3D_MATERIAL_HAS_DIFFUSE");
    }

    result.AddCommonShaderDefines("URHO3D_SHADOW_PASS");
    if (settings_.shadowMapAllocator_.enableVarianceShadowMaps_)
        result.AddCommonShaderDefines("URHO3D_VARIANCE_SHADOW_MAP");
    else
        result.AddCommonShaderDefines("URHO3D_NUM_RENDER_TARGETS=0");
}

void ShaderProgramCompositor::ApplyDefinesForLightVolumePass(ShaderProgramDesc& result) const
{
    result.AddCommonShaderDefines("URHO3D_LIGHT_VOLUME_PASS");
    if (isCameraOrthographic_)
        result.AddCommonShaderDefines("URHO3D_ORTHOGRAPHIC_DEPTH");
    if (settings_.sceneProcessor_.lightingMode_ == DirectLightingMode::DeferredPBR)
        result.AddCommonShaderDefines("URHO3D_PHYSICAL_MATERIAL");
}

bool ShaderProgramCompositor::IsInstancingUsed(
    DrawableProcessorPassFlags flags, Geometry* geometry, GeometryType geometryType) const
{
    return !flags.Test(DrawableProcessorPassFlag::DisableInstancing)
        && settings_.instancingBuffer_.enableInstancing_
        && geometry->IsInstanced(geometryType);
}

}<|MERGE_RESOLUTION|>--- conflicted
+++ resolved
@@ -156,21 +156,17 @@
         }
 
         if (settings_.sceneProcessor_.reflectionQuality_ == ReflectionQuality::Vertex)
-<<<<<<< HEAD
-            result.commonShaderDefines_ += "URHO3D_VERTEX_REFLECTION ";
+            result.AddCommonShaderDefines("URHO3D_VERTEX_REFLECTION");
 
         switch (settings_.sceneProcessor_.brdfMode_)
         {
         case BRDFMode::Burley:
-            result.pixelShaderDefines_ += "URHO3D_BRDF_BURLEY ";
+            pass->SetPixelShaderDefines(pass->GetPixelShaderDefines() + "URHO3D_BRDF_BURLEY ");
             break;
         default:
-            result.pixelShaderDefines_ += "URHO3D_BRDF_LAMBERTIAN ";
+            pass->SetPixelShaderDefines(pass->GetPixelShaderDefines() + "URHO3D_BRDF_LAMBERTIAN ");
             break;
         }
-=======
-            result.AddCommonShaderDefines("URHO3D_VERTEX_REFLECTION");
->>>>>>> 32ad5794
     }
 
     if (flags.Test(DrawableProcessorPassFlag::NeedReadableDepth) && settings_.renderBufferManager_.readableDepth_)
