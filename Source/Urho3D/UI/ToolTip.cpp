//
// Copyright (c) 2008-2019 the Urho3D project.
//
// Permission is hereby granted, free of charge, to any person obtaining a copy
// of this software and associated documentation files (the "Software"), to deal
// in the Software without restriction, including without limitation the rights
// to use, copy, modify, merge, publish, distribute, sublicense, and/or sell
// copies of the Software, and to permit persons to whom the Software is
// furnished to do so, subject to the following conditions:
//
// The above copyright notice and this permission notice shall be included in
// all copies or substantial portions of the Software.
//
// THE SOFTWARE IS PROVIDED "AS IS", WITHOUT WARRANTY OF ANY KIND, EXPRESS OR
// IMPLIED, INCLUDING BUT NOT LIMITED TO THE WARRANTIES OF MERCHANTABILITY,
// FITNESS FOR A PARTICULAR PURPOSE AND NONINFRINGEMENT. IN NO EVENT SHALL THE
// AUTHORS OR COPYRIGHT HOLDERS BE LIABLE FOR ANY CLAIM, DAMAGES OR OTHER
// LIABILITY, WHETHER IN AN ACTION OF CONTRACT, TORT OR OTHERWISE, ARISING FROM,
// OUT OF OR IN CONNECTION WITH THE SOFTWARE OR THE USE OR OTHER DEALINGS IN
// THE SOFTWARE.
//

#include "../Precompiled.h"

#include "../Core/Context.h"
#include "../UI/ToolTip.h"
#include "../UI/UI.h"

namespace Urho3D
{

extern const char* UI_CATEGORY;

ToolTip::ToolTip(Context* context) :
    UIElement(context),
    delay_(0.0f),
    hovered_(false)
{
    SetVisible(false);
}

ToolTip::~ToolTip() = default;

void ToolTip::RegisterObject(Context* context)
{
    context->RegisterFactory<ToolTip>(UI_CATEGORY);

    URHO3D_COPY_BASE_ATTRIBUTES(UIElement);
    URHO3D_ACCESSOR_ATTRIBUTE("Delay", GetDelay, SetDelay, float, 0.0f, AM_FILE);
}

void ToolTip::Update(float timeStep)
{
    // Track the element we are parented to for hovering. When we display, we move ourself to the root element
    // to ensure displaying on top
    UIElement* root = GetRoot();
    if (!root)
        return;
    if (parent_ != root)
        target_ = parent_;

    // If target is removed while we are displaying, we have no choice but to destroy ourself
    if (target_.Expired())
    {
        Remove();
        return;
    }

    bool hovering = target_->IsHovering() && target_->IsVisibleEffective();
    if (!hovering)
    {
        for (auto it = altTargets_.Begin(); it != altTargets_.End();)
        {
            SharedPtr<UIElement> target = it->Lock();
            if (!target)
                it = altTargets_.Erase(it);
            else if (hovering = target->IsHovering() && target->IsVisibleEffective())
                break;
            else
                ++it;
        }
    }

    if (hovering)
    {
        float effectiveDelay = delay_ > 0.0f ? delay_ : GetSubsystem<UI>()->GetDefaultToolTipDelay();

        if (!hovered_)
        {
            hovered_ = true;
            displayAt_.Reset();
        }
        else if (displayAt_.GetMSec(false) >= (unsigned)(effectiveDelay * 1000.0f) && parent_ == target_.Get())
        {
            originalPosition_ = GetPosition();
            IntVector2 screenPosition = GetScreenPosition();
            SetParent(root);
            SetPosition(screenPosition);
            SetVisible(true);
            // BringToFront() is unreliable in this case as it takes into account only input-enabled elements.
            // Rather just force priority to max
            SetPriority(M_MAX_INT);
        }
    }
    else
    {
<<<<<<< HEAD
        if (IsVisible() && parent_ == root)
        {
            SetParent(target_.Get());
            SetPosition(originalPosition_);
            SetVisible(false);
        }
        parentHovered_ = false;
        displayAt_.Reset();
=======
        Reset();
>>>>>>> 61258e20
    }
}

void ToolTip::Reset()
{
    if (IsVisible() && parent_ == GetRoot())
    {
        SetParent(target_);
        SetPosition(originalPosition_);
        SetVisible(false);
    }
    hovered_ = false;
    displayAt_.Reset();
}

void ToolTip::AddAltTarget(UIElement* target)
{
    altTargets_.Push(WeakPtr<UIElement>(target));
}

void ToolTip::SetDelay(float delay)
{
    delay_ = delay;
}

}<|MERGE_RESOLUTION|>--- conflicted
+++ resolved
@@ -69,11 +69,11 @@
     bool hovering = target_->IsHovering() && target_->IsVisibleEffective();
     if (!hovering)
     {
-        for (auto it = altTargets_.Begin(); it != altTargets_.End();)
+        for (auto it = altTargets_.begin(); it != altTargets_.end();)
         {
             SharedPtr<UIElement> target = it->Lock();
             if (!target)
-                it = altTargets_.Erase(it);
+                it = altTargets_.erase(it);
             else if (hovering = target->IsHovering() && target->IsVisibleEffective())
                 break;
             else
@@ -104,18 +104,7 @@
     }
     else
     {
-<<<<<<< HEAD
-        if (IsVisible() && parent_ == root)
-        {
-            SetParent(target_.Get());
-            SetPosition(originalPosition_);
-            SetVisible(false);
-        }
-        parentHovered_ = false;
-        displayAt_.Reset();
-=======
         Reset();
->>>>>>> 61258e20
     }
 }
 
@@ -123,7 +112,7 @@
 {
     if (IsVisible() && parent_ == GetRoot())
     {
-        SetParent(target_);
+        SetParent(target_.Get());
         SetPosition(originalPosition_);
         SetVisible(false);
     }
@@ -133,7 +122,7 @@
 
 void ToolTip::AddAltTarget(UIElement* target)
 {
-    altTargets_.Push(WeakPtr<UIElement>(target));
+    altTargets_.push_back(WeakPtr<UIElement>(target));
 }
 
 void ToolTip::SetDelay(float delay)
