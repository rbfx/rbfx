--- conflicted
+++ resolved
@@ -1,6 +1,5 @@
-<<<<<<< HEAD
-//
-// Copyright (c) 2008-2019 the Urho3D project.
+//
+// Copyright (c) 2008-2020 the Urho3D project.
 //
 // Permission is hereby granted, free of charge, to any person obtaining a copy
 // of this software and associated documentation files (the "Software"), to deal
@@ -243,251 +242,4 @@
     return newFace;
 }
 
-}
-=======
-//
-// Copyright (c) 2008-2020 the Urho3D project.
-//
-// Permission is hereby granted, free of charge, to any person obtaining a copy
-// of this software and associated documentation files (the "Software"), to deal
-// in the Software without restriction, including without limitation the rights
-// to use, copy, modify, merge, publish, distribute, sublicense, and/or sell
-// copies of the Software, and to permit persons to whom the Software is
-// furnished to do so, subject to the following conditions:
-//
-// The above copyright notice and this permission notice shall be included in
-// all copies or substantial portions of the Software.
-//
-// THE SOFTWARE IS PROVIDED "AS IS", WITHOUT WARRANTY OF ANY KIND, EXPRESS OR
-// IMPLIED, INCLUDING BUT NOT LIMITED TO THE WARRANTIES OF MERCHANTABILITY,
-// FITNESS FOR A PARTICULAR PURPOSE AND NONINFRINGEMENT. IN NO EVENT SHALL THE
-// AUTHORS OR COPYRIGHT HOLDERS BE LIABLE FOR ANY CLAIM, DAMAGES OR OTHER
-// LIABILITY, WHETHER IN AN ACTION OF CONTRACT, TORT OR OTHERWISE, ARISING FROM,
-// OUT OF OR IN CONNECTION WITH THE SOFTWARE OR THE USE OR OTHER DEALINGS IN
-// THE SOFTWARE.
-//
-
-#include "../Precompiled.h"
-
-#include "../Core/Context.h"
-#include "../Core/Profiler.h"
-#include "../Graphics/Graphics.h"
-#include "../IO/Deserializer.h"
-#include "../IO/FileSystem.h"
-#include "../UI/Font.h"
-#include "../UI/FontFaceBitmap.h"
-#include "../UI/FontFaceFreeType.h"
-#include "../Resource/ResourceCache.h"
-#include "../Resource/XMLElement.h"
-#include "../Resource/XMLFile.h"
-
-#include "../DebugNew.h"
-
-namespace Urho3D
-{
-
-namespace
-{
-    /// Convert float to 26.6 fixed-point (as used internally by FreeType)
-    inline int FloatToFixed(float value)
-    {
-        return (int)(value * 64);
-    }
-}
-
-static const float MIN_POINT_SIZE = 1;
-static const float MAX_POINT_SIZE = 96;
-
-Font::Font(Context* context) :
-    Resource(context),
-    fontDataSize_(0),
-    absoluteOffset_(IntVector2::ZERO),
-    scaledOffset_(Vector2::ZERO),
-    fontType_(FONT_NONE),
-    sdfFont_(false)
-{
-}
-
-Font::~Font()
-{
-    // To ensure FreeType deallocates properly, first clear all faces, then release the raw font data
-    ReleaseFaces();
-    fontData_.Reset();
-}
-
-void Font::RegisterObject(Context* context)
-{
-    context->RegisterFactory<Font>();
-}
-
-bool Font::BeginLoad(Deserializer& source)
-{
-    // In headless mode, do not actually load, just return success
-    auto* graphics = GetSubsystem<Graphics>();
-    if (!graphics)
-        return true;
-
-    fontType_ = FONT_NONE;
-    faces_.Clear();
-
-    fontDataSize_ = source.GetSize();
-    if (fontDataSize_)
-    {
-        fontData_ = new unsigned char[fontDataSize_];
-        if (source.Read(&fontData_[0], fontDataSize_) != fontDataSize_)
-            return false;
-    }
-    else
-    {
-        fontData_.Reset();
-        return false;
-    }
-
-    String ext = GetExtension(GetName());
-    if (ext == ".ttf" || ext == ".otf" || ext == ".woff")
-    {
-        fontType_ = FONT_FREETYPE;
-        LoadParameters();
-    }
-    else if (ext == ".xml" || ext == ".fnt" || ext == ".sdf")
-        fontType_ = FONT_BITMAP;
-
-    sdfFont_ = ext == ".sdf";
-
-    SetMemoryUse(fontDataSize_);
-    return true;
-}
-
-bool Font::SaveXML(Serializer& dest, int pointSize, bool usedGlyphs, const String& indentation)
-{
-    FontFace* fontFace = GetFace(pointSize);
-    if (!fontFace)
-        return false;
-
-    URHO3D_PROFILE(FontSaveXML);
-
-    SharedPtr<FontFaceBitmap> packedFontFace(new FontFaceBitmap(this));
-    if (!packedFontFace->Load(fontFace, usedGlyphs))
-        return false;
-
-    return packedFontFace->Save(dest, pointSize, indentation);
-}
-
-void Font::SetAbsoluteGlyphOffset(const IntVector2& offset)
-{
-    absoluteOffset_ = offset;
-}
-
-void Font::SetScaledGlyphOffset(const Vector2& offset)
-{
-    scaledOffset_ = offset;
-}
-
-FontFace* Font::GetFace(float pointSize)
-{
-    // In headless mode, always return null
-    auto* graphics = GetSubsystem<Graphics>();
-    if (!graphics)
-        return nullptr;
-
-    // For bitmap font type, always return the same font face provided by the font's bitmap file regardless of the actual requested point size
-    if (fontType_ == FONT_BITMAP)
-        pointSize = 0;
-    else
-        pointSize = Clamp(pointSize, MIN_POINT_SIZE, MAX_POINT_SIZE);
-
-    // For outline fonts, we return the nearest size in 1/64th increments, as that's what FreeType supports.
-    int key = FloatToFixed(pointSize);
-    HashMap<int, SharedPtr<FontFace> >::Iterator i = faces_.Find(key);
-    if (i != faces_.End())
-    {
-        if (!i->second_->IsDataLost())
-            return i->second_;
-        else
-        {
-            // Erase and reload face if texture data lost (OpenGL mode only)
-            faces_.Erase(i);
-        }
-    }
-
-    URHO3D_PROFILE(GetFontFace);
-
-    switch (fontType_)
-    {
-    case FONT_FREETYPE:
-        return GetFaceFreeType(pointSize);
-
-    case FONT_BITMAP:
-        return GetFaceBitmap(pointSize);
-
-    default:
-        return nullptr;
-    }
-}
-
-IntVector2 Font::GetTotalGlyphOffset(float pointSize) const
-{
-    Vector2 multipliedOffset = pointSize * scaledOffset_;
-    return absoluteOffset_ + IntVector2(RoundToInt(multipliedOffset.x_), RoundToInt(multipliedOffset.y_));
-}
-
-void Font::ReleaseFaces()
-{
-    faces_.Clear();
-}
-
-void Font::LoadParameters()
-{
-    auto* cache = GetSubsystem<ResourceCache>();
-    String xmlName = ReplaceExtension(GetName(), ".xml");
-    SharedPtr<XMLFile> xml = cache->GetTempResource<XMLFile>(xmlName, false);
-    if (!xml)
-        return;
-
-    XMLElement rootElem = xml->GetRoot();
-
-    XMLElement absoluteElem = rootElem.GetChild("absoluteoffset");
-    if (!absoluteElem)
-        absoluteElem = rootElem.GetChild("absolute");
-
-    if (absoluteElem)
-    {
-        absoluteOffset_.x_ = absoluteElem.GetInt("x");
-        absoluteOffset_.y_ = absoluteElem.GetInt("y");
-    }
-
-    XMLElement scaledElem = rootElem.GetChild("scaledoffset");
-    if (!scaledElem)
-        scaledElem = rootElem.GetChild("scaled");
-
-    if (scaledElem)
-    {
-        scaledOffset_.x_ = scaledElem.GetFloat("x");
-        scaledOffset_.y_ = scaledElem.GetFloat("y");
-    }
-}
-
-FontFace* Font::GetFaceFreeType(float pointSize)
-{
-    SharedPtr<FontFace> newFace(new FontFaceFreeType(this));
-    if (!newFace->Load(&fontData_[0], fontDataSize_, pointSize))
-        return nullptr;
-
-    int key = FloatToFixed(pointSize);
-    faces_[key] = newFace;
-    return newFace;
-}
-
-FontFace* Font::GetFaceBitmap(float pointSize)
-{
-    SharedPtr<FontFace> newFace(new FontFaceBitmap(this));
-    if (!newFace->Load(&fontData_[0], fontDataSize_, pointSize))
-        return nullptr;
-
-    int key = FloatToFixed(pointSize);
-    faces_[key] = newFace;
-    return newFace;
-}
-
-}
->>>>>>> 6296d22e
+}