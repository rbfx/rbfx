//
// Copyright (c) 2008-2020 the Urho3D project.
//
// Permission is hereby granted, free of charge, to any person obtaining a copy
// of this software and associated documentation files (the "Software"), to deal
// in the Software without restriction, including without limitation the rights
// to use, copy, modify, merge, publish, distribute, sublicense, and/or sell
// copies of the Software, and to permit persons to whom the Software is
// furnished to do so, subject to the following conditions:
//
// The above copyright notice and this permission notice shall be included in
// all copies or substantial portions of the Software.
//
// THE SOFTWARE IS PROVIDED "AS IS", WITHOUT WARRANTY OF ANY KIND, EXPRESS OR
// IMPLIED, INCLUDING BUT NOT LIMITED TO THE WARRANTIES OF MERCHANTABILITY,
// FITNESS FOR A PARTICULAR PURPOSE AND NONINFRINGEMENT. IN NO EVENT SHALL THE
// AUTHORS OR COPYRIGHT HOLDERS BE LIABLE FOR ANY CLAIM, DAMAGES OR OTHER
// LIABILITY, WHETHER IN AN ACTION OF CONTRACT, TORT OR OTHERWISE, ARISING FROM,
// OUT OF OR IN CONNECTION WITH THE SOFTWARE OR THE USE OR OTHER DEALINGS IN
// THE SOFTWARE.
//

#pragma once

#include "../Core/Object.h"
#undef MessageBox
#undef GetMessage

namespace Urho3D
{

class Button;
class Text;
class UIElement;
class XMLFile;

/// Message box dialog. Manages its lifetime automatically, so the application does not need to hold a reference to it, and shouldn't attempt to destroy it manually.
class URHO3D_API MessageBox : public Object
{
    URHO3D_OBJECT(MessageBox, Object);

public:
    /// Construct. If layout file is not given, use the default message box layout. If style file is not given, use the default style file from root UI element.
    explicit MessageBox(Context* context, const ea::string& messageString = EMPTY_STRING, const ea::string& titleString = EMPTY_STRING,
        XMLFile* layoutFile = nullptr, XMLFile* styleFile = nullptr);
    /// Destruct.
    ~MessageBox() override;
    /// Register object factory.
    static void RegisterObject(Context* context);

    /// Set title text. No-ops if there is no title text element.
<<<<<<< HEAD
    void SetTitle(const ea::string& text);
    /// Set message text. No-ops if there is no message text element.
    void SetMessage(const ea::string& text);

    /// Return title text. Return empty string if there is no title text element.
    const ea::string& GetTitle() const;
    /// Return message text. Return empty string if there is no message text element.
    const ea::string& GetMessage() const;
=======
    /// @property
    void SetTitle(const String& text);
    /// Set message text. No-ops if there is no message text element.
    /// @property
    void SetMessage(const String& text);

    /// Return title text. Return empty string if there is no title text element.
    /// @property
    const String& GetTitle() const;
    /// Return message text. Return empty string if there is no message text element.
    /// @property
    const String& GetMessage() const;
>>>>>>> c85522b1

    /// Return dialog window.
    /// @property
    UIElement* GetWindow() const { return window_; }

private:
    /// Handle events that dismiss the message box.
    void HandleMessageAcknowledged(StringHash eventType, VariantMap& eventData);

    /// UI element containing the whole UI layout. Typically it is a Window element type.
    UIElement* window_;
    /// Title text element.
    Text* titleText_;
    /// Message text element.
    Text* messageText_;
    /// OK button element.
    Button* okButton_;
};

}<|MERGE_RESOLUTION|>--- conflicted
+++ resolved
@@ -49,29 +49,18 @@
     static void RegisterObject(Context* context);
 
     /// Set title text. No-ops if there is no title text element.
-<<<<<<< HEAD
+    /// @property
     void SetTitle(const ea::string& text);
     /// Set message text. No-ops if there is no message text element.
+    /// @property
     void SetMessage(const ea::string& text);
 
     /// Return title text. Return empty string if there is no title text element.
+    /// @property
     const ea::string& GetTitle() const;
     /// Return message text. Return empty string if there is no message text element.
+    /// @property
     const ea::string& GetMessage() const;
-=======
-    /// @property
-    void SetTitle(const String& text);
-    /// Set message text. No-ops if there is no message text element.
-    /// @property
-    void SetMessage(const String& text);
-
-    /// Return title text. Return empty string if there is no title text element.
-    /// @property
-    const String& GetTitle() const;
-    /// Return message text. Return empty string if there is no message text element.
-    /// @property
-    const String& GetMessage() const;
->>>>>>> c85522b1
 
     /// Return dialog window.
     /// @property
