<<<<<<< HEAD
//
// Copyright (c) 2008-2019 the Urho3D project.
//
// Permission is hereby granted, free of charge, to any person obtaining a copy
// of this software and associated documentation files (the "Software"), to deal
// in the Software without restriction, including without limitation the rights
// to use, copy, modify, merge, publish, distribute, sublicense, and/or sell
// copies of the Software, and to permit persons to whom the Software is
// furnished to do so, subject to the following conditions:
//
// The above copyright notice and this permission notice shall be included in
// all copies or substantial portions of the Software.
//
// THE SOFTWARE IS PROVIDED "AS IS", WITHOUT WARRANTY OF ANY KIND, EXPRESS OR
// IMPLIED, INCLUDING BUT NOT LIMITED TO THE WARRANTIES OF MERCHANTABILITY,
// FITNESS FOR A PARTICULAR PURPOSE AND NONINFRINGEMENT. IN NO EVENT SHALL THE
// AUTHORS OR COPYRIGHT HOLDERS BE LIABLE FOR ANY CLAIM, DAMAGES OR OTHER
// LIABILITY, WHETHER IN AN ACTION OF CONTRACT, TORT OR OTHERWISE, ARISING FROM,
// OUT OF OR IN CONNECTION WITH THE SOFTWARE OR THE USE OR OTHER DEALINGS IN
// THE SOFTWARE.
//

#pragma once

#include "../Core/Object.h"

namespace Urho3D
{

class Button;
class DropDownList;
class Font;
class LineEdit;
class ListView;
class ResourceCache;
class Text;
class UIElement;
class Window;
class XMLFile;

/// %File selector's list entry (file or directory.)
struct FileSelectorEntry
{
    /// Name.
    ea::string name_;
    /// Directory flag.
    bool directory_;
};

/// %File selector dialog.
class URHO3D_API FileSelector : public Object
{
    URHO3D_OBJECT(FileSelector, Object);

public:
    /// Construct.
    explicit FileSelector(Context* context);
    /// Destruct.
    ~FileSelector() override;
    /// Register object factory.
    static void RegisterObject(Context* context);

    /// Set fileselector UI style.
    void SetDefaultStyle(XMLFile* style);
    /// Set title text.
    void SetTitle(const ea::string& text);
    /// Set button texts.
    void SetButtonTexts(const ea::string& okText, const ea::string& cancelText);
    /// Set current path.
    void SetPath(const ea::string& path);
    /// Set current filename.
    void SetFileName(const ea::string& fileName);
    /// Set filters.
    void SetFilters(const ea::vector<ea::string>& filters, unsigned defaultIndex);
    /// Set directory selection mode. Default false.
    void SetDirectoryMode(bool enable);
    /// Update elements to layout properly. Call this after manually adjusting the sub-elements.
    void UpdateElements();

    /// Return the UI style file.
    XMLFile* GetDefaultStyle() const;

    /// Return fileselector window.
    Window* GetWindow() const { return window_; }

    /// Return window title text element.
    Text* GetTitleText() const { return titleText_; }

    /// Return file list.
    ListView* GetFileList() const { return fileList_; }

    /// Return path editor.
    LineEdit* GetPathEdit() const { return pathEdit_; }

    /// Return filename editor.
    LineEdit* GetFileNameEdit() const { return fileNameEdit_; }

    /// Return filter dropdown.
    DropDownList* GetFilterList() const { return filterList_; }

    /// Return OK button.
    Button* GetOKButton() const { return okButton_; }

    /// Return cancel button.
    Button* GetCancelButton() const { return cancelButton_; }

    /// Return close button.
    Button* GetCloseButton() const { return closeButton_; }

    /// Return window title.
    const ea::string& GetTitle() const;

    /// Return current path.
    const ea::string& GetPath() const { return path_; }

    /// Return current filename.
    const ea::string& GetFileName() const;
    /// Return current filter.
    const ea::string& GetFilter() const;
    /// Return current filter index.
    unsigned GetFilterIndex() const;

    /// Return directory mode flag.
    bool GetDirectoryMode() const { return directoryMode_; }

private:
    /// Set the text of an edit field and ignore the resulting event.
    void SetLineEditText(LineEdit* edit, const ea::string& text);
    /// Refresh the directory listing.
    void RefreshFiles();
    /// Enter a directory or confirm a file. Return true if a directory entered.
    bool EnterFile();
    /// Handle filter changed.
    void HandleFilterChanged(StringHash eventType, VariantMap& eventData);
    /// Handle path edited.
    void HandlePathChanged(StringHash eventType, VariantMap& eventData);
    /// Handle file selected from the list.
    void HandleFileSelected(StringHash eventType, VariantMap& eventData);
    /// Handle file doubleclicked from the list (enter directory / OK the file selection.)
    void HandleFileDoubleClicked(StringHash eventType, VariantMap& eventData);
    /// Handle file list key pressed.
    void HandleFileListKey(StringHash eventType, VariantMap& eventData);
    /// Handle OK button pressed.
    void HandleOKPressed(StringHash eventType, VariantMap& eventData);
    /// Handle cancel button pressed.
    void HandleCancelPressed(StringHash eventType, VariantMap& eventData);

    /// Fileselector window.
    SharedPtr<Window> window_;
    /// Title layout.
    SharedPtr<UIElement> titleLayout;
    /// Window title text.
    SharedPtr<Text> titleText_;
    /// File list.
    SharedPtr<ListView> fileList_;
    /// Path editor.
    SharedPtr<LineEdit> pathEdit_;
    /// Filename editor.
    SharedPtr<LineEdit> fileNameEdit_;
    /// Filter dropdown.
    SharedPtr<DropDownList> filterList_;
    /// OK button.
    SharedPtr<Button> okButton_;
    /// OK button text.
    SharedPtr<Text> okButtonText_;
    /// Cancel button.
    SharedPtr<Button> cancelButton_;
    /// Cancel button text.
    SharedPtr<Text> cancelButtonText_;
    /// Close button.
    SharedPtr<Button> closeButton_;
    /// Filename and filter layout.
    SharedPtr<UIElement> fileNameLayout_;
    /// Separator layout.
    SharedPtr<UIElement> separatorLayout_;
    /// Button layout.
    SharedPtr<UIElement> buttonLayout_;
    /// Current directory.
    ea::string path_;
    /// Filters.
    ea::vector<ea::string> filters_;
    /// File entries.
    ea::vector<FileSelectorEntry> fileEntries_;
    /// Filter used to get the file list.
    ea::string lastUsedFilter_;
    /// Directory mode flag.
    bool directoryMode_;
    /// Ignore events flag, used when changing line edits manually.
    bool ignoreEvents_;
};

}
=======
//
// Copyright (c) 2008-2020 the Urho3D project.
//
// Permission is hereby granted, free of charge, to any person obtaining a copy
// of this software and associated documentation files (the "Software"), to deal
// in the Software without restriction, including without limitation the rights
// to use, copy, modify, merge, publish, distribute, sublicense, and/or sell
// copies of the Software, and to permit persons to whom the Software is
// furnished to do so, subject to the following conditions:
//
// The above copyright notice and this permission notice shall be included in
// all copies or substantial portions of the Software.
//
// THE SOFTWARE IS PROVIDED "AS IS", WITHOUT WARRANTY OF ANY KIND, EXPRESS OR
// IMPLIED, INCLUDING BUT NOT LIMITED TO THE WARRANTIES OF MERCHANTABILITY,
// FITNESS FOR A PARTICULAR PURPOSE AND NONINFRINGEMENT. IN NO EVENT SHALL THE
// AUTHORS OR COPYRIGHT HOLDERS BE LIABLE FOR ANY CLAIM, DAMAGES OR OTHER
// LIABILITY, WHETHER IN AN ACTION OF CONTRACT, TORT OR OTHERWISE, ARISING FROM,
// OUT OF OR IN CONNECTION WITH THE SOFTWARE OR THE USE OR OTHER DEALINGS IN
// THE SOFTWARE.
//

#pragma once

#include "../Core/Object.h"

namespace Urho3D
{

class Button;
class DropDownList;
class Font;
class LineEdit;
class ListView;
class ResourceCache;
class Text;
class UIElement;
class Window;
class XMLFile;

/// %File selector's list entry (file or directory.)
struct FileSelectorEntry
{
    /// Name.
    String name_;
    /// Directory flag.
    bool directory_;
};

/// %File selector dialog.
class URHO3D_API FileSelector : public Object
{
    URHO3D_OBJECT(FileSelector, Object);

public:
    /// Construct.
    explicit FileSelector(Context* context);
    /// Destruct.
    ~FileSelector() override;
    /// Register object factory.
    static void RegisterObject(Context* context);

    /// Set fileselector UI style.
    void SetDefaultStyle(XMLFile* style);
    /// Set title text.
    void SetTitle(const String& text);
    /// Set button texts.
    void SetButtonTexts(const String& okText, const String& cancelText);
    /// Set current path.
    void SetPath(const String& path);
    /// Set current filename.
    void SetFileName(const String& fileName);
    /// Set filters.
    void SetFilters(const Vector<String>& filters, unsigned defaultIndex);
    /// Set directory selection mode. Default false.
    void SetDirectoryMode(bool enable);
    /// Update elements to layout properly. Call this after manually adjusting the sub-elements.
    void UpdateElements();

    /// Return the UI style file.
    XMLFile* GetDefaultStyle() const;

    /// Return fileselector window.
    Window* GetWindow() const { return window_; }

    /// Return window title text element.
    Text* GetTitleText() const { return titleText_; }

    /// Return file list.
    ListView* GetFileList() const { return fileList_; }

    /// Return path editor.
    LineEdit* GetPathEdit() const { return pathEdit_; }

    /// Return filename editor.
    LineEdit* GetFileNameEdit() const { return fileNameEdit_; }

    /// Return filter dropdown.
    DropDownList* GetFilterList() const { return filterList_; }

    /// Return OK button.
    Button* GetOKButton() const { return okButton_; }

    /// Return cancel button.
    Button* GetCancelButton() const { return cancelButton_; }

    /// Return close button.
    Button* GetCloseButton() const { return closeButton_; }

    /// Return window title.
    const String& GetTitle() const;

    /// Return current path.
    const String& GetPath() const { return path_; }

    /// Return current filename.
    const String& GetFileName() const;
    /// Return current filter.
    const String& GetFilter() const;
    /// Return current filter index.
    unsigned GetFilterIndex() const;

    /// Return directory mode flag.
    bool GetDirectoryMode() const { return directoryMode_; }

private:
    /// Set the text of an edit field and ignore the resulting event.
    void SetLineEditText(LineEdit* edit, const String& text);
    /// Refresh the directory listing.
    void RefreshFiles();
    /// Enter a directory or confirm a file. Return true if a directory entered.
    bool EnterFile();
    /// Handle filter changed.
    void HandleFilterChanged(StringHash eventType, VariantMap& eventData);
    /// Handle path edited.
    void HandlePathChanged(StringHash eventType, VariantMap& eventData);
    /// Handle file selected from the list.
    void HandleFileSelected(StringHash eventType, VariantMap& eventData);
    /// Handle file doubleclicked from the list (enter directory / OK the file selection.)
    void HandleFileDoubleClicked(StringHash eventType, VariantMap& eventData);
    /// Handle file list key pressed.
    void HandleFileListKey(StringHash eventType, VariantMap& eventData);
    /// Handle OK button pressed.
    void HandleOKPressed(StringHash eventType, VariantMap& eventData);
    /// Handle cancel button pressed.
    void HandleCancelPressed(StringHash eventType, VariantMap& eventData);

    /// Fileselector window.
    SharedPtr<Window> window_;
    /// Title layout.
    UIElement* titleLayout;
    /// Window title text.
    Text* titleText_;
    /// File list.
    ListView* fileList_;
    /// Path editor.
    LineEdit* pathEdit_;
    /// Filename editor.
    LineEdit* fileNameEdit_;
    /// Filter dropdown.
    DropDownList* filterList_;
    /// OK button.
    Button* okButton_;
    /// OK button text.
    Text* okButtonText_;
    /// Cancel button.
    Button* cancelButton_;
    /// Cancel button text.
    Text* cancelButtonText_;
    /// Close button.
    Button* closeButton_;
    /// Filename and filter layout.
    UIElement* fileNameLayout_;
    /// Separator layout.
    UIElement* separatorLayout_;
    /// Button layout.
    UIElement* buttonLayout_;
    /// Current directory.
    String path_;
    /// Filters.
    Vector<String> filters_;
    /// File entries.
    Vector<FileSelectorEntry> fileEntries_;
    /// Filter used to get the file list.
    String lastUsedFilter_;
    /// Directory mode flag.
    bool directoryMode_;
    /// Ignore events flag, used when changing line edits manually.
    bool ignoreEvents_;
};

}
>>>>>>> fe4a641a
<|MERGE_RESOLUTION|>--- conflicted
+++ resolved
@@ -1,6 +1,5 @@
-<<<<<<< HEAD
 //
-// Copyright (c) 2008-2019 the Urho3D project.
+// Copyright (c) 2008-2020 the Urho3D project.
 //
 // Permission is hereby granted, free of charge, to any person obtaining a copy
 // of this software and associated documentation files (the "Software"), to deal
@@ -190,198 +189,4 @@
     bool ignoreEvents_;
 };
 
-}
-=======
-//
-// Copyright (c) 2008-2020 the Urho3D project.
-//
-// Permission is hereby granted, free of charge, to any person obtaining a copy
-// of this software and associated documentation files (the "Software"), to deal
-// in the Software without restriction, including without limitation the rights
-// to use, copy, modify, merge, publish, distribute, sublicense, and/or sell
-// copies of the Software, and to permit persons to whom the Software is
-// furnished to do so, subject to the following conditions:
-//
-// The above copyright notice and this permission notice shall be included in
-// all copies or substantial portions of the Software.
-//
-// THE SOFTWARE IS PROVIDED "AS IS", WITHOUT WARRANTY OF ANY KIND, EXPRESS OR
-// IMPLIED, INCLUDING BUT NOT LIMITED TO THE WARRANTIES OF MERCHANTABILITY,
-// FITNESS FOR A PARTICULAR PURPOSE AND NONINFRINGEMENT. IN NO EVENT SHALL THE
-// AUTHORS OR COPYRIGHT HOLDERS BE LIABLE FOR ANY CLAIM, DAMAGES OR OTHER
-// LIABILITY, WHETHER IN AN ACTION OF CONTRACT, TORT OR OTHERWISE, ARISING FROM,
-// OUT OF OR IN CONNECTION WITH THE SOFTWARE OR THE USE OR OTHER DEALINGS IN
-// THE SOFTWARE.
-//
-
-#pragma once
-
-#include "../Core/Object.h"
-
-namespace Urho3D
-{
-
-class Button;
-class DropDownList;
-class Font;
-class LineEdit;
-class ListView;
-class ResourceCache;
-class Text;
-class UIElement;
-class Window;
-class XMLFile;
-
-/// %File selector's list entry (file or directory.)
-struct FileSelectorEntry
-{
-    /// Name.
-    String name_;
-    /// Directory flag.
-    bool directory_;
-};
-
-/// %File selector dialog.
-class URHO3D_API FileSelector : public Object
-{
-    URHO3D_OBJECT(FileSelector, Object);
-
-public:
-    /// Construct.
-    explicit FileSelector(Context* context);
-    /// Destruct.
-    ~FileSelector() override;
-    /// Register object factory.
-    static void RegisterObject(Context* context);
-
-    /// Set fileselector UI style.
-    void SetDefaultStyle(XMLFile* style);
-    /// Set title text.
-    void SetTitle(const String& text);
-    /// Set button texts.
-    void SetButtonTexts(const String& okText, const String& cancelText);
-    /// Set current path.
-    void SetPath(const String& path);
-    /// Set current filename.
-    void SetFileName(const String& fileName);
-    /// Set filters.
-    void SetFilters(const Vector<String>& filters, unsigned defaultIndex);
-    /// Set directory selection mode. Default false.
-    void SetDirectoryMode(bool enable);
-    /// Update elements to layout properly. Call this after manually adjusting the sub-elements.
-    void UpdateElements();
-
-    /// Return the UI style file.
-    XMLFile* GetDefaultStyle() const;
-
-    /// Return fileselector window.
-    Window* GetWindow() const { return window_; }
-
-    /// Return window title text element.
-    Text* GetTitleText() const { return titleText_; }
-
-    /// Return file list.
-    ListView* GetFileList() const { return fileList_; }
-
-    /// Return path editor.
-    LineEdit* GetPathEdit() const { return pathEdit_; }
-
-    /// Return filename editor.
-    LineEdit* GetFileNameEdit() const { return fileNameEdit_; }
-
-    /// Return filter dropdown.
-    DropDownList* GetFilterList() const { return filterList_; }
-
-    /// Return OK button.
-    Button* GetOKButton() const { return okButton_; }
-
-    /// Return cancel button.
-    Button* GetCancelButton() const { return cancelButton_; }
-
-    /// Return close button.
-    Button* GetCloseButton() const { return closeButton_; }
-
-    /// Return window title.
-    const String& GetTitle() const;
-
-    /// Return current path.
-    const String& GetPath() const { return path_; }
-
-    /// Return current filename.
-    const String& GetFileName() const;
-    /// Return current filter.
-    const String& GetFilter() const;
-    /// Return current filter index.
-    unsigned GetFilterIndex() const;
-
-    /// Return directory mode flag.
-    bool GetDirectoryMode() const { return directoryMode_; }
-
-private:
-    /// Set the text of an edit field and ignore the resulting event.
-    void SetLineEditText(LineEdit* edit, const String& text);
-    /// Refresh the directory listing.
-    void RefreshFiles();
-    /// Enter a directory or confirm a file. Return true if a directory entered.
-    bool EnterFile();
-    /// Handle filter changed.
-    void HandleFilterChanged(StringHash eventType, VariantMap& eventData);
-    /// Handle path edited.
-    void HandlePathChanged(StringHash eventType, VariantMap& eventData);
-    /// Handle file selected from the list.
-    void HandleFileSelected(StringHash eventType, VariantMap& eventData);
-    /// Handle file doubleclicked from the list (enter directory / OK the file selection.)
-    void HandleFileDoubleClicked(StringHash eventType, VariantMap& eventData);
-    /// Handle file list key pressed.
-    void HandleFileListKey(StringHash eventType, VariantMap& eventData);
-    /// Handle OK button pressed.
-    void HandleOKPressed(StringHash eventType, VariantMap& eventData);
-    /// Handle cancel button pressed.
-    void HandleCancelPressed(StringHash eventType, VariantMap& eventData);
-
-    /// Fileselector window.
-    SharedPtr<Window> window_;
-    /// Title layout.
-    UIElement* titleLayout;
-    /// Window title text.
-    Text* titleText_;
-    /// File list.
-    ListView* fileList_;
-    /// Path editor.
-    LineEdit* pathEdit_;
-    /// Filename editor.
-    LineEdit* fileNameEdit_;
-    /// Filter dropdown.
-    DropDownList* filterList_;
-    /// OK button.
-    Button* okButton_;
-    /// OK button text.
-    Text* okButtonText_;
-    /// Cancel button.
-    Button* cancelButton_;
-    /// Cancel button text.
-    Text* cancelButtonText_;
-    /// Close button.
-    Button* closeButton_;
-    /// Filename and filter layout.
-    UIElement* fileNameLayout_;
-    /// Separator layout.
-    UIElement* separatorLayout_;
-    /// Button layout.
-    UIElement* buttonLayout_;
-    /// Current directory.
-    String path_;
-    /// Filters.
-    Vector<String> filters_;
-    /// File entries.
-    Vector<FileSelectorEntry> fileEntries_;
-    /// Filter used to get the file list.
-    String lastUsedFilter_;
-    /// Directory mode flag.
-    bool directoryMode_;
-    /// Ignore events flag, used when changing line edits manually.
-    bool ignoreEvents_;
-};
-
-}
->>>>>>> fe4a641a
+}