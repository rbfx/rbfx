--- conflicted
+++ resolved
@@ -131,18 +131,7 @@
     /// Whether the archive can no longer be serialized.
     virtual bool IsEOF() const = 0;
     /// Return current string stack.
-<<<<<<< HEAD
-    virtual ea::string GetCurrentStackString() = 0;
-    /// Return first error string.
-    virtual const ea::string& GetErrorString() const = 0;
-    /// Return first error stack.
-    virtual ea::string_view GetErrorStack() const = 0;
-
-    /// Set archive error.
-    virtual void SetError(ea::string_view error) = 0;
-=======
     virtual ea::string GetCurrentBlockPath() const = 0;
->>>>>>> e6df1b1e
 
     /// Begin archive block.
     /// Size is required for Array blocks.
@@ -202,124 +191,7 @@
     /// Open safe Unordered block. Will be automatically closed when returned object is destroyed.
     ArchiveBlock OpenSafeUnorderedBlock(const char* name) { return OpenBlock(name, 0, true, ArchiveBlockType::Unordered); }
 
-<<<<<<< HEAD
-    /// \}
-};
-
-/// Archive implementation helper. Provides default Archive implementation for most cases.
-class URHO3D_API ArchiveBase : public Archive, public MovableNonCopyable
-{
-public:
-    /// Get context.
-    Context* GetContext() override { return nullptr; }
-    /// Return name of the archive.
-    ea::string_view GetName() const override { return {}; }
-    /// Return a checksum if applicable.
-    unsigned GetChecksum() override { return 0; }
-
-    /// Whether the any following archive operation will result in failure.
-    bool IsEOF() const final { return eof_; }
-    /// Whether the serialization error occurred.
-    bool HasError() const final { return hasError_; }
-    /// Return first error string.
-    const ea::string& GetErrorString() const final { return errorString_; }
-    /// Return first error stack.
-    ea::string_view GetErrorStack() const final { return errorStack_; }
-
-    /// Serialize version number. 0 is invalid version.
-    unsigned SerializeVersion(unsigned version) final
-    {
-        if (!SerializeVLE(versionElementName_, version))
-            return 0;
-        return version;
-    }
-
-    /// Set archive error.
-    void SetError(ea::string_view error) override
-    {
-        SetErrorFormatted(error);
-    }
-
-    /// Set archive error (formatted string).
-    template <class ... Args>
-    void SetErrorFormatted(ea::string_view errorString, const Args& ... args)
-    {
-        if (!hasError_)
-        {
-            hasError_ = true;
-            errorStack_ = GetCurrentStackString();
-            errorString_ = Format(errorString, args...);
-        }
-    }
-
-public:
-    /// Version element name.
-    static const char* versionElementName_;
-    /// Artificial element name used for error reporting related to Map keys.
-    static const char* keyElementName_;
-    /// Artificial element name used for error reporting related to block itself.
-    static const char* blockElementName_;
-
-    /// Fatal error message: root block was not opened. Placeholders: {elementName}.
-    static const ea::string fatalRootBlockNotOpened_elementName;
-    /// Fatal error message: unexpected EndBlock call.
-    static const ea::string fatalUnexpectedEndBlock;
-    /// Fatal error message: missing element name in Unordered block.
-    static const ea::string fatalMissingElementName;
-    /// Fatal error message: missing key serialization.
-    static const ea::string fatalMissingKeySerialization;
-    /// Fatal error message: duplicated key serialization.
-    static const ea::string fatalDuplicateKeySerialization;
-    /// Fatal error message: unexpected key serialization.
-    static const ea::string fatalUnexpectedKeySerialization;
-    /// Fatal error message: invalid element or block name.
-    static const ea::string fatalInvalidName;
-    /// Error message: input archive has no more data. Placeholders: {elementName}.
-    static const ea::string errorEOF_elementName;
-    /// Error message: unspecified I/O failure. Placeholders: {elementName}.
-    static const ea::string errorUnspecifiedFailure_elementName;
-
-    /// Input error message: element or block is not found. Placeholders: {elementName}.
-    static const ea::string errorElementNotFound_elementName;
-    /// Input error message: unexpected block type. Placeholders: {blockName}.
-    static const ea::string errorUnexpectedBlockType_blockName;
-    /// Input error message: missing map key.
-    static const ea::string errorMissingMapKey;
-
-    /// Output error message: duplicate element. Placeholders: {elementName}.
-    static const ea::string errorDuplicateElement_elementName;
-    /// Output fatal error message: Archive or Map block overflow while writing archive.
-    static const ea::string fatalBlockOverflow;
-    /// Output fatal error message: Archive or Map block underflow while writing archive.
-    static const ea::string fatalBlockUnderflow;
-
-protected:
-    /// Set EOF flag.
-    void CloseArchive() { eof_ = true; }
-
-private:
-    /// End-of-file flag.
-    bool eof_{};
-    /// Error flag.
-    bool hasError_{};
-    /// Error string.
-    ea::string errorString_{};
-    /// Error stack.
-    ea::string errorStack_{};
-};
-
-/// Archive implementation helper (template). Provides all archive traits
-template <bool IsInputBool, bool IsHumanReadableBool>
-class ArchiveBaseT : public ArchiveBase
-{
-public:
-    /// Whether the archive is in input mode.
-    bool IsInput() const final { return IsInputBool; }
-    /// Whether the human-readability is preferred over performance and output size.
-    bool IsHumanReadable() const final { return IsHumanReadableBool; }
-=======
     /// @}
->>>>>>> e6df1b1e
 };
 
 }