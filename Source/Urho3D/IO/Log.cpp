<<<<<<< HEAD
//
// Copyright (c) 2008-2019 the Urho3D project.
//
// Permission is hereby granted, free of charge, to any person obtaining a copy
// of this software and associated documentation files (the "Software"), to deal
// in the Software without restriction, including without limitation the rights
// to use, copy, modify, merge, publish, distribute, sublicense, and/or sell
// copies of the Software, and to permit persons to whom the Software is
// furnished to do so, subject to the following conditions:
//
// The above copyright notice and this permission notice shall be included in
// all copies or substantial portions of the Software.
//
// THE SOFTWARE IS PROVIDED "AS IS", WITHOUT WARRANTY OF ANY KIND, EXPRESS OR
// IMPLIED, INCLUDING BUT NOT LIMITED TO THE WARRANTIES OF MERCHANTABILITY,
// FITNESS FOR A PARTICULAR PURPOSE AND NONINFRINGEMENT. IN NO EVENT SHALL THE
// AUTHORS OR COPYRIGHT HOLDERS BE LIABLE FOR ANY CLAIM, DAMAGES OR OTHER
// LIABILITY, WHETHER IN AN ACTION OF CONTRACT, TORT OR OTHERWISE, ARISING FROM,
// OUT OF OR IN CONNECTION WITH THE SOFTWARE OR THE USE OR OTHER DEALINGS IN
// THE SOFTWARE.
//

#include "../Precompiled.h"

#include "../Core/Context.h"
#include "../Core/CoreEvents.h"
#include "../Core/ProcessUtils.h"
#include "../Core/Profiler.h"
#include "../Core/Thread.h"
#include "../Core/Timer.h"
#include "../IO/File.h"
#include "../IO/IOEvents.h"
#include "../IO/Log.h"

#include <spdlog/spdlog.h>
#include <spdlog/logger.h>
#include <spdlog/sinks/basic_file_sink.h>
#include <spdlog/sinks/dist_sink.h>
#include <spdlog/sinks/base_sink.h>
#include <spdlog/details/null_mutex.h>

#include <mutex>
#include <cstdio>

#ifdef __ANDROID__
#include <android/log.h>
#include <spdlog/sinks/android_sink.h>
#endif
#if defined(IOS) || defined(TVOS)
extern "C" void SDL_IOS_LogMessage(const char* message);
#endif

#include "../DebugNew.h"
#include "../IO/Log.h"


namespace Urho3D
{

static Log* logInstance = nullptr;

#if defined(IOS) || defined(TVOS)
template<typename Mutex>
class IOSSink : public spdlog::sinks::base_sink<Mutex>
{
protected:
    void sink_it_(const spdlog::details::log_msg& msg) override
    {
        SDL_IOS_LogMessage(ea::string(msg.payload.begin(), msg.payload.end()).c_str());
    }

    void flush_() override { }
};

using IOSSink_mt = IOSSink<std::mutex>;
using IOSSink_st = IOSSink<spdlog::details::null_mutex>;
#endif

static spdlog::level::level_enum ConvertLogLevel(LogLevel level)
{
    switch (level)
    {
    case LOG_TRACE:
        return spdlog::level::trace;
    case LOG_DEBUG:
        return spdlog::level::debug;
    case LOG_INFO:
        return spdlog::level::info;
    case LOG_WARNING:
        return spdlog::level::warn;
    case LOG_ERROR:
        return spdlog::level::err;
    case LOG_NONE:
        return spdlog::level::off;
    default:
        assert(false);
        return spdlog::level::off;
    }
}

static LogLevel ConvertLogLevel(spdlog::level::level_enum level)
{
    switch (level)
    {
    case spdlog::level::trace:
        return LOG_TRACE;
    case spdlog::level::debug:
        return LOG_DEBUG;
    case spdlog::level::info:
        return LOG_INFO;
    case spdlog::level::warn:
        return LOG_WARNING;
    case spdlog::level::err:
        return LOG_ERROR;
    case spdlog::level::off:
        return LOG_NONE;
    default:
        assert(false);
        return LOG_NONE;
    }
}

template<typename Mutex>
class MessageForwarderSink : public spdlog::sinks::base_sink<Mutex>
{
protected:
    void sink_it_(const spdlog::details::log_msg& msg) override
    {
        if (logInstance == nullptr)
            return;
        time_t time = std::chrono::system_clock::to_time_t(msg.time);
        logInstance->SendMessageEvent(ConvertLogLevel(msg.level), time, msg.logger_name.data(), ea::string(msg.payload.data(),
            static_cast<unsigned int>(msg.payload.size())));
    }

    void flush_() override { }
};

using MessageForwarderSink_mt = MessageForwarderSink<std::mutex>;
using MessageForwarderSink_st = MessageForwarderSink<spdlog::details::null_mutex>;

Logger::Logger(void* logger)
    : logger_(logger)
{
}

void Logger::Write(LogLevel level, const ea::string& message) const
{
    if (logger_ == nullptr)
        return;

    auto* logger = reinterpret_cast<spdlog::logger*>(logger_);

    switch (level)
    {
    case LOG_TRACE:
        logger->trace(message.c_str());
        break;
    case LOG_DEBUG:
        logger->debug(message.c_str());
        break;
    case LOG_INFO:
        logger->info(message.c_str());
        break;
    case LOG_WARNING:
        logger->warn(message.c_str());
        break;
    case LOG_ERROR:
        logger->error(message.c_str());
        break;
    case LOG_NONE:
    case MAX_LOGLEVELS:
        logger->warn("(Unknown log level used!) %s", message.c_str());
        break;
    }
}

class LogImpl : public Object
{
    URHO3D_OBJECT(LogImpl, Object);
public:
    explicit LogImpl(Context* context) : Object(context)
    {
        sinkProxy_ = std::make_shared<spdlog::sinks::dist_sink_mt>();
#if defined(__ANDROID__)
        platformSink_ = std::make_shared<spdlog::sinks::android_sink_mt>("Urho3D");
#elif defined(IOS) || defined(TVOS)
        platformSink_ = std::make_shared<IOSSink_mt>();
#else
#if _WIN32
        platformSink_ = std::make_shared<spdlog::sinks::wincolor_stdout_sink_mt>();
#else
        platformSink_ = std::make_shared<spdlog::sinks::ansicolor_stdout_sink_mt>();
#endif
#endif
        sinkProxy_->add_sink(platformSink_);
        sinkProxy_->add_sink(std::make_shared<MessageForwarderSink_mt>());
    }

#ifdef __ANDROID__
    /// Android adb logcat sink
    std::shared_ptr<spdlog::sinks::android_sink_mt> platformSink_;
#elif defined(IOS) || defined(TVOS)
    /// IOS sink.
    std::shared_ptr<IOSSink_mt> platformSink_;
#else
    /// File sink. Only for desktops.
    std::shared_ptr<spdlog::sinks::basic_file_sink_mt> fileSink_;
    /// STDOUT sink.
#if _WIN32
    std::shared_ptr<spdlog::sinks::wincolor_stdout_sink_mt> platformSink_;
#else
    std::shared_ptr<spdlog::sinks::ansicolor_stdout_sink_mt> platformSink_;
#endif
#endif
    /// Sink that forwards messages to all other sinks.
    std::shared_ptr<spdlog::sinks::dist_sink_mt> sinkProxy_;
};

Log::Log(Context* context) :
    Object(context),
    impl_(new LogImpl(context)),
    formatPattern_("[%H:%M:%S] [%l] [%n] : %v")
{
    logInstance = this;

    SubscribeToEvent(E_ENDFRAME, URHO3D_HANDLER(Log, HandleEndFrame));
}

Log::~Log()
{
    logInstance = nullptr;
}

void Log::Open(const ea::string& fileName)
{
#if !defined(MOBILE) && !defined(WEB)
    if (fileName.empty())
        return;

    if (fileName == NULL_DEVICE)
        return;

    Close();

    impl_->fileSink_ = std::make_shared<spdlog::sinks::basic_file_sink_mt>(fileName.c_str());
    impl_->fileSink_->set_pattern(formatPattern_.c_str());
    impl_->sinkProxy_->add_sink(impl_->fileSink_);
#endif
}

void Log::Close()
{
#if !defined(MOBILE) && !defined(WEB)
    if (impl_->fileSink_)
    {
        impl_->sinkProxy_->remove_sink(impl_->fileSink_);
        impl_->fileSink_ = nullptr;
    }
#endif
}

void Log::SetLevel(LogLevel level)
{
    if (level < LOG_TRACE || level > LOG_NONE)
    {
        URHO3D_LOGERRORF("Attempted to set erroneous log level %d", level);
        return;
    }

    level_ = level;
    spdlog::set_level(ConvertLogLevel(level));
}

void Log::SetQuiet(bool quiet)
{
    quiet_ = quiet;
    impl_->platformSink_->set_level(ConvertLogLevel(quiet ? LOG_NONE : level_));
}

void Log::SetLogFormat(const ea::string& format)
{
    formatPattern_ = format;

    if (impl_->platformSink_)
        impl_->platformSink_->set_pattern(format.c_str());

#if !defined(MOBILE) && !defined(WEB)
    // May not be opened yet if patter is set from Application::Setup().
    if (impl_->fileSink_)
        impl_->fileSink_->set_pattern(format.c_str());
#endif
}

Logger Log::GetLogger(const ea::string& name)
{
    // Loggers may be used only after initializing Log subsystem, therefore do not use logging from static initializers.
    if (logInstance == nullptr)
        return {};

    std::shared_ptr<spdlog::logger> logger;
    MutexLock lock(logInstance->logMutex_);

    logger = spdlog::get(name);

    if (!logger)
    {
        logger = std::make_shared<spdlog::logger>(name, logInstance->impl_->sinkProxy_);
        spdlog::register_logger(logger);
    }

    return Logger(reinterpret_cast<void*>(logger.get()));
}

Logger Log::GetLogger()
{
    if (logInstance == nullptr)
        return {};
    static Logger defaultLogger = Log::GetLogger("main");
    return defaultLogger;
}

void Log::SendMessageEvent(LogLevel level, time_t timestamp, const ea::string& logger, const ea::string& message)
{
    // No-op if illegal level
    if (level < LOG_TRACE || level >= LOG_NONE)
        return;

#if URHO3D_PROFILING
    TracyMessageC(message.c_str(), message.size(), LOG_LEVEL_COLORS[level].ToUIntArgb());
#endif

    // If not in the main thread, store message for later processing
    if (!Thread::IsMainThread())
    {
        if (logInstance)
        {
            MutexLock lock(logMutex_);
            threadMessages_.push_back(StoredLogMessage(level, timestamp, logger, message));
        }

        return;
    }

    if (inWrite_)
        return;

    inWrite_ = true;

    using namespace LogMessage;

    VariantMap& eventData = logInstance->GetEventDataMap();
    eventData[P_LEVEL] = level;
    eventData[P_TIME] = (unsigned)timestamp;
    eventData[P_LOGGER] = logger;
    eventData[P_MESSAGE] = message;
    SendEvent(E_LOGMESSAGE, eventData);

    inWrite_ = false;
}

void Log::PumpThreadMessages()
{
    // If the MainThreadID is not valid, processing this loop can potentially be endless
    if (!Thread::IsMainThread())
    {
        static bool threadErrorDisplayed = false;
        if (!threadErrorDisplayed)
        {
            fprintf(stderr, "Thread::mainThreadID is not setup correctly! Threaded log handling disabled\n");
            threadErrorDisplayed = true;
        }
        return;
    }

    MutexLock lock(logMutex_);

    // Process messages accumulated from other threads (if any)
    while (!threadMessages_.empty())
    {
        const StoredLogMessage& stored = threadMessages_.front();
        SendMessageEvent(stored.level_, stored.timestamp_, stored.logger_, stored.message_);
        threadMessages_.pop_front();
    }
}

}
=======
//
// Copyright (c) 2008-2020 the Urho3D project.
//
// Permission is hereby granted, free of charge, to any person obtaining a copy
// of this software and associated documentation files (the "Software"), to deal
// in the Software without restriction, including without limitation the rights
// to use, copy, modify, merge, publish, distribute, sublicense, and/or sell
// copies of the Software, and to permit persons to whom the Software is
// furnished to do so, subject to the following conditions:
//
// The above copyright notice and this permission notice shall be included in
// all copies or substantial portions of the Software.
//
// THE SOFTWARE IS PROVIDED "AS IS", WITHOUT WARRANTY OF ANY KIND, EXPRESS OR
// IMPLIED, INCLUDING BUT NOT LIMITED TO THE WARRANTIES OF MERCHANTABILITY,
// FITNESS FOR A PARTICULAR PURPOSE AND NONINFRINGEMENT. IN NO EVENT SHALL THE
// AUTHORS OR COPYRIGHT HOLDERS BE LIABLE FOR ANY CLAIM, DAMAGES OR OTHER
// LIABILITY, WHETHER IN AN ACTION OF CONTRACT, TORT OR OTHERWISE, ARISING FROM,
// OUT OF OR IN CONNECTION WITH THE SOFTWARE OR THE USE OR OTHER DEALINGS IN
// THE SOFTWARE.
//

#include "../Precompiled.h"

#include "../Core/Context.h"
#include "../Core/CoreEvents.h"
#include "../Core/ProcessUtils.h"
#include "../Core/Thread.h"
#include "../Core/Timer.h"
#include "../IO/File.h"
#include "../IO/IOEvents.h"
#include "../IO/Log.h"

#include <cstdio>

#ifdef __ANDROID__
#include <android/log.h>
#endif
#if defined(IOS) || defined(TVOS)
extern "C" void SDL_IOS_LogMessage(const char* message);
#endif

#include "../DebugNew.h"

namespace Urho3D
{

const char* logLevelPrefixes[] =
{
    "TRACE",
    "DEBUG",
    "INFO",
    "WARNING",
    "ERROR",
    nullptr
};

static Log* logInstance = nullptr;
static bool threadErrorDisplayed = false;

Log::Log(Context* context) :
    Object(context),
#ifdef _DEBUG
    level_(LOG_DEBUG),
#else
    level_(LOG_INFO),
#endif
    timeStamp_(true),
    inWrite_(false),
    quiet_(false)
{
    logInstance = this;

    SubscribeToEvent(E_ENDFRAME, URHO3D_HANDLER(Log, HandleEndFrame));
}

Log::~Log()
{
    logInstance = nullptr;
}

void Log::Open(const String& fileName)
{
#if !defined(__ANDROID__) && !defined(IOS) && !defined(TVOS)
    if (fileName.Empty())
        return;
    if (logFile_ && logFile_->IsOpen())
    {
        if (logFile_->GetName() == fileName)
            return;
        else
            Close();
    }

    logFile_ = new File(context_);
    if (logFile_->Open(fileName, FILE_WRITE))
        Write(LOG_INFO, "Opened log file " + fileName);
    else
    {
        logFile_.Reset();
        Write(LOG_ERROR, "Failed to create log file " + fileName);
    }
#endif
}

void Log::Close()
{
#if !defined(__ANDROID__) && !defined(IOS) && !defined(TVOS)
    if (logFile_ && logFile_->IsOpen())
    {
        logFile_->Close();
        logFile_.Reset();
    }
#endif
}

void Log::SetLevel(int level)
{
    if (level < LOG_TRACE || level > LOG_NONE)
    {
        URHO3D_LOGERRORF("Attempted to set erroneous log level %d", level);
        return;
    }

    level_ = level;
}

void Log::SetTimeStamp(bool enable)
{
    timeStamp_ = enable;
}

void Log::SetQuiet(bool quiet)
{
    quiet_ = quiet;
}

void Log::Write(int level, const String& message)
{
    // Special case for LOG_RAW level
    if (level == LOG_RAW)
    {
        WriteRaw(message, false);
        return;
    }

    // No-op if illegal level
    if (level < LOG_TRACE || level >= LOG_NONE)
        return;

    // If not in the main thread, store message for later processing
    if (!Thread::IsMainThread())
    {
        if (logInstance)
        {
            MutexLock lock(logInstance->logMutex_);
            logInstance->threadMessages_.Push(StoredLogMessage(message, level, false));
        }

        return;
    }

    // Do not log if message level excluded or if currently sending a log event
    if (!logInstance || logInstance->level_ > level || logInstance->inWrite_)
        return;

    String formattedMessage = logLevelPrefixes[level];
    formattedMessage += ": " + message;
    logInstance->lastMessage_ = message;

    if (logInstance->timeStamp_)
        formattedMessage = "[" + Time::GetTimeStamp() + "] " + formattedMessage;

#if defined(__ANDROID__)
    int androidLevel = ANDROID_LOG_VERBOSE + level;
    __android_log_print(androidLevel, "Urho3D", "%s", message.CString());
#elif defined(IOS) || defined(TVOS)
    SDL_IOS_LogMessage(message.CString());
#else
    if (logInstance->quiet_)
    {
        // If in quiet mode, still print the error message to the standard error stream
        if (level == LOG_ERROR)
            PrintUnicodeLine(formattedMessage, true);
    }
    else
        PrintUnicodeLine(formattedMessage, level == LOG_ERROR);
#endif

    if (logInstance->logFile_)
    {
        logInstance->logFile_->WriteLine(formattedMessage);
        logInstance->logFile_->Flush();
    }

    logInstance->inWrite_ = true;

    using namespace LogMessage;

    VariantMap& eventData = logInstance->GetEventDataMap();
    eventData[P_MESSAGE] = formattedMessage;
    eventData[P_LEVEL] = level;
    logInstance->SendEvent(E_LOGMESSAGE, eventData);

    logInstance->inWrite_ = false;
}

void Log::WriteRaw(const String& message, bool error)
{
    // If not in the main thread, store message for later processing
    if (!Thread::IsMainThread())
    {
        if (logInstance)
        {
            MutexLock lock(logInstance->logMutex_);
            logInstance->threadMessages_.Push(StoredLogMessage(message, LOG_RAW, error));
        }

        return;
    }

    // Prevent recursion during log event
    if (!logInstance || logInstance->inWrite_)
        return;

    logInstance->lastMessage_ = message;

#if defined(__ANDROID__)
    if (logInstance->quiet_)
    {
        if (error)
            __android_log_print(ANDROID_LOG_ERROR, "Urho3D", "%s", message.CString());
    }
    else
        __android_log_print(error ? ANDROID_LOG_ERROR : ANDROID_LOG_INFO, "Urho3D", "%s", message.CString());
#elif defined(IOS) || defined(TVOS)
    SDL_IOS_LogMessage(message.CString());
#else
    if (logInstance->quiet_)
    {
        // If in quiet mode, still print the error message to the standard error stream
        if (error)
            PrintUnicode(message, true);
    }
    else
        PrintUnicode(message, error);
#endif

    if (logInstance->logFile_)
    {
        logInstance->logFile_->Write(message.CString(), message.Length());
        logInstance->logFile_->Flush();
    }

    logInstance->inWrite_ = true;

    using namespace LogMessage;

    VariantMap& eventData = logInstance->GetEventDataMap();
    eventData[P_MESSAGE] = message;
    eventData[P_LEVEL] = error ? LOG_ERROR : LOG_INFO;
    logInstance->SendEvent(E_LOGMESSAGE, eventData);

    logInstance->inWrite_ = false;
}

void Log::HandleEndFrame(StringHash eventType, VariantMap& eventData)
{
    // If the MainThreadID is not valid, processing this loop can potentially be endless
    if (!Thread::IsMainThread())
    {
        if (!threadErrorDisplayed)
        {
            fprintf(stderr, "Thread::mainThreadID is not setup correctly! Threaded log handling disabled\n");
            threadErrorDisplayed = true;
        }
        return;
    }

    MutexLock lock(logMutex_);

    // Process messages accumulated from other threads (if any)
    while (!threadMessages_.Empty())
    {
        const StoredLogMessage& stored = threadMessages_.Front();

        if (stored.level_ != LOG_RAW)
            Write(stored.level_, stored.message_);
        else
            WriteRaw(stored.message_, stored.error_);

        threadMessages_.PopFront();
    }
}

}
>>>>>>> fe4a641a
<|MERGE_RESOLUTION|>--- conflicted
+++ resolved
@@ -1,6 +1,5 @@
-<<<<<<< HEAD
-//
-// Copyright (c) 2008-2019 the Urho3D project.
+//
+// Copyright (c) 2008-2020 the Urho3D project.
 //
 // Permission is hereby granted, free of charge, to any person obtaining a copy
 // of this software and associated documentation files (the "Software"), to deal
@@ -385,302 +384,4 @@
     }
 }
 
-}
-=======
-//
-// Copyright (c) 2008-2020 the Urho3D project.
-//
-// Permission is hereby granted, free of charge, to any person obtaining a copy
-// of this software and associated documentation files (the "Software"), to deal
-// in the Software without restriction, including without limitation the rights
-// to use, copy, modify, merge, publish, distribute, sublicense, and/or sell
-// copies of the Software, and to permit persons to whom the Software is
-// furnished to do so, subject to the following conditions:
-//
-// The above copyright notice and this permission notice shall be included in
-// all copies or substantial portions of the Software.
-//
-// THE SOFTWARE IS PROVIDED "AS IS", WITHOUT WARRANTY OF ANY KIND, EXPRESS OR
-// IMPLIED, INCLUDING BUT NOT LIMITED TO THE WARRANTIES OF MERCHANTABILITY,
-// FITNESS FOR A PARTICULAR PURPOSE AND NONINFRINGEMENT. IN NO EVENT SHALL THE
-// AUTHORS OR COPYRIGHT HOLDERS BE LIABLE FOR ANY CLAIM, DAMAGES OR OTHER
-// LIABILITY, WHETHER IN AN ACTION OF CONTRACT, TORT OR OTHERWISE, ARISING FROM,
-// OUT OF OR IN CONNECTION WITH THE SOFTWARE OR THE USE OR OTHER DEALINGS IN
-// THE SOFTWARE.
-//
-
-#include "../Precompiled.h"
-
-#include "../Core/Context.h"
-#include "../Core/CoreEvents.h"
-#include "../Core/ProcessUtils.h"
-#include "../Core/Thread.h"
-#include "../Core/Timer.h"
-#include "../IO/File.h"
-#include "../IO/IOEvents.h"
-#include "../IO/Log.h"
-
-#include <cstdio>
-
-#ifdef __ANDROID__
-#include <android/log.h>
-#endif
-#if defined(IOS) || defined(TVOS)
-extern "C" void SDL_IOS_LogMessage(const char* message);
-#endif
-
-#include "../DebugNew.h"
-
-namespace Urho3D
-{
-
-const char* logLevelPrefixes[] =
-{
-    "TRACE",
-    "DEBUG",
-    "INFO",
-    "WARNING",
-    "ERROR",
-    nullptr
-};
-
-static Log* logInstance = nullptr;
-static bool threadErrorDisplayed = false;
-
-Log::Log(Context* context) :
-    Object(context),
-#ifdef _DEBUG
-    level_(LOG_DEBUG),
-#else
-    level_(LOG_INFO),
-#endif
-    timeStamp_(true),
-    inWrite_(false),
-    quiet_(false)
-{
-    logInstance = this;
-
-    SubscribeToEvent(E_ENDFRAME, URHO3D_HANDLER(Log, HandleEndFrame));
-}
-
-Log::~Log()
-{
-    logInstance = nullptr;
-}
-
-void Log::Open(const String& fileName)
-{
-#if !defined(__ANDROID__) && !defined(IOS) && !defined(TVOS)
-    if (fileName.Empty())
-        return;
-    if (logFile_ && logFile_->IsOpen())
-    {
-        if (logFile_->GetName() == fileName)
-            return;
-        else
-            Close();
-    }
-
-    logFile_ = new File(context_);
-    if (logFile_->Open(fileName, FILE_WRITE))
-        Write(LOG_INFO, "Opened log file " + fileName);
-    else
-    {
-        logFile_.Reset();
-        Write(LOG_ERROR, "Failed to create log file " + fileName);
-    }
-#endif
-}
-
-void Log::Close()
-{
-#if !defined(__ANDROID__) && !defined(IOS) && !defined(TVOS)
-    if (logFile_ && logFile_->IsOpen())
-    {
-        logFile_->Close();
-        logFile_.Reset();
-    }
-#endif
-}
-
-void Log::SetLevel(int level)
-{
-    if (level < LOG_TRACE || level > LOG_NONE)
-    {
-        URHO3D_LOGERRORF("Attempted to set erroneous log level %d", level);
-        return;
-    }
-
-    level_ = level;
-}
-
-void Log::SetTimeStamp(bool enable)
-{
-    timeStamp_ = enable;
-}
-
-void Log::SetQuiet(bool quiet)
-{
-    quiet_ = quiet;
-}
-
-void Log::Write(int level, const String& message)
-{
-    // Special case for LOG_RAW level
-    if (level == LOG_RAW)
-    {
-        WriteRaw(message, false);
-        return;
-    }
-
-    // No-op if illegal level
-    if (level < LOG_TRACE || level >= LOG_NONE)
-        return;
-
-    // If not in the main thread, store message for later processing
-    if (!Thread::IsMainThread())
-    {
-        if (logInstance)
-        {
-            MutexLock lock(logInstance->logMutex_);
-            logInstance->threadMessages_.Push(StoredLogMessage(message, level, false));
-        }
-
-        return;
-    }
-
-    // Do not log if message level excluded or if currently sending a log event
-    if (!logInstance || logInstance->level_ > level || logInstance->inWrite_)
-        return;
-
-    String formattedMessage = logLevelPrefixes[level];
-    formattedMessage += ": " + message;
-    logInstance->lastMessage_ = message;
-
-    if (logInstance->timeStamp_)
-        formattedMessage = "[" + Time::GetTimeStamp() + "] " + formattedMessage;
-
-#if defined(__ANDROID__)
-    int androidLevel = ANDROID_LOG_VERBOSE + level;
-    __android_log_print(androidLevel, "Urho3D", "%s", message.CString());
-#elif defined(IOS) || defined(TVOS)
-    SDL_IOS_LogMessage(message.CString());
-#else
-    if (logInstance->quiet_)
-    {
-        // If in quiet mode, still print the error message to the standard error stream
-        if (level == LOG_ERROR)
-            PrintUnicodeLine(formattedMessage, true);
-    }
-    else
-        PrintUnicodeLine(formattedMessage, level == LOG_ERROR);
-#endif
-
-    if (logInstance->logFile_)
-    {
-        logInstance->logFile_->WriteLine(formattedMessage);
-        logInstance->logFile_->Flush();
-    }
-
-    logInstance->inWrite_ = true;
-
-    using namespace LogMessage;
-
-    VariantMap& eventData = logInstance->GetEventDataMap();
-    eventData[P_MESSAGE] = formattedMessage;
-    eventData[P_LEVEL] = level;
-    logInstance->SendEvent(E_LOGMESSAGE, eventData);
-
-    logInstance->inWrite_ = false;
-}
-
-void Log::WriteRaw(const String& message, bool error)
-{
-    // If not in the main thread, store message for later processing
-    if (!Thread::IsMainThread())
-    {
-        if (logInstance)
-        {
-            MutexLock lock(logInstance->logMutex_);
-            logInstance->threadMessages_.Push(StoredLogMessage(message, LOG_RAW, error));
-        }
-
-        return;
-    }
-
-    // Prevent recursion during log event
-    if (!logInstance || logInstance->inWrite_)
-        return;
-
-    logInstance->lastMessage_ = message;
-
-#if defined(__ANDROID__)
-    if (logInstance->quiet_)
-    {
-        if (error)
-            __android_log_print(ANDROID_LOG_ERROR, "Urho3D", "%s", message.CString());
-    }
-    else
-        __android_log_print(error ? ANDROID_LOG_ERROR : ANDROID_LOG_INFO, "Urho3D", "%s", message.CString());
-#elif defined(IOS) || defined(TVOS)
-    SDL_IOS_LogMessage(message.CString());
-#else
-    if (logInstance->quiet_)
-    {
-        // If in quiet mode, still print the error message to the standard error stream
-        if (error)
-            PrintUnicode(message, true);
-    }
-    else
-        PrintUnicode(message, error);
-#endif
-
-    if (logInstance->logFile_)
-    {
-        logInstance->logFile_->Write(message.CString(), message.Length());
-        logInstance->logFile_->Flush();
-    }
-
-    logInstance->inWrite_ = true;
-
-    using namespace LogMessage;
-
-    VariantMap& eventData = logInstance->GetEventDataMap();
-    eventData[P_MESSAGE] = message;
-    eventData[P_LEVEL] = error ? LOG_ERROR : LOG_INFO;
-    logInstance->SendEvent(E_LOGMESSAGE, eventData);
-
-    logInstance->inWrite_ = false;
-}
-
-void Log::HandleEndFrame(StringHash eventType, VariantMap& eventData)
-{
-    // If the MainThreadID is not valid, processing this loop can potentially be endless
-    if (!Thread::IsMainThread())
-    {
-        if (!threadErrorDisplayed)
-        {
-            fprintf(stderr, "Thread::mainThreadID is not setup correctly! Threaded log handling disabled\n");
-            threadErrorDisplayed = true;
-        }
-        return;
-    }
-
-    MutexLock lock(logMutex_);
-
-    // Process messages accumulated from other threads (if any)
-    while (!threadMessages_.Empty())
-    {
-        const StoredLogMessage& stored = threadMessages_.Front();
-
-        if (stored.level_ != LOG_RAW)
-            Write(stored.level_, stored.message_);
-        else
-            WriteRaw(stored.message_, stored.error_);
-
-        threadMessages_.PopFront();
-    }
-}
-
-}
->>>>>>> fe4a641a
+}