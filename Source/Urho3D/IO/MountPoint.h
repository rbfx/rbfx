--- conflicted
+++ resolved
@@ -55,30 +55,6 @@
     /// Returns human-readable name of the mount point.
     virtual const ea::string& GetName() const = 0;
 
-<<<<<<< HEAD
-    /// Return absolute file name for given identifier in this mount point, if supported.
-    virtual ea::string GetAbsoluteNameFromIdentifier(const FileIdentifier& fileName) const;
-
-    /// Return identifier in this mount point for absolute file name, if supported.
-    virtual FileIdentifier GetIdentifierFromAbsoluteName(const ea::string& absoluteFileName) const;
-
-    /// Enable or disable file watcher on the mount point.
-    void SetWatching(bool enable);
-
-    /// Returns true if the file watcher enabled.
-    bool IsWatching() const { return isWatching_; }
-
-    /// Scan for specified files.
-    virtual void Scan(ea::vector<ea::string>& result, const ea::string& pathName, const ea::string& filter,
-        unsigned flags,
-        bool recursive) const = 0;
-
-protected:
-    /// Start file watcher.
-    virtual void StartWatching();
-    /// Stop file watcher.
-    virtual void StopWatching();
-=======
     /// Return absolute file name for *existing* identifier in this mount point, if supported.
     virtual ea::string GetAbsoluteNameFromIdentifier(const FileIdentifier& fileName) const;
 
@@ -117,7 +93,6 @@
     virtual void StartWatching() = 0;
     /// Stop file watcher.
     virtual void StopWatching() = 0;
->>>>>>> d7af87e3
 
 private:
     bool isWatching_{};
