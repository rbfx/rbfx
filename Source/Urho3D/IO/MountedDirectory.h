//
// Copyright (c) 2022-2023 the Urho3D project.
//
// Permission is hereby granted, free of charge, to any person obtaining a copy
// of this software and associated documentation files (the "Software"), to deal
// in the Software without restriction, including without limitation the rights
// to use, copy, modify, merge, publish, distribute, sublicense, and/or sell
// copies of the Software, and to permit persons to whom the Software is
// furnished to do so, subject to the following conditions:
//
// The above copyright notice and this permission notice shall be included in
// all copies or substantial portions of the Software.
//
// THE SOFTWARE IS PROVIDED "AS IS", WITHOUT WARRANTY OF ANY KIND, EXPRESS OR
// IMPLIED, INCLUDING BUT NOT LIMITED TO THE WARRANTIES OF MERCHANTABILITY,
// FITNESS FOR A PARTICULAR PURPOSE AND NONINFRINGEMENT. IN NO EVENT SHALL THE
// AUTHORS OR COPYRIGHT HOLDERS BE LIABLE FOR ANY CLAIM, DAMAGES OR OTHER
// LIABILITY, WHETHER IN AN ACTION OF CONTRACT, TORT OR OTHERWISE, ARISING FROM,
// OUT OF OR IN CONNECTION WITH THE SOFTWARE OR THE USE OR OTHER DEALINGS IN
// THE SOFTWARE.
//

#pragma once

#include "Urho3D/Container/FlagSet.h"
#include "Urho3D/IO/FileWatcher.h"
#include "Urho3D/IO/MountPoint.h"

namespace Urho3D
{

/// Stores files of a directory tree sequentially for convenient access.
class URHO3D_API MountedDirectory : public WatchableMountPoint
{
    URHO3D_OBJECT(MountedDirectory, WatchableMountPoint);

public:
    /// Construct and open.
    MountedDirectory(Context* context, const ea::string& directory, ea::string scheme = EMPTY_STRING);
    /// Destruct.
    ~MountedDirectory() override;

    /// Implement MountPoint.
    /// @{
    bool AcceptsScheme(const ea::string& scheme) const override;
    bool Exists(const FileIdentifier& fileName) const override;
    AbstractFilePtr OpenFile(const FileIdentifier& fileName, FileMode mode) override;

    const ea::string& GetName() const override { return name_; }
<<<<<<< HEAD

    ea::string GetAbsoluteNameFromIdentifier(const FileIdentifier& fileName) const override;
    FileIdentifier GetIdentifierFromAbsoluteName(const ea::string& absoluteFileName) const override;

    void Scan(ea::vector<ea::string>& result, const ea::string& pathName, const ea::string& filter,
        unsigned flags, bool recursive) const override;
    /// @}

=======

    ea::string GetAbsoluteNameFromIdentifier(const FileIdentifier& fileName) const override;
    FileIdentifier GetIdentifierFromAbsoluteName(const ea::string& absoluteFileName) const override;

    void Scan(ea::vector<ea::string>& result, const ea::string& pathName, const ea::string& filter,
        ScanFlags flags) const override;
    /// @}
>>>>>>> d7af87e3

    /// Get mounted directory path.
    const ea::string& GetDirectory() const { return directory_; }

protected:
    ea::string SanitizeDirName(const ea::string& name) const;

<<<<<<< HEAD
    /// Start file watcher.
    void StartWatching() override;
    /// Stop file watcher.
    void StopWatching() override;

private:
    /// Handle begin frame event. Automatic resource reloads are processed here.
    void HandleBeginFrame(StringHash eventType, VariantMap& eventData);
=======
    /// Implement WatchableMountPoint.
    /// @{
    void StartWatching() override;
    void StopWatching() override;
    /// @}

private:
    void ProcessUpdates();
>>>>>>> d7af87e3

private:
    /// Expected file locator scheme.
    const ea::string scheme_;
    /// Target directory.
    const ea::string directory_;
    /// Name of the mount point.
    const ea::string name_;
    /// File watcher for resource directory, if automatic reloading enabled.
    SharedPtr<FileWatcher> fileWatcher_;
};

} // namespace Urho3D<|MERGE_RESOLUTION|>--- conflicted
+++ resolved
@@ -47,16 +47,6 @@
     AbstractFilePtr OpenFile(const FileIdentifier& fileName, FileMode mode) override;
 
     const ea::string& GetName() const override { return name_; }
-<<<<<<< HEAD
-
-    ea::string GetAbsoluteNameFromIdentifier(const FileIdentifier& fileName) const override;
-    FileIdentifier GetIdentifierFromAbsoluteName(const ea::string& absoluteFileName) const override;
-
-    void Scan(ea::vector<ea::string>& result, const ea::string& pathName, const ea::string& filter,
-        unsigned flags, bool recursive) const override;
-    /// @}
-
-=======
 
     ea::string GetAbsoluteNameFromIdentifier(const FileIdentifier& fileName) const override;
     FileIdentifier GetIdentifierFromAbsoluteName(const ea::string& absoluteFileName) const override;
@@ -64,7 +54,6 @@
     void Scan(ea::vector<ea::string>& result, const ea::string& pathName, const ea::string& filter,
         ScanFlags flags) const override;
     /// @}
->>>>>>> d7af87e3
 
     /// Get mounted directory path.
     const ea::string& GetDirectory() const { return directory_; }
@@ -72,16 +61,6 @@
 protected:
     ea::string SanitizeDirName(const ea::string& name) const;
 
-<<<<<<< HEAD
-    /// Start file watcher.
-    void StartWatching() override;
-    /// Stop file watcher.
-    void StopWatching() override;
-
-private:
-    /// Handle begin frame event. Automatic resource reloads are processed here.
-    void HandleBeginFrame(StringHash eventType, VariantMap& eventData);
-=======
     /// Implement WatchableMountPoint.
     /// @{
     void StartWatching() override;
@@ -90,7 +69,6 @@
 
 private:
     void ProcessUpdates();
->>>>>>> d7af87e3
 
 private:
     /// Expected file locator scheme.
