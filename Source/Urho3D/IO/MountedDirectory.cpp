--- conflicted
+++ resolved
@@ -22,23 +22,12 @@
 
 #include "Urho3D/IO/MountedDirectory.h"
 
-<<<<<<< HEAD
-#include "MountedDirectory.h"
-
-#include "../IO/File.h"
-#include "../IO/FileSystem.h"
-#include "../IO/Log.h"
-#include "../Core/Context.h"
-#include "../Core/CoreEvents.h"
-#include "../Resource/ResourceEvents.h"
-=======
 #include "Urho3D/Core/Context.h"
 #include "Urho3D/Core/CoreEvents.h"
 #include "Urho3D/IO/File.h"
 #include "Urho3D/IO/FileSystem.h"
 #include "Urho3D/IO/Log.h"
 #include "Urho3D/Resource/ResourceEvents.h"
->>>>>>> d7af87e3
 
 namespace Urho3D
 {
@@ -76,11 +65,7 @@
     fileWatcher_->StartWatching(directory_, true);
 
     // Subscribe BeginFrame for handling directory watcher
-<<<<<<< HEAD
-    SubscribeToEvent(E_BEGINFRAME, URHO3D_HANDLER(MountedDirectory, HandleBeginFrame));
-=======
     SubscribeToEvent(E_BEGINFRAME, [this](StringHash eventType, VariantMap& eventData) { ProcessUpdates(); });
->>>>>>> d7af87e3
 }
 
 void MountedDirectory::StopWatching()
@@ -91,12 +76,7 @@
     UnsubscribeFromEvent(E_BEGINFRAME);
 }
 
-<<<<<<< HEAD
-
-void MountedDirectory::HandleBeginFrame(StringHash eventType, VariantMap& eventData)
-=======
 void MountedDirectory::ProcessUpdates()
->>>>>>> d7af87e3
 {
     if (!fileWatcher_)
         return;
@@ -104,10 +84,6 @@
     FileChange change;
     while (fileWatcher_->GetNextChange(change))
     {
-<<<<<<< HEAD
-        // Finally send a general file changed event even if the file was not a tracked resource
-=======
->>>>>>> d7af87e3
         using namespace FileChanged;
 
         VariantMap& eventData = GetEventDataMap();
@@ -117,11 +93,6 @@
     }
 }
 
-<<<<<<< HEAD
-
-/// Checks if mount point accepts scheme.
-=======
->>>>>>> d7af87e3
 bool MountedDirectory::AcceptsScheme(const ea::string& scheme) const
 {
     return scheme.comparei(scheme_) == 0;
@@ -171,10 +142,6 @@
     return file;
 }
 
-<<<<<<< HEAD
-/// Return full absolute file name of the file if possible, or empty if not found.
-=======
->>>>>>> d7af87e3
 ea::string MountedDirectory::GetAbsoluteNameFromIdentifier(const FileIdentifier& fileName) const
 {
     if (Exists(fileName))
@@ -191,14 +158,6 @@
     return FileIdentifier::Empty;
 }
 
-<<<<<<< HEAD
-void MountedDirectory::Scan(ea::vector<ea::string>& result, const ea::string& pathName, const ea::string& filter,
-    unsigned flags, bool recursive) const
-{
-    const auto fileSystem = context_->GetSubsystem<FileSystem>();
-    fileSystem->ScanDir(result, directory_ + pathName, filter, flags, recursive);
-}
-=======
 void MountedDirectory::Scan(
     ea::vector<ea::string>& result, const ea::string& pathName, const ea::string& filter, ScanFlags flags) const
 {
@@ -206,5 +165,4 @@
     fileSystem->ScanDir(result, directory_ + pathName, filter, flags);
 }
 
->>>>>>> d7af87e3
 } // namespace Urho3D