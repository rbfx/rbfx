//
// Copyright (c) 2022-2022 the Urho3D project.
//
// Permission is hereby granted, free of charge, to any person obtaining a copy
// of this software and associated documentation files (the "Software"), to deal
// in the Software without restriction, including without limitation the rights
// to use, copy, modify, merge, publish, distribute, sublicense, and/or sell
// copies of the Software, and to permit persons to whom the Software is
// furnished to do so, subject to the following conditions:
//
// The above copyright notice and this permission notice shall be included in
// all copies or substantial portions of the Software.
//
// THE SOFTWARE IS PROVIDED "AS IS", WITHOUT WARRANTY OF ANY KIND, EXPRESS OR
// IMPLIED, INCLUDING BUT NOT LIMITED TO THE WARRANTIES OF MERCHANTABILITY,
// FITNESS FOR A PARTICULAR PURPOSE AND NONINFRINGEMENT. IN NO EVENT SHALL THE
// AUTHORS OR COPYRIGHT HOLDERS BE LIABLE FOR ANY CLAIM, DAMAGES OR OTHER
// LIABILITY, WHETHER IN AN ACTION OF CONTRACT, TORT OR OTHERWISE, ARISING FROM,
// OUT OF OR IN CONNECTION WITH THE SOFTWARE OR THE USE OR OTHER DEALINGS IN
// THE SOFTWARE.
//

<<<<<<< HEAD
#include "../IO/FileIdentifier.h"
#include "../IO/FileSystem.h"
=======
#include "Urho3D/IO/FileIdentifier.h"

#include "Urho3D/Container/Str.h"
>>>>>>> d7af87e3

namespace Urho3D
{

const FileIdentifier FileIdentifier::Empty{};

<<<<<<< HEAD
FileIdentifier::FileIdentifier(const ea::string& scheme, const ea::string& fileName)
=======
FileIdentifier::FileIdentifier(ea::string_view scheme, ea::string_view fileName)
>>>>>>> d7af87e3
    : scheme_(scheme)
    , fileName_(fileName)
{
}

FileIdentifier FileIdentifier::FromUri(ea::string_view uri)
{
    // Special case: absolute path
    if (uri.starts_with('/') || (uri.length() >= 3 && uri[1] == ':' && (uri[2] == '/' || uri[2] == '\\')))
        return {"file", SanitizeFileName(uri)};

    const auto schemePos = uri.find(":");

    // Special case: empty scheme
    if (schemePos == ea::string_view::npos)
        return {EMPTY_STRING, SanitizeFileName(uri)};

    const auto scheme = uri.substr(0, schemePos);
    const auto path = uri.substr(schemePos + 1);

    const auto isSlash = [](char c) { return c == '/'; };
    const unsigned numSlashes = ea::find_if_not(path.begin(), path.end(), isSlash) - path.begin();

    // Special case: file scheme
    if (scheme == "file")
    {
        if (numSlashes == 0 || numSlashes > 3)
            return FileIdentifier::Empty;

        // Keep one leading slash
        const auto localPath = path.substr(numSlashes - 1);

        // Windows-like path, e.g. /c:/path/to/file
        if (localPath.size() >= 3 && localPath[2] == ':')
            return {scheme, localPath.substr(1)};

        // Unix-like path, e.h. /path/to/file
        return {scheme, localPath};
    }

    // Trim up to two leading slashes for other schemes
    return {scheme, path.substr(ea::min(numSlashes, 2u))};
}

ea::string FileIdentifier::ToUri() const
{
    // Special case: empty scheme
    if (scheme_.empty())
        return fileName_;

    // Special case: file scheme
    if (scheme_ == "file")
    {
        if (fileName_.empty())
            return ea::string{};
        else if (fileName_.front() == '/')
            return "file://" + fileName_;
        else
            return "file:///" + fileName_;
    }

    // Use scheme://path/to/file format by default
    return scheme_ + "://" + fileName_;
}

<<<<<<< HEAD
FileIdentifier& FileIdentifier::operator+=(const ea::string_view& rhs)
{
    if (!rhs.empty())
    {
        if (fileName_.empty())
        {
            fileName_ = rhs;
        }
        else
        {
            if (!(fileName_[fileName_.length() - 1] == '/'))
                fileName_.append("/");
            fileName_.append(rhs.data(), rhs.length());
        }
    }
    return *this;
}
ea::string FileIdentifier::SanitizeFileName(const ea::string& fileName)
=======
void FileIdentifier::AppendPath(ea::string_view path)
{
    if (path.empty())
        return;

    if (fileName_.empty())
    {
        fileName_ = path;
        return;
    }

    if (fileName_.back() != '/' && path.front() != '/')
        fileName_.push_back('/');
    if (fileName_.back() == '/' && path.front() == '/')
        path = path.substr(1);

    fileName_.append(path.data(), path.length());
}

ea::string FileIdentifier::SanitizeFileName(ea::string_view fileName)
>>>>>>> d7af87e3
{
    ea::string sanitizedName{fileName};
    sanitizedName.replace('\\', '/');
    sanitizedName.replace("../", "");
    sanitizedName.replace("./", "");
    sanitizedName.trim();
    return sanitizedName;
}

} // namespace Urho3D<|MERGE_RESOLUTION|>--- conflicted
+++ resolved
@@ -20,25 +20,16 @@
 // THE SOFTWARE.
 //
 
-<<<<<<< HEAD
-#include "../IO/FileIdentifier.h"
-#include "../IO/FileSystem.h"
-=======
 #include "Urho3D/IO/FileIdentifier.h"
 
 #include "Urho3D/Container/Str.h"
->>>>>>> d7af87e3
 
 namespace Urho3D
 {
 
 const FileIdentifier FileIdentifier::Empty{};
 
-<<<<<<< HEAD
-FileIdentifier::FileIdentifier(const ea::string& scheme, const ea::string& fileName)
-=======
 FileIdentifier::FileIdentifier(ea::string_view scheme, ea::string_view fileName)
->>>>>>> d7af87e3
     : scheme_(scheme)
     , fileName_(fileName)
 {
@@ -104,26 +95,6 @@
     return scheme_ + "://" + fileName_;
 }
 
-<<<<<<< HEAD
-FileIdentifier& FileIdentifier::operator+=(const ea::string_view& rhs)
-{
-    if (!rhs.empty())
-    {
-        if (fileName_.empty())
-        {
-            fileName_ = rhs;
-        }
-        else
-        {
-            if (!(fileName_[fileName_.length() - 1] == '/'))
-                fileName_.append("/");
-            fileName_.append(rhs.data(), rhs.length());
-        }
-    }
-    return *this;
-}
-ea::string FileIdentifier::SanitizeFileName(const ea::string& fileName)
-=======
 void FileIdentifier::AppendPath(ea::string_view path)
 {
     if (path.empty())
@@ -144,7 +115,6 @@
 }
 
 ea::string FileIdentifier::SanitizeFileName(ea::string_view fileName)
->>>>>>> d7af87e3
 {
     ea::string sanitizedName{fileName};
     sanitizedName.replace('\\', '/');
