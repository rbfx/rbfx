--- conflicted
+++ resolved
@@ -86,12 +86,8 @@
     bool IsWatching() const { return isWatching_; }
 
     /// Scan for specified files.
-<<<<<<< HEAD
-    void Scan(ea::vector<ea::string>& result, const ea::string& pathName, const ea::string& filter, unsigned flags, bool recursive) const;
-=======
     void Scan(
         ea::vector<ea::string>& result, const ea::string& pathName, const ea::string& filter, ScanFlags flags) const;
->>>>>>> d7af87e3
 
 private:
     /// Mutex for thread-safe access to the mount points.
