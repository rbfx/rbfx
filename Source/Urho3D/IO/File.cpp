<<<<<<< HEAD
//
// Copyright (c) 2008-2019 the Urho3D project.
//
// Permission is hereby granted, free of charge, to any person obtaining a copy
// of this software and associated documentation files (the "Software"), to deal
// in the Software without restriction, including without limitation the rights
// to use, copy, modify, merge, publish, distribute, sublicense, and/or sell
// copies of the Software, and to permit persons to whom the Software is
// furnished to do so, subject to the following conditions:
//
// The above copyright notice and this permission notice shall be included in
// all copies or substantial portions of the Software.
//
// THE SOFTWARE IS PROVIDED "AS IS", WITHOUT WARRANTY OF ANY KIND, EXPRESS OR
// IMPLIED, INCLUDING BUT NOT LIMITED TO THE WARRANTIES OF MERCHANTABILITY,
// FITNESS FOR A PARTICULAR PURPOSE AND NONINFRINGEMENT. IN NO EVENT SHALL THE
// AUTHORS OR COPYRIGHT HOLDERS BE LIABLE FOR ANY CLAIM, DAMAGES OR OTHER
// LIABILITY, WHETHER IN AN ACTION OF CONTRACT, TORT OR OTHERWISE, ARISING FROM,
// OUT OF OR IN CONNECTION WITH THE SOFTWARE OR THE USE OR OTHER DEALINGS IN
// THE SOFTWARE.
//

#include "../Precompiled.h"

#include "../Core/Profiler.h"
#include "../IO/File.h"
#include "../IO/FileSystem.h"
#include "../IO/Log.h"
#include "../IO/MemoryBuffer.h"
#include "../IO/PackageFile.h"

#ifdef __ANDROID__
#include <SDL/SDL_rwops.h>
#endif

#include <cstdio>
#include <LZ4/lz4.h>

#include "../DebugNew.h"

namespace Urho3D
{

#ifdef _WIN32
static const wchar_t* openMode[] =
{
    L"rb",
    L"wb",
    L"r+b",
    L"w+b"
};
#else
static const char* openMode[] =
{
    "rb",
    "wb",
    "r+b",
    "w+b"
};
#endif

#ifdef __ANDROID__
static const unsigned READ_BUFFER_SIZE = 32768;
#endif
static const unsigned SKIP_BUFFER_SIZE = 1024;

File::File(Context* context) :
    Object(context),
    mode_(FILE_READ),
    handle_(nullptr),
#ifdef __ANDROID__
    assetHandle_(0),
#endif
    readBufferOffset_(0),
    readBufferSize_(0),
    offset_(0),
    checksum_(0),
    compressed_(false),
    readSyncNeeded_(false),
    writeSyncNeeded_(false)
{
}

File::File(Context* context, const ea::string& fileName, FileMode mode) :
    Object(context),
    mode_(FILE_READ),
    handle_(nullptr),
#ifdef __ANDROID__
    assetHandle_(0),
#endif
    readBufferOffset_(0),
    readBufferSize_(0),
    offset_(0),
    checksum_(0),
    compressed_(false),
    readSyncNeeded_(false),
    writeSyncNeeded_(false)
{
    Open(fileName, mode);
}

File::File(Context* context, PackageFile* package, const ea::string& fileName) :
    Object(context),
    mode_(FILE_READ),
    handle_(nullptr),
#ifdef __ANDROID__
    assetHandle_(0),
#endif
    readBufferOffset_(0),
    readBufferSize_(0),
    offset_(0),
    checksum_(0),
    compressed_(false),
    readSyncNeeded_(false),
    writeSyncNeeded_(false)
{
    Open(package, fileName);
}

File::~File()
{
    Close();
}

bool File::Open(const ea::string& fileName, FileMode mode)
{
    return OpenInternal(fileName, mode);
}

bool File::Open(PackageFile* package, const ea::string& fileName)
{
    if (!package)
        return false;

    const PackageEntry* entry = package->GetEntry(fileName);
    if (!entry)
        return false;

    bool success = OpenInternal(package->GetName(), FILE_READ, true);
    if (!success)
    {
        URHO3D_LOGERROR("Could not open package file " + fileName);
        return false;
    }

    fileName_ = fileName;
    offset_ = entry->offset_;
    checksum_ = entry->checksum_;
    size_ = entry->size_;
    compressed_ = package->IsCompressed();

    // Seek to beginning of package entry's file data
    SeekInternal(offset_);
    return true;
}

unsigned File::Read(void* dest, unsigned size)
{
    if (!IsOpen())
    {
        // If file not open, do not log the error further here to prevent spamming the stderr stream
        return 0;
    }

    if (mode_ == FILE_WRITE)
    {
        URHO3D_LOGERROR("File not opened for reading");
        return 0;
    }

    if (size + position_ > size_)
        size = size_ - position_;
    if (!size)
        return 0;

#ifdef __ANDROID__
    if (assetHandle_ && !compressed_)
    {
        // If not using a compressed package file, buffer file reads on Android for better performance
        if (!readBuffer_)
        {
            readBuffer_ = new unsigned char[READ_BUFFER_SIZE];
            readBufferOffset_ = 0;
            readBufferSize_ = 0;
        }

        unsigned sizeLeft = size;
        unsigned char* destPtr = (unsigned char*)dest;

        while (sizeLeft)
        {
            if (readBufferOffset_ >= readBufferSize_)
            {
                readBufferSize_ = Min(size_ - position_, READ_BUFFER_SIZE);
                readBufferOffset_ = 0;
                ReadInternal(readBuffer_.get(), readBufferSize_);
            }

            unsigned copySize = Min((readBufferSize_ - readBufferOffset_), sizeLeft);
            memcpy(destPtr, readBuffer_.get() + readBufferOffset_, copySize);
            destPtr += copySize;
            sizeLeft -= copySize;
            readBufferOffset_ += copySize;
            position_ += copySize;
        }

        return size;
    }
#endif

    if (compressed_)
    {
        unsigned sizeLeft = size;
        auto* destPtr = (unsigned char*)dest;

        while (sizeLeft)
        {
            if (!readBuffer_ || readBufferOffset_ >= readBufferSize_)
            {
                unsigned char blockHeaderBytes[4];
                ReadInternal(blockHeaderBytes, sizeof blockHeaderBytes);

                MemoryBuffer blockHeader(&blockHeaderBytes[0], sizeof blockHeaderBytes);
                unsigned unpackedSize = blockHeader.ReadUShort();
                unsigned packedSize = blockHeader.ReadUShort();

                if (!readBuffer_)
                {
                    readBuffer_ = new unsigned char[unpackedSize];
                    inputBuffer_ = new unsigned char[LZ4_compressBound(unpackedSize)];
                }

                /// \todo Handle errors
                ReadInternal(inputBuffer_.get(), packedSize);
                LZ4_decompress_fast((const char*)inputBuffer_.get(), (char*)readBuffer_.get(), unpackedSize);

                readBufferSize_ = unpackedSize;
                readBufferOffset_ = 0;
            }

            unsigned copySize = Min((readBufferSize_ - readBufferOffset_), sizeLeft);
            memcpy(destPtr, readBuffer_.get() + readBufferOffset_, copySize);
            destPtr += copySize;
            sizeLeft -= copySize;
            readBufferOffset_ += copySize;
            position_ += copySize;
        }

        return size;
    }

    // Need to reassign the position due to internal buffering when transitioning from writing to reading
    if (readSyncNeeded_)
    {
        SeekInternal(position_ + offset_);
        readSyncNeeded_ = false;
    }

    if (!ReadInternal(dest, size))
    {
        // Return to the position where the read began
        SeekInternal(position_ + offset_);
        URHO3D_LOGERROR("Error while reading from file " + GetName());
        return 0;
    }

    writeSyncNeeded_ = true;
    position_ += size;
    return size;
}

unsigned File::Seek(unsigned position)
{
    if (!IsOpen())
    {
        // If file not open, do not log the error further here to prevent spamming the stderr stream
        return 0;
    }

    // Allow sparse seeks if writing
    if (mode_ == FILE_READ && position > size_)
        position = size_;

    if (compressed_)
    {
        // Start over from the beginning
        if (position == 0)
        {
            position_ = 0;
            readBufferOffset_ = 0;
            readBufferSize_ = 0;
            SeekInternal(offset_);
        }
        // Skip bytes
        else if (position >= position_)
        {
            unsigned char skipBuffer[SKIP_BUFFER_SIZE];
            while (position > position_)
                Read(skipBuffer, Min(position - position_, SKIP_BUFFER_SIZE));
        }
        else
            URHO3D_LOGERROR("Seeking backward in a compressed file is not supported");

        return position_;
    }

    SeekInternal(position + offset_);
    position_ = position;
    readSyncNeeded_ = false;
    writeSyncNeeded_ = false;
    return position_;
}

unsigned File::Write(const void* data, unsigned size)
{
    if (!IsOpen())
    {
        // If file not open, do not log the error further here to prevent spamming the stderr stream
        return 0;
    }

    if (mode_ == FILE_READ)
    {
        URHO3D_LOGERROR("File not opened for writing");
        return 0;
    }

    if (!size)
        return 0;

    // Need to reassign the position due to internal buffering when transitioning from reading to writing
    if (writeSyncNeeded_)
    {
        fseek((FILE*)handle_, (long)position_ + offset_, SEEK_SET);
        writeSyncNeeded_ = false;
    }

    if (fwrite(data, size, 1, (FILE*)handle_) != 1)
    {
        // Return to the position where the write began
        fseek((FILE*)handle_, (long)position_ + offset_, SEEK_SET);
        URHO3D_LOGERROR("Error while writing to file " + GetName());
        return 0;
    }

    readSyncNeeded_ = true;
    position_ += size;
    if (position_ > size_)
        size_ = position_;

    return size;
}

unsigned File::GetChecksum()
{
    if (offset_ || checksum_)
        return checksum_;
#ifdef __ANDROID__
    if ((!handle_ && !assetHandle_) || mode_ == FILE_WRITE)
#else
    if (!handle_ || mode_ == FILE_WRITE)
#endif
        return 0;

    URHO3D_PROFILE("CalculateFileChecksum");

    unsigned oldPos = position_;
    checksum_ = 0;

    Seek(0);
    while (!IsEof())
    {
        unsigned char block[1024];
        unsigned readBytes = Read(block, 1024);
        for (unsigned i = 0; i < readBytes; ++i)
            checksum_ = SDBMHash(checksum_, block[i]);
    }

    Seek(oldPos);
    return checksum_;
}

void File::Close()
{
#ifdef __ANDROID__
    if (assetHandle_)
    {
        SDL_RWclose(assetHandle_);
        assetHandle_ = 0;
    }
#endif

    readBuffer_.reset();
    inputBuffer_.reset();

    if (handle_)
    {
        fclose((FILE*)handle_);
        handle_ = nullptr;
        position_ = 0;
        size_ = 0;
        offset_ = 0;
        checksum_ = 0;
    }
}

void File::Flush()
{
    if (handle_)
        fflush((FILE*)handle_);
}

void File::SetName(const ea::string& name)
{
    fileName_ = name;
}

bool File::IsOpen() const
{
#ifdef __ANDROID__
    return handle_ != 0 || assetHandle_ != 0;
#else
    return handle_ != nullptr;
#endif
}

bool File::OpenInternal(const ea::string& fileName, FileMode mode, bool fromPackage)
{
    Close();

    compressed_ = false;
    readSyncNeeded_ = false;
    writeSyncNeeded_ = false;

    auto* fileSystem = GetSubsystem<FileSystem>();
    if (fileSystem && !fileSystem->CheckAccess(GetPath(fileName)))
    {
        URHO3D_LOGERRORF("Access denied to %s", fileName.c_str());
        return false;
    }

    if (fileName.empty())
    {
        URHO3D_LOGERROR("Could not open file with empty name");
        return false;
    }

#ifdef __ANDROID__
    if (URHO3D_IS_ASSET(fileName))
    {
        if (mode != FILE_READ)
        {
            URHO3D_LOGERROR("Only read mode is supported for Android asset files");
            return false;
        }

        assetHandle_ = SDL_RWFromFile(URHO3D_ASSET(fileName), "rb");
        if (!assetHandle_)
        {
            URHO3D_LOGERRORF("Could not open Android asset file %s", fileName.c_str());
            return false;
        }
        else
        {
            fileName_ = fileName;
            mode_ = mode;
            position_ = 0;
            if (!fromPackage)
            {
                size_ = SDL_RWsize(assetHandle_);
                offset_ = 0;
            }
            checksum_ = 0;
            return true;
        }
    }
#endif

#ifdef _WIN32
    handle_ = _wfopen(GetWideNativePath(fileName).c_str(), openMode[mode]);
#else
    handle_ = fopen(GetNativePath(fileName).c_str(), openMode[mode]);
#endif

    // If file did not exist in readwrite mode, retry with write-update mode
    if (mode == FILE_READWRITE && !handle_)
    {
#ifdef _WIN32
        handle_ = _wfopen(GetWideNativePath(fileName).c_str(), openMode[mode + 1]);
#else
        handle_ = fopen(GetNativePath(fileName).c_str(), openMode[mode + 1]);
#endif
    }

    if (!handle_)
    {
        URHO3D_LOGERRORF("Could not open file %s", fileName.c_str());
        return false;
    }

    if (!fromPackage)
    {
        fseek((FILE*)handle_, 0, SEEK_END);
        long size = ftell((FILE*)handle_);
        fseek((FILE*)handle_, 0, SEEK_SET);
        if (size > M_MAX_UNSIGNED)
        {
            URHO3D_LOGERRORF("Could not open file %s which is larger than 4GB", fileName.c_str());
            Close();
            size_ = 0;
            return false;
        }
        size_ = (unsigned)size;
        offset_ = 0;
    }

    fileName_ = fileName;
    mode_ = mode;
    position_ = 0;
    checksum_ = 0;

    return true;
}

bool File::ReadInternal(void* dest, unsigned size)
{
#ifdef __ANDROID__
    if (assetHandle_)
    {
        return SDL_RWread(assetHandle_, dest, size, 1) == 1;
    }
    else
#endif
        return fread(dest, size, 1, (FILE*)handle_) == 1;
}

void File::SeekInternal(unsigned newPosition)
{
#ifdef __ANDROID__
    if (assetHandle_)
    {
        SDL_RWseek(assetHandle_, newPosition, SEEK_SET);
        // Reset buffering after seek
        readBufferOffset_ = 0;
        readBufferSize_ = 0;
    }
    else
#endif
        fseek((FILE*)handle_, newPosition, SEEK_SET);
}

void File::ReadBinary(ea::vector<unsigned char>& buffer)
{
    buffer.clear();

    if (!size_)
        return;

    buffer.resize(size_);

    Read(static_cast<void*>(buffer.data()), size_);
}

void File::ReadText(ea::string& text)
{
    text.clear();

    if (!size_)
        return;

    text.resize(size_);

    Read(static_cast<void*>(&text[0]), size_);
}

bool File::Copy(File* srcFile)
{
    if (!srcFile || !srcFile->IsOpen() || srcFile->GetMode() != FILE_READ)
        return false;

    if (!IsOpen() || GetMode() != FILE_WRITE)
        return false;

    unsigned fileSize = srcFile->GetSize();
    ea::shared_array<unsigned char> buffer(new unsigned char[fileSize]);

    unsigned bytesRead = srcFile->Read(buffer.get(), fileSize);
    unsigned bytesWritten = Write(buffer.get(), fileSize);
    return bytesRead == fileSize && bytesWritten == fileSize;

}

}
=======
//
// Copyright (c) 2008-2020 the Urho3D project.
//
// Permission is hereby granted, free of charge, to any person obtaining a copy
// of this software and associated documentation files (the "Software"), to deal
// in the Software without restriction, including without limitation the rights
// to use, copy, modify, merge, publish, distribute, sublicense, and/or sell
// copies of the Software, and to permit persons to whom the Software is
// furnished to do so, subject to the following conditions:
//
// The above copyright notice and this permission notice shall be included in
// all copies or substantial portions of the Software.
//
// THE SOFTWARE IS PROVIDED "AS IS", WITHOUT WARRANTY OF ANY KIND, EXPRESS OR
// IMPLIED, INCLUDING BUT NOT LIMITED TO THE WARRANTIES OF MERCHANTABILITY,
// FITNESS FOR A PARTICULAR PURPOSE AND NONINFRINGEMENT. IN NO EVENT SHALL THE
// AUTHORS OR COPYRIGHT HOLDERS BE LIABLE FOR ANY CLAIM, DAMAGES OR OTHER
// LIABILITY, WHETHER IN AN ACTION OF CONTRACT, TORT OR OTHERWISE, ARISING FROM,
// OUT OF OR IN CONNECTION WITH THE SOFTWARE OR THE USE OR OTHER DEALINGS IN
// THE SOFTWARE.
//

#include "../Precompiled.h"

#include "../Core/Profiler.h"
#include "../IO/File.h"
#include "../IO/FileSystem.h"
#include "../IO/Log.h"
#include "../IO/MemoryBuffer.h"
#include "../IO/PackageFile.h"

#ifdef __ANDROID__
#include <SDL/SDL_rwops.h>
#endif

#include <cstdio>
#include <LZ4/lz4.h>

#include "../DebugNew.h"

namespace Urho3D
{

#ifdef _WIN32
static const wchar_t* openMode[] =
{
    L"rb",
    L"wb",
    L"r+b",
    L"w+b"
};
#else
static const char* openMode[] =
{
    "rb",
    "wb",
    "r+b",
    "w+b"
};
#endif

#ifdef __ANDROID__
const char* APK = "/apk/";
static const unsigned READ_BUFFER_SIZE = 32768;
#endif
static const unsigned SKIP_BUFFER_SIZE = 1024;

File::File(Context* context) :
    Object(context),
    mode_(FILE_READ),
    handle_(nullptr),
#ifdef __ANDROID__
    assetHandle_(0),
#endif
    readBufferOffset_(0),
    readBufferSize_(0),
    offset_(0),
    checksum_(0),
    compressed_(false),
    readSyncNeeded_(false),
    writeSyncNeeded_(false)
{
}

File::File(Context* context, const String& fileName, FileMode mode) :
    Object(context),
    mode_(FILE_READ),
    handle_(nullptr),
#ifdef __ANDROID__
    assetHandle_(0),
#endif
    readBufferOffset_(0),
    readBufferSize_(0),
    offset_(0),
    checksum_(0),
    compressed_(false),
    readSyncNeeded_(false),
    writeSyncNeeded_(false)
{
    Open(fileName, mode);
}

File::File(Context* context, PackageFile* package, const String& fileName) :
    Object(context),
    mode_(FILE_READ),
    handle_(nullptr),
#ifdef __ANDROID__
    assetHandle_(0),
#endif
    readBufferOffset_(0),
    readBufferSize_(0),
    offset_(0),
    checksum_(0),
    compressed_(false),
    readSyncNeeded_(false),
    writeSyncNeeded_(false)
{
    Open(package, fileName);
}

File::~File()
{
    Close();
}

bool File::Open(const String& fileName, FileMode mode)
{
    return OpenInternal(fileName, mode);
}

bool File::Open(PackageFile* package, const String& fileName)
{
    if (!package)
        return false;

    const PackageEntry* entry = package->GetEntry(fileName);
    if (!entry)
        return false;

    bool success = OpenInternal(package->GetName(), FILE_READ, true);
    if (!success)
    {
        URHO3D_LOGERROR("Could not open package file " + fileName);
        return false;
    }

    fileName_ = fileName;
    offset_ = entry->offset_;
    checksum_ = entry->checksum_;
    size_ = entry->size_;
    compressed_ = package->IsCompressed();

    // Seek to beginning of package entry's file data
    SeekInternal(offset_);
    return true;
}

unsigned File::Read(void* dest, unsigned size)
{
    if (!IsOpen())
    {
        // If file not open, do not log the error further here to prevent spamming the stderr stream
        return 0;
    }

    if (mode_ == FILE_WRITE)
    {
        URHO3D_LOGERROR("File not opened for reading");
        return 0;
    }

    if (size + position_ > size_)
        size = size_ - position_;
    if (!size)
        return 0;

#ifdef __ANDROID__
    if (assetHandle_ && !compressed_)
    {
        // If not using a compressed package file, buffer file reads on Android for better performance
        if (!readBuffer_)
        {
            readBuffer_ = new unsigned char[READ_BUFFER_SIZE];
            readBufferOffset_ = 0;
            readBufferSize_ = 0;
        }

        unsigned sizeLeft = size;
        unsigned char* destPtr = (unsigned char*)dest;

        while (sizeLeft)
        {
            if (readBufferOffset_ >= readBufferSize_)
            {
                readBufferSize_ = Min(size_ - position_, READ_BUFFER_SIZE);
                readBufferOffset_ = 0;
                ReadInternal(readBuffer_.Get(), readBufferSize_);
            }

            unsigned copySize = Min((readBufferSize_ - readBufferOffset_), sizeLeft);
            memcpy(destPtr, readBuffer_.Get() + readBufferOffset_, copySize);
            destPtr += copySize;
            sizeLeft -= copySize;
            readBufferOffset_ += copySize;
            position_ += copySize;
        }

        return size;
    }
#endif

    if (compressed_)
    {
        unsigned sizeLeft = size;
        auto* destPtr = (unsigned char*)dest;

        while (sizeLeft)
        {
            if (!readBuffer_ || readBufferOffset_ >= readBufferSize_)
            {
                unsigned char blockHeaderBytes[4];
                ReadInternal(blockHeaderBytes, sizeof blockHeaderBytes);

                MemoryBuffer blockHeader(&blockHeaderBytes[0], sizeof blockHeaderBytes);
                unsigned unpackedSize = blockHeader.ReadUShort();
                unsigned packedSize = blockHeader.ReadUShort();

                if (!readBuffer_)
                {
                    readBuffer_ = new unsigned char[unpackedSize];
                    inputBuffer_ = new unsigned char[LZ4_compressBound(unpackedSize)];
                }

                /// \todo Handle errors
                ReadInternal(inputBuffer_.Get(), packedSize);
                LZ4_decompress_fast((const char*)inputBuffer_.Get(), (char*)readBuffer_.Get(), unpackedSize);

                readBufferSize_ = unpackedSize;
                readBufferOffset_ = 0;
            }

            unsigned copySize = Min((readBufferSize_ - readBufferOffset_), sizeLeft);
            memcpy(destPtr, readBuffer_.Get() + readBufferOffset_, copySize);
            destPtr += copySize;
            sizeLeft -= copySize;
            readBufferOffset_ += copySize;
            position_ += copySize;
        }

        return size;
    }

    // Need to reassign the position due to internal buffering when transitioning from writing to reading
    if (readSyncNeeded_)
    {
        SeekInternal(position_ + offset_);
        readSyncNeeded_ = false;
    }

    if (!ReadInternal(dest, size))
    {
        // Return to the position where the read began
        SeekInternal(position_ + offset_);
        URHO3D_LOGERROR("Error while reading from file " + GetName());
        return 0;
    }

    writeSyncNeeded_ = true;
    position_ += size;
    return size;
}

unsigned File::Seek(unsigned position)
{
    if (!IsOpen())
    {
        // If file not open, do not log the error further here to prevent spamming the stderr stream
        return 0;
    }

    // Allow sparse seeks if writing
    if (mode_ == FILE_READ && position > size_)
        position = size_;

    if (compressed_)
    {
        // Start over from the beginning
        if (position == 0)
        {
            position_ = 0;
            readBufferOffset_ = 0;
            readBufferSize_ = 0;
            SeekInternal(offset_);
        }
        // Skip bytes
        else if (position >= position_)
        {
            unsigned char skipBuffer[SKIP_BUFFER_SIZE];
            while (position > position_)
                Read(skipBuffer, Min(position - position_, SKIP_BUFFER_SIZE));
        }
        else
            URHO3D_LOGERROR("Seeking backward in a compressed file is not supported");

        return position_;
    }

    SeekInternal(position + offset_);
    position_ = position;
    readSyncNeeded_ = false;
    writeSyncNeeded_ = false;
    return position_;
}

unsigned File::Write(const void* data, unsigned size)
{
    if (!IsOpen())
    {
        // If file not open, do not log the error further here to prevent spamming the stderr stream
        return 0;
    }

    if (mode_ == FILE_READ)
    {
        URHO3D_LOGERROR("File not opened for writing");
        return 0;
    }

    if (!size)
        return 0;

    // Need to reassign the position due to internal buffering when transitioning from reading to writing
    if (writeSyncNeeded_)
    {
        fseek((FILE*)handle_, (long)position_ + offset_, SEEK_SET);
        writeSyncNeeded_ = false;
    }

    if (fwrite(data, size, 1, (FILE*)handle_) != 1)
    {
        // Return to the position where the write began
        fseek((FILE*)handle_, (long)position_ + offset_, SEEK_SET);
        URHO3D_LOGERROR("Error while writing to file " + GetName());
        return 0;
    }

    readSyncNeeded_ = true;
    position_ += size;
    if (position_ > size_)
        size_ = position_;

    return size;
}

unsigned File::GetChecksum()
{
    if (offset_ || checksum_)
        return checksum_;
#ifdef __ANDROID__
    if ((!handle_ && !assetHandle_) || mode_ == FILE_WRITE)
#else
    if (!handle_ || mode_ == FILE_WRITE)
#endif
        return 0;

    URHO3D_PROFILE(CalculateFileChecksum);

    unsigned oldPos = position_;
    checksum_ = 0;

    Seek(0);
    while (!IsEof())
    {
        unsigned char block[1024];
        unsigned readBytes = Read(block, 1024);
        for (unsigned i = 0; i < readBytes; ++i)
            checksum_ = SDBMHash(checksum_, block[i]);
    }

    Seek(oldPos);
    return checksum_;
}

void File::Close()
{
#ifdef __ANDROID__
    if (assetHandle_)
    {
        SDL_RWclose(assetHandle_);
        assetHandle_ = 0;
    }
#endif

    readBuffer_.Reset();
    inputBuffer_.Reset();

    if (handle_)
    {
        fclose((FILE*)handle_);
        handle_ = nullptr;
        position_ = 0;
        size_ = 0;
        offset_ = 0;
        checksum_ = 0;
    }
}

void File::Flush()
{
    if (handle_)
        fflush((FILE*)handle_);
}

void File::SetName(const String& name)
{
    fileName_ = name;
}

bool File::IsOpen() const
{
#ifdef __ANDROID__
    return handle_ != 0 || assetHandle_ != 0;
#else
    return handle_ != nullptr;
#endif
}

bool File::OpenInternal(const String& fileName, FileMode mode, bool fromPackage)
{
    Close();

    compressed_ = false;
    readSyncNeeded_ = false;
    writeSyncNeeded_ = false;

    auto* fileSystem = GetSubsystem<FileSystem>();
    if (fileSystem && !fileSystem->CheckAccess(GetPath(fileName)))
    {
        URHO3D_LOGERRORF("Access denied to %s", fileName.CString());
        return false;
    }

    if (fileName.Empty())
    {
        URHO3D_LOGERROR("Could not open file with empty name");
        return false;
    }

#ifdef __ANDROID__
    if (URHO3D_IS_ASSET(fileName))
    {
        if (mode != FILE_READ)
        {
            URHO3D_LOGERROR("Only read mode is supported for Android asset files");
            return false;
        }

        assetHandle_ = SDL_RWFromFile(URHO3D_ASSET(fileName), "rb");
        if (!assetHandle_)
        {
            URHO3D_LOGERRORF("Could not open Android asset file %s", fileName.CString());
            return false;
        }
        else
        {
            fileName_ = fileName;
            mode_ = mode;
            position_ = 0;
            if (!fromPackage)
            {
                size_ = SDL_RWsize(assetHandle_);
                offset_ = 0;
            }
            checksum_ = 0;
            return true;
        }
    }
#endif

#ifdef _WIN32
    handle_ = _wfopen(GetWideNativePath(fileName).CString(), openMode[mode]);
#else
    handle_ = fopen(GetNativePath(fileName).CString(), openMode[mode]);
#endif

    // If file did not exist in readwrite mode, retry with write-update mode
    if (mode == FILE_READWRITE && !handle_)
    {
#ifdef _WIN32
        handle_ = _wfopen(GetWideNativePath(fileName).CString(), openMode[mode + 1]);
#else
        handle_ = fopen(GetNativePath(fileName).CString(), openMode[mode + 1]);
#endif
    }

    if (!handle_)
    {
        URHO3D_LOGERRORF("Could not open file %s", fileName.CString());
        return false;
    }

    if (!fromPackage)
    {
        fseek((FILE*)handle_, 0, SEEK_END);
        long size = ftell((FILE*)handle_);
        fseek((FILE*)handle_, 0, SEEK_SET);
        if (size > M_MAX_UNSIGNED)
        {
            URHO3D_LOGERRORF("Could not open file %s which is larger than 4GB", fileName.CString());
            Close();
            size_ = 0;
            return false;
        }
        size_ = (unsigned)size;
        offset_ = 0;
    }

    fileName_ = fileName;
    mode_ = mode;
    position_ = 0;
    checksum_ = 0;

    return true;
}

bool File::ReadInternal(void* dest, unsigned size)
{
#ifdef __ANDROID__
    if (assetHandle_)
    {
        return SDL_RWread(assetHandle_, dest, size, 1) == 1;
    }
    else
#endif
        return fread(dest, size, 1, (FILE*)handle_) == 1;
}

void File::SeekInternal(unsigned newPosition)
{
#ifdef __ANDROID__
    if (assetHandle_)
    {
        SDL_RWseek(assetHandle_, newPosition, SEEK_SET);
        // Reset buffering after seek
        readBufferOffset_ = 0;
        readBufferSize_ = 0;
    }
    else
#endif
        fseek((FILE*)handle_, newPosition, SEEK_SET);
}

}
>>>>>>> fe4a641a
<|MERGE_RESOLUTION|>--- conflicted
+++ resolved
@@ -1,598 +1,3 @@
-<<<<<<< HEAD
-//
-// Copyright (c) 2008-2019 the Urho3D project.
-//
-// Permission is hereby granted, free of charge, to any person obtaining a copy
-// of this software and associated documentation files (the "Software"), to deal
-// in the Software without restriction, including without limitation the rights
-// to use, copy, modify, merge, publish, distribute, sublicense, and/or sell
-// copies of the Software, and to permit persons to whom the Software is
-// furnished to do so, subject to the following conditions:
-//
-// The above copyright notice and this permission notice shall be included in
-// all copies or substantial portions of the Software.
-//
-// THE SOFTWARE IS PROVIDED "AS IS", WITHOUT WARRANTY OF ANY KIND, EXPRESS OR
-// IMPLIED, INCLUDING BUT NOT LIMITED TO THE WARRANTIES OF MERCHANTABILITY,
-// FITNESS FOR A PARTICULAR PURPOSE AND NONINFRINGEMENT. IN NO EVENT SHALL THE
-// AUTHORS OR COPYRIGHT HOLDERS BE LIABLE FOR ANY CLAIM, DAMAGES OR OTHER
-// LIABILITY, WHETHER IN AN ACTION OF CONTRACT, TORT OR OTHERWISE, ARISING FROM,
-// OUT OF OR IN CONNECTION WITH THE SOFTWARE OR THE USE OR OTHER DEALINGS IN
-// THE SOFTWARE.
-//
-
-#include "../Precompiled.h"
-
-#include "../Core/Profiler.h"
-#include "../IO/File.h"
-#include "../IO/FileSystem.h"
-#include "../IO/Log.h"
-#include "../IO/MemoryBuffer.h"
-#include "../IO/PackageFile.h"
-
-#ifdef __ANDROID__
-#include <SDL/SDL_rwops.h>
-#endif
-
-#include <cstdio>
-#include <LZ4/lz4.h>
-
-#include "../DebugNew.h"
-
-namespace Urho3D
-{
-
-#ifdef _WIN32
-static const wchar_t* openMode[] =
-{
-    L"rb",
-    L"wb",
-    L"r+b",
-    L"w+b"
-};
-#else
-static const char* openMode[] =
-{
-    "rb",
-    "wb",
-    "r+b",
-    "w+b"
-};
-#endif
-
-#ifdef __ANDROID__
-static const unsigned READ_BUFFER_SIZE = 32768;
-#endif
-static const unsigned SKIP_BUFFER_SIZE = 1024;
-
-File::File(Context* context) :
-    Object(context),
-    mode_(FILE_READ),
-    handle_(nullptr),
-#ifdef __ANDROID__
-    assetHandle_(0),
-#endif
-    readBufferOffset_(0),
-    readBufferSize_(0),
-    offset_(0),
-    checksum_(0),
-    compressed_(false),
-    readSyncNeeded_(false),
-    writeSyncNeeded_(false)
-{
-}
-
-File::File(Context* context, const ea::string& fileName, FileMode mode) :
-    Object(context),
-    mode_(FILE_READ),
-    handle_(nullptr),
-#ifdef __ANDROID__
-    assetHandle_(0),
-#endif
-    readBufferOffset_(0),
-    readBufferSize_(0),
-    offset_(0),
-    checksum_(0),
-    compressed_(false),
-    readSyncNeeded_(false),
-    writeSyncNeeded_(false)
-{
-    Open(fileName, mode);
-}
-
-File::File(Context* context, PackageFile* package, const ea::string& fileName) :
-    Object(context),
-    mode_(FILE_READ),
-    handle_(nullptr),
-#ifdef __ANDROID__
-    assetHandle_(0),
-#endif
-    readBufferOffset_(0),
-    readBufferSize_(0),
-    offset_(0),
-    checksum_(0),
-    compressed_(false),
-    readSyncNeeded_(false),
-    writeSyncNeeded_(false)
-{
-    Open(package, fileName);
-}
-
-File::~File()
-{
-    Close();
-}
-
-bool File::Open(const ea::string& fileName, FileMode mode)
-{
-    return OpenInternal(fileName, mode);
-}
-
-bool File::Open(PackageFile* package, const ea::string& fileName)
-{
-    if (!package)
-        return false;
-
-    const PackageEntry* entry = package->GetEntry(fileName);
-    if (!entry)
-        return false;
-
-    bool success = OpenInternal(package->GetName(), FILE_READ, true);
-    if (!success)
-    {
-        URHO3D_LOGERROR("Could not open package file " + fileName);
-        return false;
-    }
-
-    fileName_ = fileName;
-    offset_ = entry->offset_;
-    checksum_ = entry->checksum_;
-    size_ = entry->size_;
-    compressed_ = package->IsCompressed();
-
-    // Seek to beginning of package entry's file data
-    SeekInternal(offset_);
-    return true;
-}
-
-unsigned File::Read(void* dest, unsigned size)
-{
-    if (!IsOpen())
-    {
-        // If file not open, do not log the error further here to prevent spamming the stderr stream
-        return 0;
-    }
-
-    if (mode_ == FILE_WRITE)
-    {
-        URHO3D_LOGERROR("File not opened for reading");
-        return 0;
-    }
-
-    if (size + position_ > size_)
-        size = size_ - position_;
-    if (!size)
-        return 0;
-
-#ifdef __ANDROID__
-    if (assetHandle_ && !compressed_)
-    {
-        // If not using a compressed package file, buffer file reads on Android for better performance
-        if (!readBuffer_)
-        {
-            readBuffer_ = new unsigned char[READ_BUFFER_SIZE];
-            readBufferOffset_ = 0;
-            readBufferSize_ = 0;
-        }
-
-        unsigned sizeLeft = size;
-        unsigned char* destPtr = (unsigned char*)dest;
-
-        while (sizeLeft)
-        {
-            if (readBufferOffset_ >= readBufferSize_)
-            {
-                readBufferSize_ = Min(size_ - position_, READ_BUFFER_SIZE);
-                readBufferOffset_ = 0;
-                ReadInternal(readBuffer_.get(), readBufferSize_);
-            }
-
-            unsigned copySize = Min((readBufferSize_ - readBufferOffset_), sizeLeft);
-            memcpy(destPtr, readBuffer_.get() + readBufferOffset_, copySize);
-            destPtr += copySize;
-            sizeLeft -= copySize;
-            readBufferOffset_ += copySize;
-            position_ += copySize;
-        }
-
-        return size;
-    }
-#endif
-
-    if (compressed_)
-    {
-        unsigned sizeLeft = size;
-        auto* destPtr = (unsigned char*)dest;
-
-        while (sizeLeft)
-        {
-            if (!readBuffer_ || readBufferOffset_ >= readBufferSize_)
-            {
-                unsigned char blockHeaderBytes[4];
-                ReadInternal(blockHeaderBytes, sizeof blockHeaderBytes);
-
-                MemoryBuffer blockHeader(&blockHeaderBytes[0], sizeof blockHeaderBytes);
-                unsigned unpackedSize = blockHeader.ReadUShort();
-                unsigned packedSize = blockHeader.ReadUShort();
-
-                if (!readBuffer_)
-                {
-                    readBuffer_ = new unsigned char[unpackedSize];
-                    inputBuffer_ = new unsigned char[LZ4_compressBound(unpackedSize)];
-                }
-
-                /// \todo Handle errors
-                ReadInternal(inputBuffer_.get(), packedSize);
-                LZ4_decompress_fast((const char*)inputBuffer_.get(), (char*)readBuffer_.get(), unpackedSize);
-
-                readBufferSize_ = unpackedSize;
-                readBufferOffset_ = 0;
-            }
-
-            unsigned copySize = Min((readBufferSize_ - readBufferOffset_), sizeLeft);
-            memcpy(destPtr, readBuffer_.get() + readBufferOffset_, copySize);
-            destPtr += copySize;
-            sizeLeft -= copySize;
-            readBufferOffset_ += copySize;
-            position_ += copySize;
-        }
-
-        return size;
-    }
-
-    // Need to reassign the position due to internal buffering when transitioning from writing to reading
-    if (readSyncNeeded_)
-    {
-        SeekInternal(position_ + offset_);
-        readSyncNeeded_ = false;
-    }
-
-    if (!ReadInternal(dest, size))
-    {
-        // Return to the position where the read began
-        SeekInternal(position_ + offset_);
-        URHO3D_LOGERROR("Error while reading from file " + GetName());
-        return 0;
-    }
-
-    writeSyncNeeded_ = true;
-    position_ += size;
-    return size;
-}
-
-unsigned File::Seek(unsigned position)
-{
-    if (!IsOpen())
-    {
-        // If file not open, do not log the error further here to prevent spamming the stderr stream
-        return 0;
-    }
-
-    // Allow sparse seeks if writing
-    if (mode_ == FILE_READ && position > size_)
-        position = size_;
-
-    if (compressed_)
-    {
-        // Start over from the beginning
-        if (position == 0)
-        {
-            position_ = 0;
-            readBufferOffset_ = 0;
-            readBufferSize_ = 0;
-            SeekInternal(offset_);
-        }
-        // Skip bytes
-        else if (position >= position_)
-        {
-            unsigned char skipBuffer[SKIP_BUFFER_SIZE];
-            while (position > position_)
-                Read(skipBuffer, Min(position - position_, SKIP_BUFFER_SIZE));
-        }
-        else
-            URHO3D_LOGERROR("Seeking backward in a compressed file is not supported");
-
-        return position_;
-    }
-
-    SeekInternal(position + offset_);
-    position_ = position;
-    readSyncNeeded_ = false;
-    writeSyncNeeded_ = false;
-    return position_;
-}
-
-unsigned File::Write(const void* data, unsigned size)
-{
-    if (!IsOpen())
-    {
-        // If file not open, do not log the error further here to prevent spamming the stderr stream
-        return 0;
-    }
-
-    if (mode_ == FILE_READ)
-    {
-        URHO3D_LOGERROR("File not opened for writing");
-        return 0;
-    }
-
-    if (!size)
-        return 0;
-
-    // Need to reassign the position due to internal buffering when transitioning from reading to writing
-    if (writeSyncNeeded_)
-    {
-        fseek((FILE*)handle_, (long)position_ + offset_, SEEK_SET);
-        writeSyncNeeded_ = false;
-    }
-
-    if (fwrite(data, size, 1, (FILE*)handle_) != 1)
-    {
-        // Return to the position where the write began
-        fseek((FILE*)handle_, (long)position_ + offset_, SEEK_SET);
-        URHO3D_LOGERROR("Error while writing to file " + GetName());
-        return 0;
-    }
-
-    readSyncNeeded_ = true;
-    position_ += size;
-    if (position_ > size_)
-        size_ = position_;
-
-    return size;
-}
-
-unsigned File::GetChecksum()
-{
-    if (offset_ || checksum_)
-        return checksum_;
-#ifdef __ANDROID__
-    if ((!handle_ && !assetHandle_) || mode_ == FILE_WRITE)
-#else
-    if (!handle_ || mode_ == FILE_WRITE)
-#endif
-        return 0;
-
-    URHO3D_PROFILE("CalculateFileChecksum");
-
-    unsigned oldPos = position_;
-    checksum_ = 0;
-
-    Seek(0);
-    while (!IsEof())
-    {
-        unsigned char block[1024];
-        unsigned readBytes = Read(block, 1024);
-        for (unsigned i = 0; i < readBytes; ++i)
-            checksum_ = SDBMHash(checksum_, block[i]);
-    }
-
-    Seek(oldPos);
-    return checksum_;
-}
-
-void File::Close()
-{
-#ifdef __ANDROID__
-    if (assetHandle_)
-    {
-        SDL_RWclose(assetHandle_);
-        assetHandle_ = 0;
-    }
-#endif
-
-    readBuffer_.reset();
-    inputBuffer_.reset();
-
-    if (handle_)
-    {
-        fclose((FILE*)handle_);
-        handle_ = nullptr;
-        position_ = 0;
-        size_ = 0;
-        offset_ = 0;
-        checksum_ = 0;
-    }
-}
-
-void File::Flush()
-{
-    if (handle_)
-        fflush((FILE*)handle_);
-}
-
-void File::SetName(const ea::string& name)
-{
-    fileName_ = name;
-}
-
-bool File::IsOpen() const
-{
-#ifdef __ANDROID__
-    return handle_ != 0 || assetHandle_ != 0;
-#else
-    return handle_ != nullptr;
-#endif
-}
-
-bool File::OpenInternal(const ea::string& fileName, FileMode mode, bool fromPackage)
-{
-    Close();
-
-    compressed_ = false;
-    readSyncNeeded_ = false;
-    writeSyncNeeded_ = false;
-
-    auto* fileSystem = GetSubsystem<FileSystem>();
-    if (fileSystem && !fileSystem->CheckAccess(GetPath(fileName)))
-    {
-        URHO3D_LOGERRORF("Access denied to %s", fileName.c_str());
-        return false;
-    }
-
-    if (fileName.empty())
-    {
-        URHO3D_LOGERROR("Could not open file with empty name");
-        return false;
-    }
-
-#ifdef __ANDROID__
-    if (URHO3D_IS_ASSET(fileName))
-    {
-        if (mode != FILE_READ)
-        {
-            URHO3D_LOGERROR("Only read mode is supported for Android asset files");
-            return false;
-        }
-
-        assetHandle_ = SDL_RWFromFile(URHO3D_ASSET(fileName), "rb");
-        if (!assetHandle_)
-        {
-            URHO3D_LOGERRORF("Could not open Android asset file %s", fileName.c_str());
-            return false;
-        }
-        else
-        {
-            fileName_ = fileName;
-            mode_ = mode;
-            position_ = 0;
-            if (!fromPackage)
-            {
-                size_ = SDL_RWsize(assetHandle_);
-                offset_ = 0;
-            }
-            checksum_ = 0;
-            return true;
-        }
-    }
-#endif
-
-#ifdef _WIN32
-    handle_ = _wfopen(GetWideNativePath(fileName).c_str(), openMode[mode]);
-#else
-    handle_ = fopen(GetNativePath(fileName).c_str(), openMode[mode]);
-#endif
-
-    // If file did not exist in readwrite mode, retry with write-update mode
-    if (mode == FILE_READWRITE && !handle_)
-    {
-#ifdef _WIN32
-        handle_ = _wfopen(GetWideNativePath(fileName).c_str(), openMode[mode + 1]);
-#else
-        handle_ = fopen(GetNativePath(fileName).c_str(), openMode[mode + 1]);
-#endif
-    }
-
-    if (!handle_)
-    {
-        URHO3D_LOGERRORF("Could not open file %s", fileName.c_str());
-        return false;
-    }
-
-    if (!fromPackage)
-    {
-        fseek((FILE*)handle_, 0, SEEK_END);
-        long size = ftell((FILE*)handle_);
-        fseek((FILE*)handle_, 0, SEEK_SET);
-        if (size > M_MAX_UNSIGNED)
-        {
-            URHO3D_LOGERRORF("Could not open file %s which is larger than 4GB", fileName.c_str());
-            Close();
-            size_ = 0;
-            return false;
-        }
-        size_ = (unsigned)size;
-        offset_ = 0;
-    }
-
-    fileName_ = fileName;
-    mode_ = mode;
-    position_ = 0;
-    checksum_ = 0;
-
-    return true;
-}
-
-bool File::ReadInternal(void* dest, unsigned size)
-{
-#ifdef __ANDROID__
-    if (assetHandle_)
-    {
-        return SDL_RWread(assetHandle_, dest, size, 1) == 1;
-    }
-    else
-#endif
-        return fread(dest, size, 1, (FILE*)handle_) == 1;
-}
-
-void File::SeekInternal(unsigned newPosition)
-{
-#ifdef __ANDROID__
-    if (assetHandle_)
-    {
-        SDL_RWseek(assetHandle_, newPosition, SEEK_SET);
-        // Reset buffering after seek
-        readBufferOffset_ = 0;
-        readBufferSize_ = 0;
-    }
-    else
-#endif
-        fseek((FILE*)handle_, newPosition, SEEK_SET);
-}
-
-void File::ReadBinary(ea::vector<unsigned char>& buffer)
-{
-    buffer.clear();
-
-    if (!size_)
-        return;
-
-    buffer.resize(size_);
-
-    Read(static_cast<void*>(buffer.data()), size_);
-}
-
-void File::ReadText(ea::string& text)
-{
-    text.clear();
-
-    if (!size_)
-        return;
-
-    text.resize(size_);
-
-    Read(static_cast<void*>(&text[0]), size_);
-}
-
-bool File::Copy(File* srcFile)
-{
-    if (!srcFile || !srcFile->IsOpen() || srcFile->GetMode() != FILE_READ)
-        return false;
-
-    if (!IsOpen() || GetMode() != FILE_WRITE)
-        return false;
-
-    unsigned fileSize = srcFile->GetSize();
-    ea::shared_array<unsigned char> buffer(new unsigned char[fileSize]);
-
-    unsigned bytesRead = srcFile->Read(buffer.get(), fileSize);
-    unsigned bytesWritten = Write(buffer.get(), fileSize);
-    return bytesRead == fileSize && bytesWritten == fileSize;
-
-}
-
-}
-=======
 //
 // Copyright (c) 2008-2020 the Urho3D project.
 //
@@ -655,7 +60,6 @@
 #endif
 
 #ifdef __ANDROID__
-const char* APK = "/apk/";
 static const unsigned READ_BUFFER_SIZE = 32768;
 #endif
 static const unsigned SKIP_BUFFER_SIZE = 1024;
@@ -677,7 +81,7 @@
 {
 }
 
-File::File(Context* context, const String& fileName, FileMode mode) :
+File::File(Context* context, const ea::string& fileName, FileMode mode) :
     Object(context),
     mode_(FILE_READ),
     handle_(nullptr),
@@ -695,7 +99,7 @@
     Open(fileName, mode);
 }
 
-File::File(Context* context, PackageFile* package, const String& fileName) :
+File::File(Context* context, PackageFile* package, const ea::string& fileName) :
     Object(context),
     mode_(FILE_READ),
     handle_(nullptr),
@@ -718,12 +122,12 @@
     Close();
 }
 
-bool File::Open(const String& fileName, FileMode mode)
+bool File::Open(const ea::string& fileName, FileMode mode)
 {
     return OpenInternal(fileName, mode);
 }
 
-bool File::Open(PackageFile* package, const String& fileName)
+bool File::Open(PackageFile* package, const ea::string& fileName)
 {
     if (!package)
         return false;
@@ -789,11 +193,11 @@
             {
                 readBufferSize_ = Min(size_ - position_, READ_BUFFER_SIZE);
                 readBufferOffset_ = 0;
-                ReadInternal(readBuffer_.Get(), readBufferSize_);
+                ReadInternal(readBuffer_.get(), readBufferSize_);
             }
 
             unsigned copySize = Min((readBufferSize_ - readBufferOffset_), sizeLeft);
-            memcpy(destPtr, readBuffer_.Get() + readBufferOffset_, copySize);
+            memcpy(destPtr, readBuffer_.get() + readBufferOffset_, copySize);
             destPtr += copySize;
             sizeLeft -= copySize;
             readBufferOffset_ += copySize;
@@ -827,15 +231,15 @@
                 }
 
                 /// \todo Handle errors
-                ReadInternal(inputBuffer_.Get(), packedSize);
-                LZ4_decompress_fast((const char*)inputBuffer_.Get(), (char*)readBuffer_.Get(), unpackedSize);
+                ReadInternal(inputBuffer_.get(), packedSize);
+                LZ4_decompress_fast((const char*)inputBuffer_.get(), (char*)readBuffer_.get(), unpackedSize);
 
                 readBufferSize_ = unpackedSize;
                 readBufferOffset_ = 0;
             }
 
             unsigned copySize = Min((readBufferSize_ - readBufferOffset_), sizeLeft);
-            memcpy(destPtr, readBuffer_.Get() + readBufferOffset_, copySize);
+            memcpy(destPtr, readBuffer_.get() + readBufferOffset_, copySize);
             destPtr += copySize;
             sizeLeft -= copySize;
             readBufferOffset_ += copySize;
@@ -958,7 +362,7 @@
 #endif
         return 0;
 
-    URHO3D_PROFILE(CalculateFileChecksum);
+    URHO3D_PROFILE("CalculateFileChecksum");
 
     unsigned oldPos = position_;
     checksum_ = 0;
@@ -986,8 +390,8 @@
     }
 #endif
 
-    readBuffer_.Reset();
-    inputBuffer_.Reset();
+    readBuffer_.reset();
+    inputBuffer_.reset();
 
     if (handle_)
     {
@@ -1006,7 +410,7 @@
         fflush((FILE*)handle_);
 }
 
-void File::SetName(const String& name)
+void File::SetName(const ea::string& name)
 {
     fileName_ = name;
 }
@@ -1020,7 +424,7 @@
 #endif
 }
 
-bool File::OpenInternal(const String& fileName, FileMode mode, bool fromPackage)
+bool File::OpenInternal(const ea::string& fileName, FileMode mode, bool fromPackage)
 {
     Close();
 
@@ -1031,11 +435,11 @@
     auto* fileSystem = GetSubsystem<FileSystem>();
     if (fileSystem && !fileSystem->CheckAccess(GetPath(fileName)))
     {
-        URHO3D_LOGERRORF("Access denied to %s", fileName.CString());
-        return false;
-    }
-
-    if (fileName.Empty())
+        URHO3D_LOGERRORF("Access denied to %s", fileName.c_str());
+        return false;
+    }
+
+    if (fileName.empty())
     {
         URHO3D_LOGERROR("Could not open file with empty name");
         return false;
@@ -1053,7 +457,7 @@
         assetHandle_ = SDL_RWFromFile(URHO3D_ASSET(fileName), "rb");
         if (!assetHandle_)
         {
-            URHO3D_LOGERRORF("Could not open Android asset file %s", fileName.CString());
+            URHO3D_LOGERRORF("Could not open Android asset file %s", fileName.c_str());
             return false;
         }
         else
@@ -1073,24 +477,24 @@
 #endif
 
 #ifdef _WIN32
-    handle_ = _wfopen(GetWideNativePath(fileName).CString(), openMode[mode]);
+    handle_ = _wfopen(GetWideNativePath(fileName).c_str(), openMode[mode]);
 #else
-    handle_ = fopen(GetNativePath(fileName).CString(), openMode[mode]);
+    handle_ = fopen(GetNativePath(fileName).c_str(), openMode[mode]);
 #endif
 
     // If file did not exist in readwrite mode, retry with write-update mode
     if (mode == FILE_READWRITE && !handle_)
     {
 #ifdef _WIN32
-        handle_ = _wfopen(GetWideNativePath(fileName).CString(), openMode[mode + 1]);
+        handle_ = _wfopen(GetWideNativePath(fileName).c_str(), openMode[mode + 1]);
 #else
-        handle_ = fopen(GetNativePath(fileName).CString(), openMode[mode + 1]);
+        handle_ = fopen(GetNativePath(fileName).c_str(), openMode[mode + 1]);
 #endif
     }
 
     if (!handle_)
     {
-        URHO3D_LOGERRORF("Could not open file %s", fileName.CString());
+        URHO3D_LOGERRORF("Could not open file %s", fileName.c_str());
         return false;
     }
 
@@ -1101,7 +505,7 @@
         fseek((FILE*)handle_, 0, SEEK_SET);
         if (size > M_MAX_UNSIGNED)
         {
-            URHO3D_LOGERRORF("Could not open file %s which is larger than 4GB", fileName.CString());
+            URHO3D_LOGERRORF("Could not open file %s which is larger than 4GB", fileName.c_str());
             Close();
             size_ = 0;
             return false;
@@ -1145,5 +549,45 @@
         fseek((FILE*)handle_, newPosition, SEEK_SET);
 }
 
-}
->>>>>>> fe4a641a
+void File::ReadBinary(ea::vector<unsigned char>& buffer)
+{
+    buffer.clear();
+
+    if (!size_)
+        return;
+
+    buffer.resize(size_);
+
+    Read(static_cast<void*>(buffer.data()), size_);
+}
+
+void File::ReadText(ea::string& text)
+{
+    text.clear();
+
+    if (!size_)
+        return;
+
+    text.resize(size_);
+
+    Read(static_cast<void*>(&text[0]), size_);
+}
+
+bool File::Copy(File* srcFile)
+{
+    if (!srcFile || !srcFile->IsOpen() || srcFile->GetMode() != FILE_READ)
+        return false;
+
+    if (!IsOpen() || GetMode() != FILE_WRITE)
+        return false;
+
+    unsigned fileSize = srcFile->GetSize();
+    ea::shared_array<unsigned char> buffer(new unsigned char[fileSize]);
+
+    unsigned bytesRead = srcFile->Read(buffer.get(), fileSize);
+    unsigned bytesWritten = Write(buffer.get(), fileSize);
+    return bytesRead == fileSize && bytesWritten == fileSize;
+
+}
+
+}