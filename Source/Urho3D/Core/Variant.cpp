--- conflicted
+++ resolved
@@ -1369,11 +1369,7 @@
     }
 }
 
-<<<<<<< HEAD
-unsigned GetVariantSize(VariantType variant)
-=======
 unsigned GetVariantTypeSize(VariantType variant)
->>>>>>> 32ad5794
 {
     switch (variant)
     {
@@ -1427,11 +1423,8 @@
         return sizeof(Matrix3x4);
     case VAR_MATRIX4:
         return sizeof(Matrix4);
-<<<<<<< HEAD
-=======
     case VAR_STRINGVARIANTMAP:
         return sizeof(StringVariantMap);
->>>>>>> 32ad5794
     }
     assert(!"Unsupported value type");
     return 0;
