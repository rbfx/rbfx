--- conflicted
+++ resolved
@@ -1,4 +1,3 @@
-<<<<<<< HEAD
 //
 // Copyright (c) 2008-2019 the Urho3D project.
 //
@@ -60,10 +59,13 @@
 
 bool TypeInfo::IsTypeOf(const TypeInfo* typeInfo) const
 {
+    if (typeInfo == nullptr)
+        return false;
+    
     const TypeInfo* current = this;
     while (current)
     {
-        if (current == typeInfo)
+        if (current == typeInfo || current->GetType() == typeInfo->GetType())
             return true;
 
         current = current->GetBaseTypeInfo();
@@ -623,548 +625,4 @@
     return context_->renderer_;
 }
 
-}
-=======
-//
-// Copyright (c) 2008-2019 the Urho3D project.
-//
-// Permission is hereby granted, free of charge, to any person obtaining a copy
-// of this software and associated documentation files (the "Software"), to deal
-// in the Software without restriction, including without limitation the rights
-// to use, copy, modify, merge, publish, distribute, sublicense, and/or sell
-// copies of the Software, and to permit persons to whom the Software is
-// furnished to do so, subject to the following conditions:
-//
-// The above copyright notice and this permission notice shall be included in
-// all copies or substantial portions of the Software.
-//
-// THE SOFTWARE IS PROVIDED "AS IS", WITHOUT WARRANTY OF ANY KIND, EXPRESS OR
-// IMPLIED, INCLUDING BUT NOT LIMITED TO THE WARRANTIES OF MERCHANTABILITY,
-// FITNESS FOR A PARTICULAR PURPOSE AND NONINFRINGEMENT. IN NO EVENT SHALL THE
-// AUTHORS OR COPYRIGHT HOLDERS BE LIABLE FOR ANY CLAIM, DAMAGES OR OTHER
-// LIABILITY, WHETHER IN AN ACTION OF CONTRACT, TORT OR OTHERWISE, ARISING FROM,
-// OUT OF OR IN CONNECTION WITH THE SOFTWARE OR THE USE OR OTHER DEALINGS IN
-// THE SOFTWARE.
-//
-
-#include "../Precompiled.h"
-
-#include "../Core/Context.h"
-#include "../Core/ProcessUtils.h"
-#include "../Core/Thread.h"
-#include "../IO/Log.h"
-
-#include "../DebugNew.h"
-
-
-namespace Urho3D
-{
-
-TypeInfo::TypeInfo(const char* typeName, const TypeInfo* baseTypeInfo) :
-    type_(typeName),
-    typeName_(typeName),
-    baseTypeInfo_(baseTypeInfo)
-{
-}
-
-TypeInfo::~TypeInfo() = default;
-
-bool TypeInfo::IsTypeOf(StringHash type) const
-{
-    const TypeInfo* current = this;
-    while (current)
-    {
-        if (current->GetType() == type)
-            return true;
-
-        current = current->GetBaseTypeInfo();
-    }
-
-    return false;
-}
-
-bool TypeInfo::IsTypeOf(const TypeInfo* typeInfo) const
-{
-    if (typeInfo == nullptr)
-        return false;
-    
-    const TypeInfo* current = this;
-    while (current)
-    {
-        if (current == typeInfo || current->GetType() == typeInfo->GetType())
-            return true;
-
-        current = current->GetBaseTypeInfo();
-    }
-
-    return false;
-}
-
-Object::Object(Context* context) :
-    context_(context),
-    blockEvents_(false)
-{
-    assert(context_);
-}
-
-Object::~Object()
-{
-    UnsubscribeFromAllEvents();
-    context_->RemoveEventSender(this);
-}
-
-void Object::OnEvent(Object* sender, StringHash eventType, VariantMap& eventData)
-{
-    if (blockEvents_)
-        return;
-
-    // Make a copy of the context pointer in case the object is destroyed during event handler invocation
-    Context* context = context_;
-    EventHandler* specific = nullptr;
-    EventHandler* nonSpecific = nullptr;
-
-    EventHandler* handler = eventHandlers_.First();
-    while (handler)
-    {
-        if (handler->GetEventType() == eventType)
-        {
-            if (!handler->GetSender())
-                nonSpecific = handler;
-            else if (handler->GetSender() == sender)
-            {
-                specific = handler;
-                break;
-            }
-        }
-        handler = eventHandlers_.Next(handler);
-    }
-
-    // Specific event handlers have priority, so if found, invoke first
-    if (specific)
-    {
-        context->SetEventHandler(specific);
-        specific->Invoke(eventData);
-        context->SetEventHandler(nullptr);
-        return;
-    }
-
-    if (nonSpecific)
-    {
-        context->SetEventHandler(nonSpecific);
-        nonSpecific->Invoke(eventData);
-        context->SetEventHandler(nullptr);
-    }
-}
-
-bool Object::IsInstanceOf(StringHash type) const
-{
-    return GetTypeInfo()->IsTypeOf(type);
-}
-
-bool Object::IsInstanceOf(const TypeInfo* typeInfo) const
-{
-    return GetTypeInfo()->IsTypeOf(typeInfo);
-}
-
-void Object::SubscribeToEvent(StringHash eventType, EventHandler* handler)
-{
-    if (!handler)
-        return;
-
-    handler->SetSenderAndEventType(nullptr, eventType);
-    // Remove old event handler first
-    EventHandler* previous;
-    EventHandler* oldHandler = FindSpecificEventHandler(nullptr, eventType, &previous);
-    if (oldHandler)
-    {
-        eventHandlers_.Erase(oldHandler, previous);
-        eventHandlers_.InsertFront(handler);
-    }
-    else
-    {
-        eventHandlers_.InsertFront(handler);
-        context_->AddEventReceiver(this, eventType);
-    }
-}
-
-void Object::SubscribeToEvent(Object* sender, StringHash eventType, EventHandler* handler)
-{
-    // If a null sender was specified, the event can not be subscribed to. Delete the handler in that case
-    if (!sender || !handler)
-    {
-        delete handler;
-        return;
-    }
-
-    handler->SetSenderAndEventType(sender, eventType);
-    // Remove old event handler first
-    EventHandler* previous;
-    EventHandler* oldHandler = FindSpecificEventHandler(sender, eventType, &previous);
-    if (oldHandler)
-    {
-        eventHandlers_.Erase(oldHandler, previous);
-        eventHandlers_.InsertFront(handler);
-    }
-    else
-    {
-        eventHandlers_.InsertFront(handler);
-        context_->AddEventReceiver(this, sender, eventType);
-    }
-}
-
-void Object::SubscribeToEvent(StringHash eventType, const std::function<void(StringHash, VariantMap&)>& function, void* userData/*=0*/)
-{
-    SubscribeToEvent(eventType, new EventHandler11Impl(function, userData));
-}
-
-void Object::SubscribeToEvent(Object* sender, StringHash eventType, const std::function<void(StringHash, VariantMap&)>& function, void* userData/*=0*/)
-{
-    SubscribeToEvent(sender, eventType, new EventHandler11Impl(function, userData));
-}
-
-void Object::UnsubscribeFromEvent(StringHash eventType)
-{
-    for (;;)
-    {
-        EventHandler* previous;
-        EventHandler* handler = FindEventHandler(eventType, &previous);
-        if (handler)
-        {
-            if (handler->GetSender())
-                context_->RemoveEventReceiver(this, handler->GetSender(), eventType);
-            else
-                context_->RemoveEventReceiver(this, eventType);
-            eventHandlers_.Erase(handler, previous);
-        }
-        else
-            break;
-    }
-}
-
-void Object::UnsubscribeFromEvent(Object* sender, StringHash eventType)
-{
-    if (!sender)
-        return;
-
-    EventHandler* previous;
-    EventHandler* handler = FindSpecificEventHandler(sender, eventType, &previous);
-    if (handler)
-    {
-        context_->RemoveEventReceiver(this, handler->GetSender(), eventType);
-        eventHandlers_.Erase(handler, previous);
-    }
-}
-
-void Object::UnsubscribeFromEvents(Object* sender)
-{
-    if (!sender)
-        return;
-
-    for (;;)
-    {
-        EventHandler* previous;
-        EventHandler* handler = FindSpecificEventHandler(sender, &previous);
-        if (handler)
-        {
-            context_->RemoveEventReceiver(this, handler->GetSender(), handler->GetEventType());
-            eventHandlers_.Erase(handler, previous);
-        }
-        else
-            break;
-    }
-}
-
-void Object::UnsubscribeFromAllEvents()
-{
-    for (;;)
-    {
-        EventHandler* handler = eventHandlers_.First();
-        if (handler)
-        {
-            if (handler->GetSender())
-                context_->RemoveEventReceiver(this, handler->GetSender(), handler->GetEventType());
-            else
-                context_->RemoveEventReceiver(this, handler->GetEventType());
-            eventHandlers_.Erase(handler);
-        }
-        else
-            break;
-    }
-}
-
-void Object::UnsubscribeFromAllEventsExcept(const PODVector<StringHash>& exceptions, bool onlyUserData)
-{
-    EventHandler* handler = eventHandlers_.First();
-    EventHandler* previous = nullptr;
-
-    while (handler)
-    {
-        EventHandler* next = eventHandlers_.Next(handler);
-
-        if ((!onlyUserData || handler->GetUserData()) && !exceptions.Contains(handler->GetEventType()))
-        {
-            if (handler->GetSender())
-                context_->RemoveEventReceiver(this, handler->GetSender(), handler->GetEventType());
-            else
-                context_->RemoveEventReceiver(this, handler->GetEventType());
-
-            eventHandlers_.Erase(handler, previous);
-        }
-        else
-            previous = handler;
-
-        handler = next;
-    }
-}
-
-void Object::SendEvent(StringHash eventType)
-{
-    VariantMap noEventData;
-
-    SendEvent(eventType, noEventData);
-}
-
-void Object::SendEvent(StringHash eventType, VariantMap& eventData)
-{
-    if (!Thread::IsMainThread())
-    {
-        URHO3D_LOGERROR("Sending events is only supported from the main thread");
-        return;
-    }
-
-    if (blockEvents_)
-        return;
-
-    // Make a weak pointer to self to check for destruction during event handling
-    WeakPtr<Object> self(this);
-    Context* context = context_;
-    HashSet<Object*> processed;
-
-    context->BeginSendEvent(this, eventType);
-
-    // Check first the specific event receivers
-    // Note: group is held alive with a shared ptr, as it may get destroyed along with the sender
-    SharedPtr<EventReceiverGroup> group(context->GetEventReceivers(this, eventType));
-    if (group)
-    {
-        group->BeginSendEvent();
-
-        const unsigned numReceivers = group->receivers_.Size();
-        for (unsigned i = 0; i < numReceivers; ++i)
-        {
-            Object* receiver = group->receivers_[i];
-            // Holes may exist if receivers removed during send
-            if (!receiver)
-                continue;
-
-            receiver->OnEvent(this, eventType, eventData);
-
-            // If self has been destroyed as a result of event handling, exit
-            if (self.Expired())
-            {
-                group->EndSendEvent();
-                context->EndSendEvent();
-                return;
-            }
-
-            processed.Insert(receiver);
-        }
-
-        group->EndSendEvent();
-    }
-
-    // Then the non-specific receivers
-    group = context->GetEventReceivers(eventType);
-    if (group)
-    {
-        group->BeginSendEvent();
-
-        if (processed.Empty())
-        {
-            const unsigned numReceivers = group->receivers_.Size();
-            for (unsigned i = 0; i < numReceivers; ++i)
-            {
-                Object* receiver = group->receivers_[i];
-                if (!receiver)
-                    continue;
-
-                receiver->OnEvent(this, eventType, eventData);
-
-                if (self.Expired())
-                {
-                    group->EndSendEvent();
-                    context->EndSendEvent();
-                    return;
-                }
-            }
-        }
-        else
-        {
-            // If there were specific receivers, check that the event is not sent doubly to them
-            const unsigned numReceivers = group->receivers_.Size();
-            for (unsigned i = 0; i < numReceivers; ++i)
-            {
-                Object* receiver = group->receivers_[i];
-                if (!receiver || processed.Contains(receiver))
-                    continue;
-
-                receiver->OnEvent(this, eventType, eventData);
-
-                if (self.Expired())
-                {
-                    group->EndSendEvent();
-                    context->EndSendEvent();
-                    return;
-                }
-            }
-        }
-
-        group->EndSendEvent();
-    }
-
-    context->EndSendEvent();
-}
-
-VariantMap& Object::GetEventDataMap() const
-{
-    return context_->GetEventDataMap();
-}
-
-const Variant& Object::GetGlobalVar(StringHash key) const
-{
-    return context_->GetGlobalVar(key);
-}
-
-const VariantMap& Object::GetGlobalVars() const
-{
-    return context_->GetGlobalVars();
-}
-
-void Object::SetGlobalVar(StringHash key, const Variant& value)
-{
-    context_->SetGlobalVar(key, value);
-}
-
-Object* Object::GetSubsystem(StringHash type) const
-{
-    return context_->GetSubsystem(type);
-}
-
-Object* Object::GetEventSender() const
-{
-    return context_->GetEventSender();
-}
-
-EventHandler* Object::GetEventHandler() const
-{
-    return context_->GetEventHandler();
-}
-
-bool Object::HasSubscribedToEvent(StringHash eventType) const
-{
-    return FindEventHandler(eventType) != nullptr;
-}
-
-bool Object::HasSubscribedToEvent(Object* sender, StringHash eventType) const
-{
-    if (!sender)
-        return false;
-    else
-        return FindSpecificEventHandler(sender, eventType) != nullptr;
-}
-
-const String& Object::GetCategory() const
-{
-    const HashMap<String, Vector<StringHash> >& objectCategories = context_->GetObjectCategories();
-    for (HashMap<String, Vector<StringHash> >::ConstIterator i = objectCategories.Begin(); i != objectCategories.End(); ++i)
-    {
-        if (i->second_.Contains(GetType()))
-            return i->first_;
-    }
-
-    return String::EMPTY;
-}
-
-EventHandler* Object::FindEventHandler(StringHash eventType, EventHandler** previous) const
-{
-    EventHandler* handler = eventHandlers_.First();
-    if (previous)
-        *previous = nullptr;
-
-    while (handler)
-    {
-        if (handler->GetEventType() == eventType)
-            return handler;
-        if (previous)
-            *previous = handler;
-        handler = eventHandlers_.Next(handler);
-    }
-
-    return nullptr;
-}
-
-EventHandler* Object::FindSpecificEventHandler(Object* sender, EventHandler** previous) const
-{
-    EventHandler* handler = eventHandlers_.First();
-    if (previous)
-        *previous = nullptr;
-
-    while (handler)
-    {
-        if (handler->GetSender() == sender)
-            return handler;
-        if (previous)
-            *previous = handler;
-        handler = eventHandlers_.Next(handler);
-    }
-
-    return nullptr;
-}
-
-EventHandler* Object::FindSpecificEventHandler(Object* sender, StringHash eventType, EventHandler** previous) const
-{
-    EventHandler* handler = eventHandlers_.First();
-    if (previous)
-        *previous = nullptr;
-
-    while (handler)
-    {
-        if (handler->GetSender() == sender && handler->GetEventType() == eventType)
-            return handler;
-        if (previous)
-            *previous = handler;
-        handler = eventHandlers_.Next(handler);
-    }
-
-    return nullptr;
-}
-
-void Object::RemoveEventSender(Object* sender)
-{
-    EventHandler* handler = eventHandlers_.First();
-    EventHandler* previous = nullptr;
-
-    while (handler)
-    {
-        if (handler->GetSender() == sender)
-        {
-            EventHandler* next = eventHandlers_.Next(handler);
-            eventHandlers_.Erase(handler, previous);
-            handler = next;
-        }
-        else
-        {
-            previous = handler;
-            handler = eventHandlers_.Next(handler);
-        }
-    }
-}
-
-StringHashRegister& GetEventNameRegister()
-{
-    static StringHashRegister eventNameRegister(false /*non thread safe*/);
-    return eventNameRegister;
-}
-
-}
->>>>>>> a7736018
+}