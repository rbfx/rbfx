--- conflicted
+++ resolved
@@ -1,98 +1,3 @@
-<<<<<<< HEAD
-//
-// Copyright (c) 2008-2020 the Urho3D project.
-//
-// Permission is hereby granted, free of charge, to any person obtaining a copy
-// of this software and associated documentation files (the "Software"), to deal
-// in the Software without restriction, including without limitation the rights
-// to use, copy, modify, merge, publish, distribute, sublicense, and/or sell
-// copies of the Software, and to permit persons to whom the Software is
-// furnished to do so, subject to the following conditions:
-//
-// The above copyright notice and this permission notice shall be included in
-// all copies or substantial portions of the Software.
-//
-// THE SOFTWARE IS PROVIDED "AS IS", WITHOUT WARRANTY OF ANY KIND, EXPRESS OR
-// IMPLIED, INCLUDING BUT NOT LIMITED TO THE WARRANTIES OF MERCHANTABILITY,
-// FITNESS FOR A PARTICULAR PURPOSE AND NONINFRINGEMENT. IN NO EVENT SHALL THE
-// AUTHORS OR COPYRIGHT HOLDERS BE LIABLE FOR ANY CLAIM, DAMAGES OR OTHER
-// LIABILITY, WHETHER IN AN ACTION OF CONTRACT, TORT OR OTHERWISE, ARISING FROM,
-// OUT OF OR IN CONNECTION WITH THE SOFTWARE OR THE USE OR OTHER DEALINGS IN
-// THE SOFTWARE.
-//
-
-#pragma once
-
-#include "../Scene/Component.h"
-
-namespace Urho3D
-{
-
-/// A link between otherwise unconnected regions of the navigation mesh.
-class URHO3D_API OffMeshConnection : public Component
-{
-    URHO3D_OBJECT(OffMeshConnection, Component);
-
-public:
-    /// Construct.
-    explicit OffMeshConnection(Context* context);
-    /// Destruct.
-    ~OffMeshConnection() override;
-    /// Register object factory.
-    static void RegisterObject(Context* context);
-
-    /// Apply attribute changes that can not be applied immediately. Called after scene load or a network update.
-    void ApplyAttributes() override;
-    /// Visualize the component as debug geometry.
-    void DrawDebugGeometry(DebugRenderer* debug, bool depthTest) override;
-
-    /// Set endpoint node.
-    void SetEndPoint(Node* node);
-    /// Set radius.
-    void SetRadius(float radius);
-    /// Set bidirectional flag. Default true.
-    void SetBidirectional(bool enabled);
-    /// Set a user assigned mask.
-    void SetMask(unsigned newMask);
-    /// Sets the assigned area Id for the connection.
-    void SetAreaID(unsigned newAreaID);
-
-    /// Return endpoint node.
-    Node* GetEndPoint() const;
-
-    /// Return radius.
-    float GetRadius() const { return radius_; }
-
-    /// Return whether is bidirectional.
-    bool IsBidirectional() const { return bidirectional_; }
-
-    /// Return the user assigned mask.
-    unsigned GetMask() const { return mask_; }
-
-    /// Return the user assigned area ID.
-    unsigned GetAreaID() const { return areaId_; }
-
-private:
-    /// Mark end point dirty.
-    void MarkEndPointDirty() { endPointDirty_ = true; }
-    /// Endpoint node.
-    WeakPtr<Node> endPoint_;
-    /// Endpoint node ID.
-    unsigned endPointID_;
-    /// Radius.
-    float radius_;
-    /// Bidirectional flag.
-    bool bidirectional_;
-    /// Endpoint changed flag.
-    bool endPointDirty_;
-    /// Flags mask to represent properties of this mesh.
-    unsigned mask_;
-    /// Area id to be used for this off mesh connection's internal poly.
-    unsigned areaId_;
-};
-
-}
-=======
 //
 // Copyright (c) 2008-2020 the Urho3D project.
 //
@@ -195,5 +100,4 @@
     unsigned areaId_;
 };
 
-}
->>>>>>> d12e7661
+}