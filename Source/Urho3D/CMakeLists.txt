--- conflicted
+++ resolved
@@ -54,13 +54,8 @@
 define_engine_source_files (Container Core IO Math)
 
 if (NOT MINI_URHO)
-<<<<<<< HEAD
-    define_engine_source_files (Audio Engine Input RenderPipeline Resource Scene UI Utility)
-    define_engine_source_files (NORECURSE . Graphics PatternMatching)
-=======
-    define_engine_source_files (Audio Engine Input Plugins RenderPipeline Resource Scene Script UI Utility)
+    define_engine_source_files (Audio Engine Input PatternMatching Plugins RenderPipeline Resource Scene Script UI Utility)
     define_engine_source_files (NORECURSE . Graphics)
->>>>>>> 1bb2c29a
     list (REMOVE_ITEM SOURCE_FILES BindAll.cpp)     # Utility file for BindTool.
     if (URHO3D_OPENGL)
         define_engine_source_files (Graphics/OpenGL)
