#
# Copyright (c) 2008-2017 the Urho3D project.
#
# Permission is hereby granted, free of charge, to any person obtaining a copy
# of this software and associated documentation files (the "Software"), to deal
# in the Software without restriction, including without limitation the rights
# to use, copy, modify, merge, publish, distribute, sublicense, and/or sell
# copies of the Software, and to permit persons to whom the Software is
# furnished to do so, subject to the following conditions:
#
# The above copyright notice and this permission notice shall be included in
# all copies or substantial portions of the Software.
#
# THE SOFTWARE IS PROVIDED "AS IS", WITHOUT WARRANTY OF ANY KIND, EXPRESS OR
# IMPLIED, INCLUDING BUT NOT LIMITED TO THE WARRANTIES OF MERCHANTABILITY,
# FITNESS FOR A PARTICULAR PURPOSE AND NONINFRINGEMENT. IN NO EVENT SHALL THE
# AUTHORS OR COPYRIGHT HOLDERS BE LIABLE FOR ANY CLAIM, DAMAGES OR OTHER
# LIABILITY, WHETHER IN AN ACTION OF CONTRACT, TORT OR OTHERWISE, ARISING FROM,
# OUT OF OR IN CONNECTION WITH THE SOFTWARE OR THE USE OR OTHER DEALINGS IN
# THE SOFTWARE.
#

macro (define_engine_source_files)
    cmake_parse_arguments(DEFINE_SRC_FILES "NORECURSE" "" "" ${ARGN} )
    if (DEFINE_SRC_FILES_NORECURSE)
        set (_action GLOB)
    else ()
        set (_action GLOB_RECURSE)
    endif ()
    foreach (path ${DEFINE_SRC_FILES_UNPARSED_ARGUMENTS})
        # Get header files
        file (${_action} _files RELATIVE ${CMAKE_CURRENT_SOURCE_DIR} ${path}/*.h)
        list (REMOVE_ITEM _files
            Urho3D.h
            Graphics/Direct3D11/D3D11GraphicsImpl.cpp
            Graphics/Direct3D11/D3D11GraphicsImpl.h
            Graphics/OpenGL/OGLGraphicsImpl.h
            Graphics/Diligent/DiligentGraphicsImpl.cpp
            Graphics/Diligent/DiligentGraphicsImpl.h
            IK/IKConverters.h
        )
        list (APPEND HEADER_FILES ${_files})
        # Install them
        install (FILES ${_files} DESTINATION ${DEST_INCLUDE_DIR}/${path})
        # Get source files
        file (${_action} _files RELATIVE ${CMAKE_CURRENT_SOURCE_DIR} ${path}/*.cpp)
        list (APPEND SOURCE_FILES ${_files})
    endforeach ()
endmacro()

define_engine_source_files (Container Core IO Math)

define_engine_source_files (Audio Engine Graphics Input Plugins RenderAPI RenderPipeline Resource Scene Script Shader UI Utility)
list (REMOVE_ITEM SOURCE_FILES BindAll.cpp)     # Utility file for BindTool.

if (URHO3D_PARTICLE_GRAPH)
    define_engine_source_files (Particles)
endif ()

if (URHO3D_RMLUI)
    define_engine_source_files (RmlUI)
endif ()

if (URHO3D_GLOW)
    define_engine_source_files (Glow)
endif ()

if (URHO3D_IK)
    define_engine_source_files (IK)
endif ()

if (URHO3D_NAVIGATION)
    define_engine_source_files (Navigation)
endif ()

if (URHO3D_NETWORK)
    define_engine_source_files (Network)
    define_engine_source_files (Replica)
endif ()

if (URHO3D_PHYSICS)
    define_engine_source_files (Physics)
endif ()

if (URHO3D_URHO2D)
    define_engine_source_files (Urho2D)
endif ()

if (URHO3D_PHYSICS2D)
    define_engine_source_files (Physics2D)
endif ()

if (URHO3D_SYSTEMUI)
    define_engine_source_files (SystemUI)
endif ()

if (URHO3D_ACTIONS)
    define_engine_source_files (Actions)
endif ()

<<<<<<< HEAD
if (URHO3D_XR)
    if (URHO3D_D3D11)
        add_definitions(-DXR_USE_PLATFORM_WIN32
            -DXR_OS_WINDOWS
            -DXR_USE_TIMESPEC
            -DXR_USE_GRAPHICS_API_D3D11)
    endif ()
    if (URHO3D_OPENGL)
        if (LINUX)
            add_definitions(-DXR_USE_PLATFORM_LINUX
                -DXR_OS_LINUX
                -DXR_USE_TIMESPEC
                -DXR_USE_GRAPHICS_API_OPENGL)
        else ()
            add_definitions(-DXR_USE_PLATFORM_WIN32
                -DXR_OS_WINDOWS
                -DXR_USE_TIMESPEC
                -DXR_USE_GRAPHICS_API_OPENGL)
        endif ()
    endif ()
    
    define_engine_source_files (XR)
endif ()

# Remove compute source files as needed
if (NOT URHO3D_COMPUTE)
    list(REMOVE_ITEM SOURCE_FILES
        Graphics/Direct3D11/D3D11ComputeBuffer.cpp
        Graphics/Direct3D11/D3D11ComputeDevice.cpp
        Graphics/OpenGL/OGLComputeBuffer.cpp
        Graphics/OpenGL/OGLComputeDevice.cpp
        Graphics/ComputeBuffer.cpp
        Graphics/ComputeBuffer.h
        Graphics/ComputeDevice.cpp
        Graphics/ComputeDevice.h
    )
endif ()

=======
>>>>>>> 88ac9389
# Group source code in VS solution
group_sources()

if (APPLE AND NOT IOS)
    list (APPEND SOURCE_FILES IO/MacFileWatcher.m)
endif ()

add_library(Urho3D ${SOURCE_FILES} ${HEADER_FILES} $<$<CXX_COMPILER_ID:MSVC>:${rbfx_SOURCE_DIR}/script/rbfx.natvis>)
target_include_directories(Urho3D PUBLIC
    $<BUILD_INTERFACE:${CMAKE_CURRENT_BINARY_DIR}/..>        # For parent projects to find auto-generated engine headers
    $<BUILD_INTERFACE:${CMAKE_CURRENT_BINARY_DIR}>           # Misc configured headers
    $<BUILD_INTERFACE:${CMAKE_CURRENT_BINARY_DIR}/$<CONFIG>> # Urho3D.h
    $<BUILD_INTERFACE:${CMAKE_CURRENT_SOURCE_DIR}/..>        # For parent projects to find engine headers
    $<BUILD_INTERFACE:${CMAKE_CURRENT_SOURCE_DIR}/../ThirdParty> # For accessing includes of some third party libs that do not have 'include' folder with headers (like tracy).
    $<INSTALL_INTERFACE:${DEST_BASE_INCLUDE_DIR}>
    $<INSTALL_INTERFACE:${DEST_THIRDPARTY_HEADERS_DIR}>
)

if (URHO3D_PCH)
    target_precompile_headers(Urho3D PRIVATE $<BUILD_INTERFACE:$<$<COMPILE_LANGUAGE:CXX>:${CMAKE_CURRENT_SOURCE_DIR}/Precompiled.h>>)
endif ()

# Add any variables starting with URHO3D_ as project defines, with some exceptions
get_cmake_property(__cmake_variables VARIABLES)
set (IGNORED_URHO3D_OPTIONS "URHO3D_PLAYER;URHO3D_EDITOR;URHO3D_EXTRAS;URHO3D_TOOLS;URHO3D_SAMPLES;URHO3D_MERGE_STATIC_LIBS;URHO3D_NO_EDITOR_PLAYER_EXE")
foreach (var ${__cmake_variables})
    list (FIND IGNORED_URHO3D_OPTIONS ${var} _index)
    if ("${var}" MATCHES "^URHO3D_" AND NOT "${var}" MATCHES "_AVAILABLE$" AND _index EQUAL -1)
        if ("${${var}}")
            target_compile_definitions(Urho3D PUBLIC -D${var})
        endif ()
    endif ()
endforeach()

target_compile_definitions(Urho3D PUBLIC -DNOMINMAX -DURHO3D_DEBUG=$<OR:$<CONFIG:Debug>,$<CONFIG:RelWithDebInfo>>)

# Set platform definitions
foreach(def LINUX ANDROID IOS APPLE MACOS MOBILE DESKTOP UWP)
    if (${def})
        target_compile_definitions(Urho3D PUBLIC -D${def}=1)
    endif ()
endforeach()

# Define generated source files
if (NOT EXISTS ${CMAKE_CURRENT_BINARY_DIR}/librevision.h)
    execute_process (COMMAND ${CMAKE_COMMAND} -DFILENAME=${CMAKE_CURRENT_BINARY_DIR}/librevision.h -P ${rbfx_SOURCE_DIR}/CMake/Modules/GetUrhoRevision.cmake
        WORKING_DIRECTORY ${CMAKE_CURRENT_SOURCE_DIR} OUTPUT_QUIET ERROR_QUIET)
endif ()

# Public dependencies that are available to the user or are exposed in the public API or headers
set (PUBLIC_THIRD_PARTY_DEPENDENCIES
    FreeType
    LZ4
    PugiXml
    rapidjson
    SDL2-static
    StanHull
    STB
    IconFontCppHeaders
    Civetweb
    SLikeNet
    Detour
    DetourCrowd
    DetourTileCache
    Recast
    Box2D
    WebP
    ImGui
    GLEW
    nativefiledialog
    CLI11
    fmt
    spdlog
    EASTL
    ETCPACK
    xatlas
    embree
    RmlUi
    tinygltf
    enkiTS
    Diligent-Common
    Diligent-GraphicsEngineOpenGL-static
    Diligent-GraphicsEngineVk-static
    Diligent-GraphicsEngineD3D11-static
    Diligent-GraphicsEngineD3D12-static
    Diligent-GraphicsEngineMetal-static
    Diligent-HLSL2GLSLConverterLib
    Vulkan-Headers
)

# Private dependencies that are hidden from the user and are not exposed in the public API or headers
set (PRIVATE_THIRD_PARTY_DEPENDENCIES
    glslang
    glslang-default-resource-limits
    SPIRV
    spirv-cross-core
    spirv-cross-glsl
    spirv-cross-msl
    spirv-cross-hlsl
    SPIRV-Tools
    SPIRV-Tools-opt
    SPIRV-Reflect
)

if (URHO3D_XR)
    if (URHO3D_MERGE_STATIC_LIBS)
        list (APPEND THIRD_PARTY_DEPENDENCIES openxr_loader)
    else () # shouldn't need to wrorry about WEB right now
        target_link_libraries(Urho3D PUBLIC openxr_loader)
    endif ()
endif ()

if (URHO3D_MERGE_STATIC_LIBS)
    list (APPEND PUBLIC_THIRD_PARTY_DEPENDENCIES Bullet)
elseif (TARGET Bullet)
    # This library can not be exported from .dll on windows platforms.
    if (WEB AND BUILD_SHARED_LIBS)
        # With this configuration public linking causes some symbols to be multiply defined.
        target_link_libraries(Urho3D PRIVATE Bullet)
        target_include_directories(Urho3D PUBLIC $<BUILD_INTERFACE:${CMAKE_CURRENT_SOURCE_DIR}/../ThirdParty/Bullet>)
    else ()
        target_link_libraries(Urho3D PUBLIC Bullet)
    endif ()
endif ()

foreach (dep ${PUBLIC_THIRD_PARTY_DEPENDENCIES})
    if (TARGET "${dep}")
        # By linking them as private but inheriting definitions/options/dirs we avoid having
        # to export third party lib targets in a monolithic dll build.
        get_target_property(_TARGET_TYPE ${dep} TYPE)
        if (${_TARGET_TYPE} STREQUAL "STATIC_LIBRARY")
            if (BUILD_SHARED_LIBS)
                if (MSVC)
                    set_property(TARGET Urho3D APPEND_STRING PROPERTY LINK_FLAGS " /WHOLEARCHIVE:${dep}")
                elseif (APPLE)
                    set_property(TARGET Urho3D APPEND PROPERTY LINK_LIBRARIES -force_load ${dep})
                endif ()
            elseif (UWP)
                set_property(TARGET Urho3D APPEND_STRING PROPERTY LINK_FLAGS " /WHOLEARCHIVE:${dep}")
            endif ()
        endif ()
        get_target_property(VALUE ${dep} INTERFACE_COMPILE_DEFINITIONS)
        if (VALUE)
            target_compile_definitions(Urho3D PUBLIC ${VALUE})
        endif ()
        get_target_property(VALUE ${dep} INTERFACE_COMPILE_OPTIONS)
        if (VALUE)
            target_compile_options(Urho3D PUBLIC ${VALUE})
        endif ()
        get_target_property(VALUE ${dep} INTERFACE_INCLUDE_DIRECTORIES)
        if (VALUE)
            target_include_directories(Urho3D PUBLIC ${VALUE})
        endif ()
        get_target_property(VALUE ${dep} INTERFACE_LINK_LIBRARIES)
        if (VALUE)
            foreach (dep_lib ${VALUE})
                string(FIND "${dep_lib}" "$" DOLLAR_OFFSET)
                if (DOLLAR_OFFSET LESS 0 AND NOT TARGET "${dep_lib}")
                    target_link_libraries (Urho3D PUBLIC "${dep_lib}")
                endif ()
            endforeach ()
        endif ()
        if (BUILD_SHARED_LIBS OR NOT URHO3D_MERGE_STATIC_LIBS)
            if (BUILD_SHARED_LIBS AND NOT MSVC AND NOT APPLE)
                target_link_libraries(Urho3D PRIVATE -Wl,--whole-archive)
            endif ()
            target_link_libraries(Urho3D PRIVATE ${dep})
            if (BUILD_SHARED_LIBS AND NOT MSVC AND NOT APPLE)
                target_link_libraries(Urho3D PRIVATE -Wl,--no-whole-archive)
            endif ()
        else ()
            if (${_TARGET_TYPE} STREQUAL "STATIC_LIBRARY")
                list (APPEND DEPENDENCY_TARGET_FILES $<TARGET_FILE:${dep}>)
            endif ()
        endif ()
    endif ()
endforeach()

foreach (dep ${PRIVATE_THIRD_PARTY_DEPENDENCIES})
    if (TARGET "${dep}")
        target_link_libraries(Urho3D PRIVATE ${dep})

        get_target_property(_TARGET_TYPE ${dep} TYPE)
        if (URHO3D_MERGE_STATIC_LIBS AND NOT BUILD_SHARED_LIBS AND ${_TARGET_TYPE} STREQUAL "STATIC_LIBRARY")
            list (APPEND DEPENDENCY_TARGET_FILES $<TARGET_FILE:${dep}>)
        endif ()
    endif ()
endforeach ()

if (URHO3D_SSE)
    if (MSVC)
        if (URHO3D_64BIT AND "${URHO3D_SSE}" MATCHES "SSE2?")
            # 64bit instruction set has sse2 included and thus it is always enabled.
            # Specifying this parameter to msvc creates a warning.
        else ()
            target_compile_options (Urho3D PUBLIC /arch:${URHO3D_SSE})
        endif ()
    else ()
        target_compile_options (Urho3D PUBLIC -m${URHO3D_SSE})
    endif ()
    target_compile_definitions (Urho3D PUBLIC -DURHO3D_SSE)
endif ()

if (WIN32)
    if (URHO3D_MINIDUMPS OR URHO3D_PROFILING)
        target_link_libraries (Urho3D PUBLIC dbghelp)
    endif ()
    if (UWP)
        target_compile_definitions (Urho3D PUBLIC -DUWP=1)
    endif ()
    target_link_libraries (Urho3D PUBLIC rpcrt4)
else ()
    target_link_libraries (Urho3D PUBLIC dl)
    if (ANDROID)
        target_link_libraries (Urho3D PUBLIC log android)
        target_compile_definitions (Urho3D PUBLIC -DANDROID_ABI=${ANDROID_ABI})
    elseif (DESKTOP)
        target_link_libraries (Urho3D PUBLIC m pthread)
        if (NOT APPLE)
            target_link_libraries (Urho3D PUBLIC rt uuid)
        endif ()
    endif ()
endif ()

# Disable very annoying warning
if (GNU OR Clang)
    target_compile_options(Urho3D PRIVATE $<$<COMPILE_LANGUAGE:CXX>:-Wno-invalid-offsetof>)
endif ()

if (URHO3D_PROFILING)
    target_link_libraries(Urho3D PUBLIC Tracy)
endif ()

if (WEB)
    target_link_libraries(Urho3D PUBLIC "-s WASM=$<BOOL:EMSCRIPTEN_WASM>")
    if (URHO3D_THREADING)
        target_compile_options(Urho3D PRIVATE "-s USE_PTHREADS=1")
    endif ()
    set_target_properties(Urho3D PROPERTIES COMPILE_OPTIONS $<$<OR:$<CONFIG:Release>,$<CONFIG:MinSizeRel>>:-O3>)
    set_target_properties(Urho3D PROPERTIES LINK_FLAGS_RELEASE -sAGGRESSIVE_VARIABLE_ELIMINATION=1)
    target_compile_options(Urho3D PUBLIC $<$<OR:$<CONFIG:Debug>,$<CONFIG:RelWithDebInfo>>:${EMCC_WITH_SOURCE_MAPS_FLAG}>)
    target_link_libraries(Urho3D PUBLIC -sDISABLE_EXCEPTION_CATCHING=1 -sFORCE_FILESYSTEM=1 -sDISABLE_DEPRECATED_FIND_EVENT_TARGET_BEHAVIOR=0 -lidbfs.js)
    target_link_libraries(Urho3D PUBLIC --bind)
    if (NOT EMSCRIPTEN_TOTAL_MEMORY OR "${EMSCRIPTEN_TOTAL_MEMORY}" STREQUAL "0")
        target_link_libraries(Urho3D PUBLIC "-s ALLOW_MEMORY_GROWTH=1" --no-heap-copy)
    else ()
        math(EXPR EMSCRIPTEN_TOTAL_MEMORY_BYTES "${EMSCRIPTEN_TOTAL_MEMORY} * 1024 * 1024")
        target_link_libraries(Urho3D PUBLIC "-s INITIAL_MEMORY=${EMSCRIPTEN_TOTAL_MEMORY_BYTES}")
    endif ()
    target_link_libraries(Urho3D PUBLIC "-s MIN_WEBGL_VERSION=2 -s MAX_WEBGL_VERSION=2")
    # TODO: Try to remove FULL_ES3. We only need it for glMapBufferRange and glUnmapBuffer.
    target_link_libraries(Urho3D PUBLIC "-s FULL_ES3=1")
endif ()

if (BUILD_SHARED_LIBS)
    target_compile_definitions(Urho3D
        PRIVATE -DURHO3D_EXPORTS=1 -DAL_EXPORTS=1 -DBOX2D_EXPORTS=1 -DCIVETWEB_DLL_EXPORTS=1 -DEASTL_EXPORTS=1
            -DEASTDC_EXPORTS=1 -DURHO3D_EXPORTS=1 -DFMT_EXPORT=1 -DGLEW_BUILD=1 -DIMGUI_EXPORTS=1
            -DLZ4_DLL_EXPORT=1 -DNFD_EXPORTS=1 -DPUGIXML_EXPORTS=1 -DSDL_EXPORTS=1 -DTRACY_EXPORTS=1 -DRmlCore_EXPORTS=1
            -DRmlDebugger_EXPORTS=1 -DGLSLANG_EXPORTING=1
    )
else ()
    target_compile_definitions (Urho3D PUBLIC -DURHO3D_STATIC)
endif ()

# Check existence of various header files and their functions required by some of the third-party libraries and Urho3D library
# Set the CMake variables in this scope but only add the compiler defines in the respective library's scope
include (CheckIncludeFile)
foreach (HEADER stdint.h inttypes.h malloc.h)
    string (TOUPPER HAVE_${HEADER} HAVE_HEADER)
    string (REPLACE . _ HAVE_HEADER ${HAVE_HEADER})
    check_include_file (${HEADER} ${HAVE_HEADER})
endforeach ()
include (CheckFunctionExists)
foreach (FUNCT __sincosf sincosf malloc_usable_size)
    string (TOUPPER HAVE_${FUNCT} HAVE_FUNCT)
    check_symbol_exists (${FUNCT} "math.h;malloc.h" ${HAVE_FUNCT})
endforeach ()
if (MINGW)
    include (CheckStructHasMember)
    check_struct_has_member (RTL_OSVERSIONINFOW dwOSVersionInfoSize minwindef.h\;winnt.h HAVE_RTL_OSVERSIONINFOW)
    if (EXISTS ${CMAKE_BINARY_DIR}/MinGW-crosscompiler-includes)
        target_include_directories(Urho3D PUBLIC $<BUILD_INTERFACE:${CMAKE_BINARY_DIR}/MinGW-crosscompiler-includes>)
    endif ()
endif ()

# Workarounds
if (WEB OR ANDROID)
    if (URHO3D_CXX_STANDARD)
        target_compile_options(Urho3D PUBLIC $<$<COMPILE_LANGUAGE:CXX>:-std=gnu++${URHO3D_CXX_STANDARD}>)
    endif ()
endif ()

if (CLANG AND NOT WEB)
    if (APPLE)
        target_compile_options(Urho3D INTERFACE $<INSTALL_INTERFACE:-stdlib=libc++>)
        target_link_libraries(Urho3D INTERFACE $<INSTALL_INTERFACE:c++ c++abi>)
    else ()
        target_link_libraries(Urho3D INTERFACE $<INSTALL_INTERFACE:stdc++ m>)
    endif ()
endif ()

# Group them together under 'Resources' in Xcode IDE
source_group(Resources FILES ${RESOURCE_FILES})     # RESOURCE_PAKS could be empty if packaging is not requested
target_sources(Urho3D PRIVATE ${RESOURCE_DIRS})

if (URHO3D_CSHARP)
    csharp_bind_target(
        TARGET Urho3D
        SWIG CSharp/Swig/Urho3D.i
        CSPROJ ${CMAKE_CURRENT_SOURCE_DIR}/CSharp/Urho3DNet.csproj
        NAMESPACE Urho3DNet
    )
    if (URHO3D_SYSTEMUI)
        csharp_bind_target(
            TARGET ImGui
            NATIVE Urho3D
            SWIG CSharp/Swig/ImGui.i
            NAMESPACE ImGuiNet
            INCLUDE_DIRS "${CMAKE_CURRENT_SOURCE_DIR}/.."
        )
    endif ()
    unset (CMAKE_SWIG_OUTDIR)

    add_target_csharp(
        TARGET Urho3DNet.Scripts
        PROJECT ${CMAKE_CURRENT_SOURCE_DIR}/CSharp/Urho3DNet.Scripts.csproj
        OUTPUT ${NET_OUTPUT_DIRECTORY}/Urho3DNet.Scripts.dll
        DEPENDS Urho3DNet
    )

    file (GLOB_RECURSE EXTRA_NATIVE_FILES ${CMAKE_CURRENT_SOURCE_DIR}/CSharp/Native/*.h ${CMAKE_CURRENT_SOURCE_DIR}/CSharp/Native/*.cpp)
    file (GLOB_RECURSE WRAPPER_FILES)

    target_sources(Urho3D PRIVATE ${EXTRA_NATIVE_FILES} ${CMAKE_CURRENT_BINARY_DIR}/Urho3DCSharp/Urho3DCSHARP_wrap.cxx)
    if (URHO3D_SYSTEMUI)
        target_sources(Urho3D PRIVATE ${CMAKE_CURRENT_BINARY_DIR}/ImGuiCSharp/ImGuiCSHARP_wrap.cxx)
    endif ()
    if (MSVC)
        target_compile_options(Urho3D PRIVATE /bigobj)
    endif ()
endif ()

# Install C# dependencies
if (URHO3D_CSHARP)
   install (SCRIPT ${rbfx_SOURCE_DIR}/CMake/Install.cmake)
endif ()

################################################### SDK preparation ####################################################

if (URHO3D_MERGE_STATIC_LIBS)
    # Merge static libraries of third party dependencies to final engine static library
    add_custom_command (TARGET Urho3D PRE_BUILD COMMAND ${CMAKE_COMMAND} -E remove -f $<TARGET_FILE:Urho3D>)
    if (MSVC)
        # If merged library is not deleted in this step then sometimes build system will try to merge dependencies
        # to already merged library inflating it further.
        add_custom_command (TARGET Urho3D POST_BUILD
            COMMAND lib.exe /OUT:$<TARGET_FILE:Urho3D>.engine $<TARGET_FILE:Urho3D> ${DEPENDENCY_TARGET_FILES}
            COMMAND ${CMAKE_COMMAND} -E rename $<TARGET_FILE:Urho3D>.engine $<TARGET_FILE:Urho3D>
            COMMENT "Merging all archives into a single static library using lib.exe")
    elseif (APPLE)
        # Apple libtool takes archives directly as input
        add_custom_command (TARGET Urho3D POST_BUILD
            COMMAND libtool -static $<TARGET_FILE:Urho3D> ${DEPENDENCY_TARGET_FILES} -o $<TARGET_FILE:Urho3D>.engine
            COMMAND ${CMAKE_COMMAND} -E rename $<TARGET_FILE:Urho3D>.engine $<TARGET_FILE:Urho3D>
            COMMENT "Merging all archives into a single static library using libtool")
    else ()
        # GCC ar does not take archives directly as input like Apple libtool, however, it can be scripted to do so
        add_custom_command (TARGET Urho3D POST_BUILD
            COMMAND ${CMAKE_COMMAND} -E rename $<TARGET_FILE:Urho3D> $<TARGET_FILE:Urho3D>.engine
            COMMAND echo CREATE $<TARGET_FILE:Urho3D> >script.ar
            COMMAND echo ADDLIB $<TARGET_FILE:Urho3D>.engine >>script.ar)
        foreach (ARCHIVE ${DEPENDENCY_TARGET_FILES})
            add_custom_command (TARGET Urho3D POST_BUILD COMMAND echo ADDLIB ${ARCHIVE} >>script.ar)
        endforeach ()
        add_custom_command (TARGET Urho3D POST_BUILD
            COMMAND echo SAVE >>script.ar
            COMMAND echo END >>script.ar
            COMMAND ${CMAKE_AR} -M <script.ar
            COMMAND ${CMAKE_COMMAND} -E remove $<TARGET_FILE:Urho3D>.engine script.ar
            COMMENT "Merging all archives into a single static library using ar")
    endif ()
endif ()

# SDK installation
install(TARGETS Urho3D
    EXPORT Urho3D
    LIBRARY DESTINATION ${DEST_LIBRARY_DIR_CONFIG}
    RUNTIME DESTINATION ${DEST_BIN_DIR_CONFIG}
    ARCHIVE DESTINATION ${DEST_ARCHIVE_DIR_CONFIG}
)

if (URHO3D_MONOLITHIC_HEADER)
    # Generate include header with all engine headers
    list (REMOVE_ITEM HEADER_FILES Urho3D.h DebugNew.h Precompiled.h WindowsSupport.h Core/Main.h Core/PE.h)
    string (REPLACE ";" ">\n#include <Urho3D/" HEADER_FILES "${HEADER_FILES}")
    set (HEADER_FILES "#include <Urho3D/${HEADER_FILES}>")
    configure_file (${CMAKE_CURRENT_SOURCE_DIR}/Urho3DAll.h.in ${CMAKE_CURRENT_BINARY_DIR}/Urho3DAll.h @ONLY)
    install (FILES ${CMAKE_CURRENT_BINARY_DIR}/Urho3DAll.h DESTINATION ${DEST_INCLUDE_DIR})
endif ()

# Generate import/export header with engine configuration defines
get_property(URHO3D_ENGINE_CONFIG TARGET Urho3D PROPERTY INTERFACE_COMPILE_DEFINITIONS)
list (REMOVE_ITEM URHO3D_ENGINE_CONFIG URHO3D_64BIT)
# TODO: Maybe these should be directly in header?
foreach(HAVE HAVE___SINCOSF HAVE_MALLOC_USABLE_SIZE HAVE_STDINT_H HAVE_INTTYPES_H HAVE_MALLOC_H HAVE_SINCOSF HAVE_RTL_OSVERSIONINFOW)
    if (${${HAVE}})
        list (APPEND URHO3D_ENGINE_CONFIG ${HAVE})
    endif ()
endforeach()
list (REMOVE_DUPLICATES URHO3D_ENGINE_CONFIG)
list (APPEND URHO3D_ENGINE_CONFIG "")   # For last item to be processed correctly.
# Give defines without value a value "1".
string (REPLACE ";" "=1;" URHO3D_ENGINE_CONFIG "${URHO3D_ENGINE_CONFIG}")                   # Append =1 to all defines
string (REGEX REPLACE "(\=[0-9]+)+;" "\\1;" URHO3D_ENGINE_CONFIG "${URHO3D_ENGINE_CONFIG}")   # Clear =1 from defines that already had a value
# Turn list into c++ preprocessor code
string (REGEX REPLACE "([^=]+)=([^;]+);" "#ifndef \\1\n#   define \\1 \\2\n#endif\n" URHO3D_ENGINE_CONFIG "${URHO3D_ENGINE_CONFIG}")
# This will be commented out line in the header.
list (INSERT URHO3D_ENGINE_CONFIG 0 "Engine configuration")
string (REPLACE ";" "\n" URHO3D_ENGINE_CONFIG "${URHO3D_ENGINE_CONFIG}")
file (READ ${CMAKE_CURRENT_SOURCE_DIR}/Urho3D.h URHO3D_H_DATA)
string (REPLACE "@URHO3D_ENGINE_CONFIG@" "${URHO3D_ENGINE_CONFIG}" URHO3D_H_DATA "${URHO3D_H_DATA}")
foreach (config Debug RelWithDebInfo Release MinSizeRel)
    file (MAKE_DIRECTORY ${CMAKE_CURRENT_BINARY_DIR}/${config})
endforeach ()
file (GENERATE OUTPUT ${CMAKE_CURRENT_BINARY_DIR}/$<CONFIG>/Urho3D.h CONTENT ${URHO3D_H_DATA})
install (FILES ${CMAKE_CURRENT_BINARY_DIR}/$<CONFIG>/Urho3D.h DESTINATION ${DEST_INCLUDE_DIR})
file(GLOB ROOT_HEADERS *.h)
list(REMOVE_ITEM ROOT_HEADERS ${CMAKE_CURRENT_SOURCE_DIR}/Urho3D.h)
install (FILES ${ROOT_HEADERS} DESTINATION ${DEST_INCLUDE_DIR})<|MERGE_RESOLUTION|>--- conflicted
+++ resolved
@@ -98,7 +98,6 @@
     define_engine_source_files (Actions)
 endif ()
 
-<<<<<<< HEAD
 if (URHO3D_XR)
     if (URHO3D_D3D11)
         add_definitions(-DXR_USE_PLATFORM_WIN32
@@ -122,23 +121,6 @@
     
     define_engine_source_files (XR)
 endif ()
-
-# Remove compute source files as needed
-if (NOT URHO3D_COMPUTE)
-    list(REMOVE_ITEM SOURCE_FILES
-        Graphics/Direct3D11/D3D11ComputeBuffer.cpp
-        Graphics/Direct3D11/D3D11ComputeDevice.cpp
-        Graphics/OpenGL/OGLComputeBuffer.cpp
-        Graphics/OpenGL/OGLComputeDevice.cpp
-        Graphics/ComputeBuffer.cpp
-        Graphics/ComputeBuffer.h
-        Graphics/ComputeDevice.cpp
-        Graphics/ComputeDevice.h
-    )
-endif ()
-
-=======
->>>>>>> 88ac9389
 # Group source code in VS solution
 group_sources()
 
