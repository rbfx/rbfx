#
# Copyright (c) 2008-2017 the Urho3D project.
#
# Permission is hereby granted, free of charge, to any person obtaining a copy
# of this software and associated documentation files (the "Software"), to deal
# in the Software without restriction, including without limitation the rights
# to use, copy, modify, merge, publish, distribute, sublicense, and/or sell
# copies of the Software, and to permit persons to whom the Software is
# furnished to do so, subject to the following conditions:
#
# The above copyright notice and this permission notice shall be included in
# all copies or substantial portions of the Software.
#
# THE SOFTWARE IS PROVIDED "AS IS", WITHOUT WARRANTY OF ANY KIND, EXPRESS OR
# IMPLIED, INCLUDING BUT NOT LIMITED TO THE WARRANTIES OF MERCHANTABILITY,
# FITNESS FOR A PARTICULAR PURPOSE AND NONINFRINGEMENT. IN NO EVENT SHALL THE
# AUTHORS OR COPYRIGHT HOLDERS BE LIABLE FOR ANY CLAIM, DAMAGES OR OTHER
# LIABILITY, WHETHER IN AN ACTION OF CONTRACT, TORT OR OTHERWISE, ARISING FROM,
# OUT OF OR IN CONNECTION WITH THE SOFTWARE OR THE USE OR OTHER DEALINGS IN
# THE SOFTWARE.
#

macro (define_engine_source_files)
    cmake_parse_arguments(DEFINE_SRC_FILES "NORECURSE" "" "" ${ARGN} )
    if (DEFINE_SRC_FILES_NORECURSE)
        set (_action GLOB)
    else ()
        set (_action GLOB_RECURSE)
    endif ()
    foreach (path ${DEFINE_SRC_FILES_UNPARSED_ARGUMENTS})
        # Get header files
        file (${_action} _files RELATIVE ${CMAKE_CURRENT_SOURCE_DIR} ${path}/*.h)
        list (REMOVE_ITEM _files
            Urho3D.h
            Graphics/Direct3D11/D3D11GraphicsImpl.cpp
            Graphics/Direct3D11/D3D11GraphicsImpl.h
            Graphics/Direct3D9/D3D9GraphicsImpl.cpp
            Graphics/Direct3D9/D3D9GraphicsImpl.h
            Graphics/GraphicsImpl.h
            Graphics/OpenGL/OGLGraphicsImpl.h
            IK/IKConverters.h
        )
        list (APPEND HEADER_FILES ${_files})
        # Install them
        if (NOT MINI_URHO)
            install (FILES ${_files} DESTINATION ${DEST_INCLUDE_DIR}/${path})
        endif ()
        # Get source files
        file (${_action} _files RELATIVE ${CMAKE_CURRENT_SOURCE_DIR} ${path}/*.cpp)
        list (APPEND SOURCE_FILES ${_files})
    endforeach ()
endmacro()

define_engine_source_files (Container Core IO Math)

if (NOT MINI_URHO)
    define_engine_source_files (Audio Engine Input Plugins RenderPipeline Resource Scene Script UI Utility)
    define_engine_source_files (NORECURSE . Graphics)
    list (REMOVE_ITEM SOURCE_FILES BindAll.cpp)     # Utility file for BindTool.
    if (URHO3D_OPENGL)
        define_engine_source_files (Graphics/OpenGL)
    elseif (URHO3D_D3D11)
        define_engine_source_files (Graphics/Direct3D11)
    elseif (URHO3D_D3D9)
        define_engine_source_files (Graphics/Direct3D9)
    endif ()
else ()
    # URHO_MINI is a reduced version of library meant for native tools. Scripting is not needed.
    set (URHO3D_CSHARP OFF)
endif ()

<<<<<<< HEAD

=======
>>>>>>> 32ad5794
if (URHO3D_PARTICLE_GRAPH)
    define_engine_source_files (Particles)
endif ()

if (URHO3D_RMLUI)
    define_engine_source_files (RmlUI)
endif ()

if (URHO3D_GLOW)
    define_engine_source_files (Glow)
endif ()

if (URHO3D_IK)
    define_engine_source_files (IK)
endif ()

if (URHO3D_NAVIGATION)
    define_engine_source_files (Navigation)
endif ()

if (URHO3D_NETWORK)
    define_engine_source_files (Network)
    define_engine_source_files (Replica)
endif ()

if (URHO3D_PHYSICS)
    define_engine_source_files (Physics)
endif ()

if (URHO3D_URHO2D)
    define_engine_source_files (Urho2D)
endif ()

if (URHO3D_PHYSICS2D)
    define_engine_source_files (Physics2D)
endif ()

if (URHO3D_SYSTEMUI)
    define_engine_source_files (SystemUI)
endif ()

# Remove compute source files as needed
if (NOT URHO3D_COMPUTE)
    list(REMOVE_ITEM SOURCE_FILES
        Graphics/Direct3D11/D3D11ComputeBuffer.cpp
        Graphics/Direct3D11/D3D11ComputeDevice.cpp
        Graphics/OpenGL/OGLComputeBuffer.cpp
        Graphics/OpenGL/OGLComputeDevice.cpp
        Graphics/ComputeBuffer.cpp
        Graphics/ComputeBuffer.h
        Graphics/ComputeDevice.cpp
        Graphics/ComputeDevice.h
    )
endif ()

# Group source code in VS solution
group_sources()

if (APPLE AND NOT IOS)
    list (APPEND SOURCE_FILES IO/MacFileWatcher.m)
endif ()

add_library(Urho3D ${SOURCE_FILES} ${HEADER_FILES} $<$<CXX_COMPILER_ID:MSVC>:${rbfx_SOURCE_DIR}/script/rbfx.natvis>)
target_include_directories(Urho3D PUBLIC
    $<BUILD_INTERFACE:${CMAKE_CURRENT_BINARY_DIR}/..>        # For parent projects to find auto-generated engine headers
    $<BUILD_INTERFACE:${CMAKE_CURRENT_BINARY_DIR}>           # Misc configured headers
    $<BUILD_INTERFACE:${CMAKE_CURRENT_BINARY_DIR}/$<CONFIG>> # Urho3D.h
    $<BUILD_INTERFACE:${CMAKE_CURRENT_SOURCE_DIR}/..>        # For parent projects to find engine headers
    $<BUILD_INTERFACE:${CMAKE_CURRENT_SOURCE_DIR}/../ThirdParty> # For accessing includes of some third party libs that do not have 'include' folder with headers (like tracy).
    $<INSTALL_INTERFACE:${DEST_BASE_INCLUDE_DIR}>
    $<INSTALL_INTERFACE:${DEST_THIRDPARTY_HEADERS_DIR}>
)

if (URHO3D_PCH)
    target_precompile_headers(Urho3D PRIVATE $<BUILD_INTERFACE:$<$<COMPILE_LANGUAGE:CXX>:${CMAKE_CURRENT_SOURCE_DIR}/Precompiled.h>>)
endif ()

# Add any variables starting with URHO3D_ as project defines
get_cmake_property(__cmake_variables VARIABLES)
foreach (var ${__cmake_variables})
    if ("${var}" MATCHES "^URHO3D_")
        if ("${${var}}")
            target_compile_definitions(Urho3D PUBLIC -D${var})
        endif ()
    endif ()
endforeach()

if (MINI_URHO)
    target_compile_definitions(Urho3D PUBLIC -DMINI_URHO)
endif ()
target_compile_definitions(Urho3D PUBLIC -DNOMINMAX -DURHO3D_DEBUG=$<OR:$<CONFIG:Debug>,$<CONFIG:RelWithDebInfo>>)

# Set platform definitions
foreach(def LINUX ANDROID IOS APPLE MACOS MOBILE DESKTOP UWP)
    if (${def})
        target_compile_definitions(Urho3D PUBLIC -D${def}=1)
    endif ()
endforeach()

# Define generated source files
if (NOT EXISTS ${CMAKE_CURRENT_BINARY_DIR}/librevision.h)
    execute_process (COMMAND ${CMAKE_COMMAND} -DFILENAME=${CMAKE_CURRENT_BINARY_DIR}/librevision.h -P ${rbfx_SOURCE_DIR}/CMake/Modules/GetUrhoRevision.cmake
        WORKING_DIRECTORY ${CMAKE_CURRENT_SOURCE_DIR} OUTPUT_QUIET ERROR_QUIET)
endif ()

# Link dependencies
set (THIRD_PARTY_DEPENDENCIES
    FreeType
    LZ4
    PugiXml
    rapidjson
    SDL
    StanHull
    STB
    IconFontCppHeaders
    Civetweb
    SLikeNet
    ik
    Detour
    DetourCrowd
    DetourTileCache
    Recast
    Box2D
    WebP
    ImGui
    LibCpuId
    GLEW
    MojoShader
    nativefiledialog
    CLI11
    fmt
    spdlog
    EASTL
    entt
    ETCPACK
    xatlas
    embree
    RmlUi
    glslang
    SPIRV
    spirv-cross-core
    spirv-cross-glsl
    spirv-cross-msl
    spirv-cross-hlsl
    tinygltf
    FastNoiseLite
)

if (URHO3D_MERGE_STATIC_LIBS)
    list (APPEND THIRD_PARTY_DEPENDENCIES Bullet)
elseif (TARGET Bullet)
    # This library can not be exported from .dll on windows platforms.
    if (WEB AND BUILD_SHARED_LIBS)
        # With this configuration public linking causes some symbols to be multiply defined.
        target_link_libraries(Urho3D PRIVATE Bullet)
        target_include_directories(Urho3D PUBLIC $<BUILD_INTERFACE:${CMAKE_CURRENT_SOURCE_DIR}/../ThirdParty/Bullet>)
    else ()
        target_link_libraries(Urho3D PUBLIC Bullet)
    endif ()
endif ()

foreach (dep ${THIRD_PARTY_DEPENDENCIES})
    if (TARGET "${dep}")
        # By linking them as private but inheriting definitions/options/dirs we avoid having
        # to export third party lib targets in a monolithic dll build.
        get_target_property(_TARGET_TYPE ${dep} TYPE)
        if (${_TARGET_TYPE} STREQUAL "STATIC_LIBRARY")
            if (BUILD_SHARED_LIBS)
                if (MSVC)
                    set_property(TARGET Urho3D APPEND_STRING PROPERTY LINK_FLAGS " /WHOLEARCHIVE:${dep}")
                elseif (APPLE)
                    set_property(TARGET Urho3D APPEND PROPERTY LINK_LIBRARIES -force_load ${dep})
                endif ()
            elseif (UWP)
                set_property(TARGET Urho3D APPEND_STRING PROPERTY LINK_FLAGS " /WHOLEARCHIVE:${dep}")
            endif ()
        endif ()
        get_target_property(VALUE ${dep} INTERFACE_COMPILE_DEFINITIONS)
        if (VALUE)
            target_compile_definitions(Urho3D PUBLIC ${VALUE})
        endif ()
        get_target_property(VALUE ${dep} INTERFACE_COMPILE_OPTIONS)
        if (VALUE)
            target_compile_options(Urho3D PUBLIC ${VALUE})
        endif ()
        get_target_property(VALUE ${dep} INTERFACE_INCLUDE_DIRECTORIES)
        if (VALUE)
            target_include_directories(Urho3D PUBLIC ${VALUE})
        endif ()
        get_target_property(VALUE ${dep} INTERFACE_LINK_LIBRARIES)
        if (VALUE)
            foreach (dep_lib ${VALUE})
                if (NOT TARGET ${dep_lib})
                    target_link_libraries (Urho3D PUBLIC "${dep_lib}")
                endif ()
            endforeach ()
        endif ()
        if (BUILD_SHARED_LIBS OR NOT URHO3D_MERGE_STATIC_LIBS)
            if (BUILD_SHARED_LIBS AND NOT MSVC AND NOT APPLE)
                target_link_libraries(Urho3D PRIVATE -Wl,--whole-archive)
            endif ()
            target_link_libraries(Urho3D PRIVATE ${dep})
            if (BUILD_SHARED_LIBS AND NOT MSVC AND NOT APPLE)
                target_link_libraries(Urho3D PRIVATE -Wl,--no-whole-archive)
            endif ()
        else ()
            if (${_TARGET_TYPE} STREQUAL "STATIC_LIBRARY")
                list (APPEND DEPENDENCY_TARGET_FILES $<TARGET_FILE:${dep}>)
            endif ()
        endif ()
    endif ()
endforeach()

if (URHO3D_SSE)
    if (MSVC)
        if (URHO3D_64BIT AND "${URHO3D_SSE}" MATCHES "SSE2?")
            # 64bit instruction set has sse2 included and thus it is always enabled.
            # Specifying this parameter to msvc creates a warning.
        else ()
            target_compile_options (Urho3D PUBLIC /arch:${URHO3D_SSE})
        endif ()
    else ()
        target_compile_options (Urho3D PUBLIC -m${URHO3D_SSE})
    endif ()
    target_compile_definitions (Urho3D PUBLIC -DURHO3D_SSE)
endif ()

if (WIN32)
    if (URHO3D_MINIDUMPS OR URHO3D_PROFILING)
        target_link_libraries (Urho3D PUBLIC dbghelp)
    endif ()
    if (UWP)
        target_compile_definitions (Urho3D PUBLIC -DUWP=1)
    endif ()
    target_link_libraries (Urho3D PUBLIC rpcrt4)
else ()
    target_link_libraries (Urho3D PUBLIC dl)
    if (ANDROID)
        target_link_libraries (Urho3D PUBLIC log android)
        target_compile_definitions (Urho3D PUBLIC -DANDROID_ABI=${ANDROID_ABI})
    elseif (DESKTOP)
        target_link_libraries (Urho3D PUBLIC m pthread)
        if (NOT APPLE)
            target_link_libraries (Urho3D PUBLIC rt uuid)
        endif ()
    endif ()
endif ()

# Disable very annoying warning
if (GNU OR Clang)
    target_compile_options(Urho3D PRIVATE $<$<COMPILE_LANGUAGE:CXX>:-Wno-invalid-offsetof>)
endif ()

if (URHO3D_PROFILING)
    target_link_libraries(Urho3D PUBLIC Tracy)
endif ()

# Graphics
if (NOT MINI_URHO)
    if (URHO3D_OPENGL)
        if (APPLE)
            # Do nothing
        elseif (WIN32)
            target_link_libraries (Urho3D PUBLIC opengl32)
        elseif (ANDROID OR ARM)
            if (URHO3D_GLES2)
                target_link_libraries (Urho3D PUBLIC GLESv1_CM GLESv2)
            elseif (URHO3D_GLES3)
                target_link_libraries (Urho3D PUBLIC GLESv3)
            endif ()
        else ()
            target_link_libraries (Urho3D PUBLIC GL)
        endif ()
    else ()
        if (URHO3D_D3D9)
            find_package(DirectX REQUIRED D3D9)
        else ()
            find_package(DirectX REQUIRED D3D11)
        endif ()
        target_link_libraries (Urho3D PUBLIC ${DIRECT3D_LIBRARIES})
    endif ()
endif ()

if (WEB)
    target_link_libraries(Urho3D PUBLIC "-s WASM=$<BOOL:EMSCRIPTEN_WASM>")
    target_compile_options(Urho3D PRIVATE -Wno-warn-absolute-paths -Wno-unknown-warning-option)
    if (URHO3D_THREADING)
        target_compile_options(Urho3D PRIVATE "-s USE_PTHREADS=1")
    endif ()
    set_target_properties(Urho3D PROPERTIES COMPILE_OPTIONS $<$<OR:$<CONFIG:Release>,$<CONFIG:MinSizeRel>>:-O3>)
    set_target_properties(Urho3D PROPERTIES LINK_FLAGS_RELEASE "-s AGGRESSIVE_VARIABLE_ELIMINATION=1")
    target_compile_options(Urho3D PUBLIC $<$<OR:$<CONFIG:Debug>,$<CONFIG:RelWithDebInfo>>:${EMCC_WITH_SOURCE_MAPS_FLAG}>)
    target_link_libraries(Urho3D PUBLIC "-s DISABLE_EXCEPTION_CATCHING=1" "-s FORCE_FILESYSTEM=1" "-s DISABLE_DEPRECATED_FIND_EVENT_TARGET_BEHAVIOR=0")
    if (EMSCRIPTEN_EMCC_VERSION VERSION_LESS 2.0.18)
        set (EXTRA_ "EXTRA_")
    endif ()
    target_link_libraries(Urho3D PUBLIC "-s ${EXTRA_}EXPORTED_RUNTIME_METHODS=['Pointer_stringify']" --bind)
    if (NOT EMSCRIPTEN_TOTAL_MEMORY OR "${EMSCRIPTEN_TOTAL_MEMORY}" STREQUAL "0")
        target_link_libraries(Urho3D PUBLIC "-s ALLOW_MEMORY_GROWTH=1" --no-heap-copy)
    else ()
        math(EXPR EMSCRIPTEN_TOTAL_MEMORY_BYTES "${EMSCRIPTEN_TOTAL_MEMORY} * 1024 * 1024")
        if (EMSCRIPTEN_EMCC_VERSION VERSION_LESS 1.39.9)
            target_link_libraries(Urho3D PUBLIC "-s TOTAL_MEMORY=${EMSCRIPTEN_TOTAL_MEMORY_BYTES}")
        else ()
            target_link_libraries(Urho3D PUBLIC "-s INITIAL_MEMORY=${EMSCRIPTEN_TOTAL_MEMORY_BYTES}")
        endif ()
    endif ()
endif ()

if (BUILD_SHARED_LIBS)
    target_compile_definitions(Urho3D
        PRIVATE -DURHO3D_EXPORTS=1 -DAL_EXPORTS=1 -DBOX2D_EXPORTS=1 -DCIVETWEB_DLL_EXPORTS=1 -DEASTL_EXPORTS=1
            -DEASTDC_EXPORTS=1 -DURHO3D_EXPORTS=1 -DFMT_EXPORT=1 -DGLEW_BUILD=1 -DIMGUI_EXPORTS=1
            -DLZ4_DLL_EXPORT=1 -DNFD_EXPORTS=1 -DPUGIXML_EXPORTS=1 -DSDL_EXPORTS=1 -DTRACY_EXPORTS=1 -DRmlCore_EXPORTS=1
            -DRmlDebugger_EXPORTS=1
    )
else ()
    target_compile_definitions (Urho3D PUBLIC -DURHO3D_STATIC)
endif ()

# Check existence of various header files and their functions required by some of the third-party libraries and Urho3D library
# Set the CMake variables in this scope but only add the compiler defines in the respective library's scope
include (CheckIncludeFile)
foreach (HEADER stdint.h inttypes.h malloc.h)
    string (TOUPPER HAVE_${HEADER} HAVE_HEADER)
    string (REPLACE . _ HAVE_HEADER ${HAVE_HEADER})
    check_include_file (${HEADER} ${HAVE_HEADER})
endforeach ()
include (CheckFunctionExists)
foreach (FUNCT __sincosf sincosf malloc_usable_size)
    string (TOUPPER HAVE_${FUNCT} HAVE_FUNCT)
    check_symbol_exists (${FUNCT} "math.h;malloc.h" ${HAVE_FUNCT})
endforeach ()
if (MINGW)
    include (CheckStructHasMember)
    check_struct_has_member (RTL_OSVERSIONINFOW dwOSVersionInfoSize minwindef.h\;winnt.h HAVE_RTL_OSVERSIONINFOW)
    if (EXISTS ${CMAKE_BINARY_DIR}/MinGW-crosscompiler-includes)
        target_include_directories(Urho3D PUBLIC $<BUILD_INTERFACE:${CMAKE_BINARY_DIR}/MinGW-crosscompiler-includes>)
    endif ()
endif ()

# Workarounds
if (WEB OR ANDROID)
    if (URHO3D_CXX_STANDARD)
        target_compile_options(Urho3D PUBLIC $<$<COMPILE_LANGUAGE:CXX>:-std=gnu++${URHO3D_CXX_STANDARD}>)
    endif ()
endif ()

if (CLANG AND NOT WEB)
    if (APPLE)
        target_compile_options(Urho3D INTERFACE $<INSTALL_INTERFACE:-stdlib=libc++>)
        target_link_libraries(Urho3D INTERFACE $<INSTALL_INTERFACE:c++ c++abi>)
    else ()
        target_link_libraries(Urho3D INTERFACE $<INSTALL_INTERFACE:stdc++ m>)
    endif ()
endif ()

# Group them together under 'Resources' in Xcode IDE
source_group(Resources FILES ${RESOURCE_FILES})     # RESOURCE_PAKS could be empty if packaging is not requested
target_sources(Urho3D PRIVATE ${RESOURCE_DIRS})

if (MSVC)
    target_compile_options(Urho3D PRIVATE /bigobj)
endif ()

if (URHO3D_CSHARP)
    csharp_bind_target(
        TARGET Urho3D
        SWIG CSharp/Swig/Urho3D.i
        CSPROJ ${CMAKE_CURRENT_SOURCE_DIR}/CSharp/Urho3DNet.csproj
        NAMESPACE Urho3DNet
    )
    if (URHO3D_SYSTEMUI)
        csharp_bind_target(
            TARGET ImGui
            NATIVE Urho3D
            SWIG CSharp/Swig/ImGui.i
            NAMESPACE ImGuiNet
            INCLUDE_DIRS "${CMAKE_CURRENT_SOURCE_DIR}/.."
        )
    endif ()
    unset (CMAKE_SWIG_OUTDIR)

    add_target_csharp(
        TARGET Urho3DNet.Scripts
        PROJECT ${CMAKE_CURRENT_SOURCE_DIR}/CSharp/Urho3DNet.Scripts.csproj
        OUTPUT ${NET_OUTPUT_DIRECTORY}/Urho3DNet.Scripts.dll
        DEPENDS Urho3DNet
    )

    file (GLOB_RECURSE EXTRA_NATIVE_FILES ${CMAKE_CURRENT_SOURCE_DIR}/CSharp/Native/*.h ${CMAKE_CURRENT_SOURCE_DIR}/CSharp/Native/*.cpp)
    file (GLOB_RECURSE WRAPPER_FILES)

    target_sources(Urho3D PRIVATE ${EXTRA_NATIVE_FILES} ${CMAKE_CURRENT_BINARY_DIR}/Urho3DCSharp/Urho3DCSHARP_wrap.cxx)
    if (URHO3D_SYSTEMUI)
        target_sources(Urho3D PRIVATE ${CMAKE_CURRENT_BINARY_DIR}/ImGuiCSharp/ImGuiCSHARP_wrap.cxx)
    endif ()
endif ()

# Install C# dependencies
if (URHO3D_CSHARP)
   install (SCRIPT ${rbfx_SOURCE_DIR}/CMake/Install.cmake)
endif ()

################################################### SDK preparation ####################################################
if (MINI_URHO)
    return ()
endif ()

if (URHO3D_MERGE_STATIC_LIBS)
    # Merge static libraries of third party dependencies to final engine static library
    add_custom_command (TARGET Urho3D PRE_BUILD COMMAND ${CMAKE_COMMAND} -E remove -f $<TARGET_FILE:Urho3D>)
    if (MSVC)
        # If merged library is not deleted in this step then sometimes build system will try to merge dependencies
        # to already merged library inflating it further.
        add_custom_command (TARGET Urho3D POST_BUILD
            COMMAND lib.exe /OUT:$<TARGET_FILE:Urho3D>.engine $<TARGET_FILE:Urho3D> ${DEPENDENCY_TARGET_FILES}
            COMMAND ${CMAKE_COMMAND} -E rename $<TARGET_FILE:Urho3D>.engine $<TARGET_FILE:Urho3D>
            COMMENT "Merging all archives into a single static library using lib.exe")
    elseif (APPLE)
        # Apple libtool takes archives directly as input
        add_custom_command (TARGET Urho3D POST_BUILD
            COMMAND libtool -static $<TARGET_FILE:Urho3D> ${DEPENDENCY_TARGET_FILES} -o $<TARGET_FILE:Urho3D>.engine
            COMMAND ${CMAKE_COMMAND} -E rename $<TARGET_FILE:Urho3D>.engine $<TARGET_FILE:Urho3D>
            COMMENT "Merging all archives into a single static library using libtool")
    else ()
        # GCC ar does not take archives directly as input like Apple libtool, however, it can be scripted to do so
        add_custom_command (TARGET Urho3D POST_BUILD
            COMMAND ${CMAKE_COMMAND} -E rename $<TARGET_FILE:Urho3D> $<TARGET_FILE:Urho3D>.engine
            COMMAND echo CREATE $<TARGET_FILE:Urho3D> >script.ar
            COMMAND echo ADDLIB $<TARGET_FILE:Urho3D>.engine >>script.ar)
        foreach (ARCHIVE ${DEPENDENCY_TARGET_FILES})
            add_custom_command (TARGET Urho3D POST_BUILD COMMAND echo ADDLIB ${ARCHIVE} >>script.ar)
        endforeach ()
        add_custom_command (TARGET Urho3D POST_BUILD
            COMMAND echo SAVE >>script.ar
            COMMAND echo END >>script.ar
            COMMAND ${CMAKE_AR} -M <script.ar
            COMMAND ${CMAKE_COMMAND} -E remove $<TARGET_FILE:Urho3D>.engine script.ar
            COMMENT "Merging all archives into a single static library using ar")
    endif ()
endif ()

# SDK installation
install(TARGETS Urho3D
    EXPORT Urho3D
    LIBRARY DESTINATION ${DEST_LIBRARY_DIR_CONFIG}
    RUNTIME DESTINATION ${DEST_BIN_DIR_CONFIG}
    ARCHIVE DESTINATION ${DEST_ARCHIVE_DIR_CONFIG}
)

if (URHO3D_MONOLITHIC_HEADER)
    # Generate include header with all engine headers
    list (REMOVE_ITEM HEADER_FILES Urho3D.h DebugNew.h Precompiled.h WindowsSupport.h Core/Main.h Core/PE.h)
    string (REPLACE ";" ">\n#include <Urho3D/" HEADER_FILES "${HEADER_FILES}")
    set (HEADER_FILES "#include <Urho3D/${HEADER_FILES}>")
    configure_file (${CMAKE_CURRENT_SOURCE_DIR}/Urho3DAll.h.in ${CMAKE_CURRENT_BINARY_DIR}/Urho3DAll.h @ONLY)
    install (FILES ${CMAKE_CURRENT_BINARY_DIR}/Urho3DAll.h DESTINATION ${DEST_INCLUDE_DIR})
endif ()

# Generate import/export header with engine configuration defines
get_property(URHO3D_ENGINE_CONFIG TARGET Urho3D PROPERTY INTERFACE_COMPILE_DEFINITIONS)
list (REMOVE_ITEM URHO3D_ENGINE_CONFIG URHO3D_64BIT)
# TODO: Maybe these should be directly in header?
foreach(HAVE HAVE___SINCOSF HAVE_MALLOC_USABLE_SIZE HAVE_STDINT_H HAVE_INTTYPES_H HAVE_MALLOC_H HAVE_SINCOSF HAVE_RTL_OSVERSIONINFOW)
    if (${${HAVE}})
        list (APPEND URHO3D_ENGINE_CONFIG ${HAVE})
    endif ()
endforeach()
list (REMOVE_DUPLICATES URHO3D_ENGINE_CONFIG)
list (APPEND URHO3D_ENGINE_CONFIG "")   # For last item to be processed correctly.
# Give defines without value a value "1".
string (REPLACE ";" "=1;" URHO3D_ENGINE_CONFIG "${URHO3D_ENGINE_CONFIG}")                   # Append =1 to all defines
string (REGEX REPLACE "([0-9]|>|\")=1" "\\1" URHO3D_ENGINE_CONFIG "${URHO3D_ENGINE_CONFIG}")   # Clear =1 from defines that already had a value
# Turn list into c++ preprocessor code
string (REGEX REPLACE "([^=]+)=([^;]+);" "#ifndef \\1\n#   define \\1 \\2\n#endif\n" URHO3D_ENGINE_CONFIG "${URHO3D_ENGINE_CONFIG}")
# This will be commented out line in the header.
list (INSERT URHO3D_ENGINE_CONFIG 0 "Engine configuration")
string (REPLACE ";" "\n" URHO3D_ENGINE_CONFIG "${URHO3D_ENGINE_CONFIG}")
file (READ ${CMAKE_CURRENT_SOURCE_DIR}/Urho3D.h URHO3D_H_DATA)
string (REPLACE "@URHO3D_ENGINE_CONFIG@" "${URHO3D_ENGINE_CONFIG}" URHO3D_H_DATA "${URHO3D_H_DATA}")
foreach (config Debug RelWithDebInfo Release MinSizeRel)
    file (MAKE_DIRECTORY ${CMAKE_CURRENT_BINARY_DIR}/${config})
endforeach ()
file (GENERATE OUTPUT ${CMAKE_CURRENT_BINARY_DIR}/$<CONFIG>/Urho3D.h CONTENT ${URHO3D_H_DATA})
install (FILES ${CMAKE_CURRENT_BINARY_DIR}/$<CONFIG>/Urho3D.h DESTINATION ${DEST_INCLUDE_DIR})<|MERGE_RESOLUTION|>--- conflicted
+++ resolved
@@ -69,10 +69,6 @@
     set (URHO3D_CSHARP OFF)
 endif ()
 
-<<<<<<< HEAD
-
-=======
->>>>>>> 32ad5794
 if (URHO3D_PARTICLE_GRAPH)
     define_engine_source_files (Particles)
 endif ()
