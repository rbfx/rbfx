--- conflicted
+++ resolved
@@ -219,16 +219,13 @@
     spirv-cross-glsl
     spirv-cross-msl
     spirv-cross-hlsl
-<<<<<<< HEAD
     Diligent-GraphicsEngineOpenGL-static
     Diligent-GraphicsEngineVk-static
     Diligent-Common
     Diligent-HLSL2GLSLConverterLib
     SPIRV-Reflect
-=======
     tinygltf
     enkiTS
->>>>>>> cf81ce05
 )
 
 # LibCpuId does not work on M1 Mac
