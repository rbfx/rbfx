--- conflicted
+++ resolved
@@ -1,4 +1,3 @@
-<<<<<<< HEAD
 //
 // Copyright (c) 2008-2020 the Urho3D project.
 //
@@ -346,9 +345,11 @@
     }
 
     /// Return length.
+    /// @property
     float Length() const { return sqrtf(x_ * x_ + y_ * y_ + z_ * z_); }
 
     /// Return squared length.
+    /// @property
     float LengthSquared() const { return x_ * x_ + y_ * y_ + z_ * z_; }
 
     /// Calculate dot product.
@@ -547,554 +548,4 @@
 /// Return a random value from [0, 1) from 3-vector seed.
 inline float StableRandom(const Vector3& seed) { return StableRandom(Vector2(StableRandom(Vector2(seed.x_, seed.y_)), seed.z_)); }
 
-}
-=======
-//
-// Copyright (c) 2008-2020 the Urho3D project.
-//
-// Permission is hereby granted, free of charge, to any person obtaining a copy
-// of this software and associated documentation files (the "Software"), to deal
-// in the Software without restriction, including without limitation the rights
-// to use, copy, modify, merge, publish, distribute, sublicense, and/or sell
-// copies of the Software, and to permit persons to whom the Software is
-// furnished to do so, subject to the following conditions:
-//
-// The above copyright notice and this permission notice shall be included in
-// all copies or substantial portions of the Software.
-//
-// THE SOFTWARE IS PROVIDED "AS IS", WITHOUT WARRANTY OF ANY KIND, EXPRESS OR
-// IMPLIED, INCLUDING BUT NOT LIMITED TO THE WARRANTIES OF MERCHANTABILITY,
-// FITNESS FOR A PARTICULAR PURPOSE AND NONINFRINGEMENT. IN NO EVENT SHALL THE
-// AUTHORS OR COPYRIGHT HOLDERS BE LIABLE FOR ANY CLAIM, DAMAGES OR OTHER
-// LIABILITY, WHETHER IN AN ACTION OF CONTRACT, TORT OR OTHERWISE, ARISING FROM,
-// OUT OF OR IN CONNECTION WITH THE SOFTWARE OR THE USE OR OTHER DEALINGS IN
-// THE SOFTWARE.
-//
-
-#pragma once
-
-#include "../Math/Vector2.h"
-#include "../Math/MathDefs.h"
-
-namespace Urho3D
-{
-
-/// Three-dimensional vector with integer values.
-class URHO3D_API IntVector3
-{
-public:
-    /// Construct a zero vector.
-    IntVector3() noexcept :
-        x_(0),
-        y_(0),
-        z_(0)
-    {
-    }
-
-    /// Construct from coordinates.
-    IntVector3(int x, int y, int z) noexcept :
-        x_(x),
-        y_(y),
-        z_(z)
-    {
-    }
-
-    /// Construct from an int array.
-    explicit IntVector3(const int* data) noexcept :
-        x_(data[0]),
-        y_(data[1]),
-        z_(data[2])
-    {
-    }
-
-    /// Copy-construct from another vector.
-    IntVector3(const IntVector3& rhs) noexcept = default;
-
-    /// Assign from another vector.
-    IntVector3& operator =(const IntVector3& rhs) noexcept = default;
-
-    /// Test for equality with another vector.
-    bool operator ==(const IntVector3& rhs) const { return x_ == rhs.x_ && y_ == rhs.y_ && z_ == rhs.z_; }
-
-    /// Test for inequality with another vector.
-    bool operator !=(const IntVector3& rhs) const { return x_ != rhs.x_ || y_ != rhs.y_ || z_ != rhs.z_; }
-
-    /// Add a vector.
-    IntVector3 operator +(const IntVector3& rhs) const { return IntVector3(x_ + rhs.x_, y_ + rhs.y_, z_ + rhs.z_); }
-
-    /// Return negation.
-    IntVector3 operator -() const { return IntVector3(-x_, -y_, -z_); }
-
-    /// Subtract a vector.
-    IntVector3 operator -(const IntVector3& rhs) const { return IntVector3(x_ - rhs.x_, y_ - rhs.y_, z_ - rhs.z_); }
-
-    /// Multiply with a scalar.
-    IntVector3 operator *(int rhs) const { return IntVector3(x_ * rhs, y_ * rhs, z_ * rhs); }
-
-    /// Multiply with a vector.
-    IntVector3 operator *(const IntVector3& rhs) const { return IntVector3(x_ * rhs.x_, y_ * rhs.y_, z_ * rhs.z_); }
-
-    /// Divide by a scalar.
-    IntVector3 operator /(int rhs) const { return IntVector3(x_ / rhs, y_ / rhs, z_ / rhs); }
-
-    /// Divide by a vector.
-    IntVector3 operator /(const IntVector3& rhs) const { return IntVector3(x_ / rhs.x_, y_ / rhs.y_, z_ / rhs.z_); }
-
-    /// Add-assign a vector.
-    IntVector3& operator +=(const IntVector3& rhs)
-    {
-        x_ += rhs.x_;
-        y_ += rhs.y_;
-        z_ += rhs.z_;
-        return *this;
-    }
-
-    /// Subtract-assign a vector.
-    IntVector3& operator -=(const IntVector3& rhs)
-    {
-        x_ -= rhs.x_;
-        y_ -= rhs.y_;
-        z_ -= rhs.z_;
-        return *this;
-    }
-
-    /// Multiply-assign a scalar.
-    IntVector3& operator *=(int rhs)
-    {
-        x_ *= rhs;
-        y_ *= rhs;
-        z_ *= rhs;
-        return *this;
-    }
-
-    /// Multiply-assign a vector.
-    IntVector3& operator *=(const IntVector3& rhs)
-    {
-        x_ *= rhs.x_;
-        y_ *= rhs.y_;
-        z_ *= rhs.z_;
-        return *this;
-    }
-
-    /// Divide-assign a scalar.
-    IntVector3& operator /=(int rhs)
-    {
-        x_ /= rhs;
-        y_ /= rhs;
-        z_ /= rhs;
-        return *this;
-    }
-
-    /// Divide-assign a vector.
-    IntVector3& operator /=(const IntVector3& rhs)
-    {
-        x_ /= rhs.x_;
-        y_ /= rhs.y_;
-        z_ /= rhs.z_;
-        return *this;
-    }
-
-    /// Return integer data.
-    const int* Data() const { return &x_; }
-
-    /// Return as string.
-    String ToString() const;
-
-    /// Return hash value for HashSet & HashMap.
-    unsigned ToHash() const { return (unsigned)x_ * 31 * 31 + (unsigned)y_ * 31 + (unsigned)z_; }
-
-    /// Return length.
-    float Length() const { return sqrtf((float)(x_ * x_ + y_ * y_ + z_ * z_)); }
-
-    /// X coordinate.
-    int x_;
-    /// Y coordinate.
-    int y_;
-    /// Z coordinate.
-    int z_;
-
-    /// Zero vector.
-    static const IntVector3 ZERO;
-    /// (-1,0,0) vector.
-    static const IntVector3 LEFT;
-    /// (1,0,0) vector.
-    static const IntVector3 RIGHT;
-    /// (0,1,0) vector.
-    static const IntVector3 UP;
-    /// (0,-1,0) vector.
-    static const IntVector3 DOWN;
-    /// (0,0,1) vector.
-    static const IntVector3 FORWARD;
-    /// (0,0,-1) vector.
-    static const IntVector3 BACK;
-    /// (1,1,1) vector.
-    static const IntVector3 ONE;
-};
-
-/// Three-dimensional vector.
-class URHO3D_API Vector3
-{
-public:
-    /// Construct a zero vector.
-    Vector3() noexcept :
-        x_(0.0f),
-        y_(0.0f),
-        z_(0.0f)
-    {
-    }
-
-    /// Copy-construct from another vector.
-    Vector3(const Vector3& vector) noexcept = default;
-
-    /// Construct from a two-dimensional vector and the Z coordinate.
-    Vector3(const Vector2& vector, float z) noexcept :
-        x_(vector.x_),
-        y_(vector.y_),
-        z_(z)
-    {
-    }
-
-    /// Construct from a two-dimensional vector (for Urho2D).
-    explicit Vector3(const Vector2& vector) noexcept :
-        x_(vector.x_),
-        y_(vector.y_),
-        z_(0.0f)
-    {
-    }
-
-    /// Construct from an IntVector3.
-    explicit Vector3(const IntVector3& vector) noexcept :
-        x_((float)vector.x_),
-        y_((float)vector.y_),
-        z_((float)vector.z_)
-    {
-    }
-
-    /// Construct from coordinates.
-    Vector3(float x, float y, float z) noexcept :
-        x_(x),
-        y_(y),
-        z_(z)
-    {
-    }
-
-    /// Construct from two-dimensional coordinates (for Urho2D).
-    Vector3(float x, float y) noexcept :
-        x_(x),
-        y_(y),
-        z_(0.0f)
-    {
-    }
-
-    /// Construct from a float array.
-    explicit Vector3(const float* data) noexcept :
-        x_(data[0]),
-        y_(data[1]),
-        z_(data[2])
-    {
-    }
-
-    /// Assign from another vector.
-    Vector3& operator =(const Vector3& rhs) noexcept = default;
-
-    /// Test for equality with another vector without epsilon.
-    bool operator ==(const Vector3& rhs) const { return x_ == rhs.x_ && y_ == rhs.y_ && z_ == rhs.z_; }
-
-    /// Test for inequality with another vector without epsilon.
-    bool operator !=(const Vector3& rhs) const { return x_ != rhs.x_ || y_ != rhs.y_ || z_ != rhs.z_; }
-
-    /// Add a vector.
-    Vector3 operator +(const Vector3& rhs) const { return Vector3(x_ + rhs.x_, y_ + rhs.y_, z_ + rhs.z_); }
-
-    /// Return negation.
-    Vector3 operator -() const { return Vector3(-x_, -y_, -z_); }
-
-    /// Subtract a vector.
-    Vector3 operator -(const Vector3& rhs) const { return Vector3(x_ - rhs.x_, y_ - rhs.y_, z_ - rhs.z_); }
-
-    /// Multiply with a scalar.
-    Vector3 operator *(float rhs) const { return Vector3(x_ * rhs, y_ * rhs, z_ * rhs); }
-
-    /// Multiply with a vector.
-    Vector3 operator *(const Vector3& rhs) const { return Vector3(x_ * rhs.x_, y_ * rhs.y_, z_ * rhs.z_); }
-
-    /// Divide by a scalar.
-    Vector3 operator /(float rhs) const { return Vector3(x_ / rhs, y_ / rhs, z_ / rhs); }
-
-    /// Divide by a vector.
-    Vector3 operator /(const Vector3& rhs) const { return Vector3(x_ / rhs.x_, y_ / rhs.y_, z_ / rhs.z_); }
-
-    /// Add-assign a vector.
-    Vector3& operator +=(const Vector3& rhs)
-    {
-        x_ += rhs.x_;
-        y_ += rhs.y_;
-        z_ += rhs.z_;
-        return *this;
-    }
-
-    /// Subtract-assign a vector.
-    Vector3& operator -=(const Vector3& rhs)
-    {
-        x_ -= rhs.x_;
-        y_ -= rhs.y_;
-        z_ -= rhs.z_;
-        return *this;
-    }
-
-    /// Multiply-assign a scalar.
-    Vector3& operator *=(float rhs)
-    {
-        x_ *= rhs;
-        y_ *= rhs;
-        z_ *= rhs;
-        return *this;
-    }
-
-    /// Multiply-assign a vector.
-    Vector3& operator *=(const Vector3& rhs)
-    {
-        x_ *= rhs.x_;
-        y_ *= rhs.y_;
-        z_ *= rhs.z_;
-        return *this;
-    }
-
-    /// Divide-assign a scalar.
-    Vector3& operator /=(float rhs)
-    {
-        float invRhs = 1.0f / rhs;
-        x_ *= invRhs;
-        y_ *= invRhs;
-        z_ *= invRhs;
-        return *this;
-    }
-
-    /// Divide-assign a vector.
-    Vector3& operator /=(const Vector3& rhs)
-    {
-        x_ /= rhs.x_;
-        y_ /= rhs.y_;
-        z_ /= rhs.z_;
-        return *this;
-    }
-
-    /// Normalize to unit length.
-    void Normalize()
-    {
-        float lenSquared = LengthSquared();
-        if (!Urho3D::Equals(lenSquared, 1.0f) && lenSquared > 0.0f)
-        {
-            float invLen = 1.0f / sqrtf(lenSquared);
-            x_ *= invLen;
-            y_ *= invLen;
-            z_ *= invLen;
-        }
-    }
-
-    /// Return length.
-    /// @property
-    float Length() const { return sqrtf(x_ * x_ + y_ * y_ + z_ * z_); }
-
-    /// Return squared length.
-    /// @property
-    float LengthSquared() const { return x_ * x_ + y_ * y_ + z_ * z_; }
-
-    /// Calculate dot product.
-    float DotProduct(const Vector3& rhs) const { return x_ * rhs.x_ + y_ * rhs.y_ + z_ * rhs.z_; }
-
-    /// Calculate absolute dot product.
-    float AbsDotProduct(const Vector3& rhs) const
-    {
-        return Urho3D::Abs(x_ * rhs.x_) + Urho3D::Abs(y_ * rhs.y_) + Urho3D::Abs(z_ * rhs.z_);
-    }
-
-    /// Project direction vector onto axis.
-    float ProjectOntoAxis(const Vector3& axis) const { return DotProduct(axis.Normalized()); }
-
-    /// Project position vector onto plane with given origin and normal.
-    Vector3 ProjectOntoPlane(const Vector3& origin, const Vector3& normal) const
-    {
-        const Vector3 delta = *this - origin;
-        return *this - normal.Normalized() * delta.ProjectOntoAxis(normal);
-    }
-
-    /// Project position vector onto line segment.
-    Vector3 ProjectOntoLine(const Vector3& from, const Vector3& to, bool clamped = false) const
-    {
-        const Vector3 direction = to - from;
-        const float lengthSquared = direction.LengthSquared();
-        float factor = (*this - from).DotProduct(direction) / lengthSquared;
-
-        if (clamped)
-            factor = Clamp(factor, 0.0f, 1.0f);
-
-        return from + direction * factor;
-    }
-
-    /// Calculate distance to another position vector.
-    float DistanceToPoint(const Vector3& point) const { return (*this - point).Length(); }
-
-    /// Calculate distance to the plane with given origin and normal.
-    float DistanceToPlane(const Vector3& origin, const Vector3& normal) const { return (*this - origin).ProjectOntoAxis(normal); }
-
-    /// Make vector orthogonal to the axis.
-    Vector3 Orthogonalize(const Vector3& axis) const { return axis.CrossProduct(*this).CrossProduct(axis).Normalized(); }
-
-    /// Calculate cross product.
-    Vector3 CrossProduct(const Vector3& rhs) const
-    {
-        return Vector3(
-            y_ * rhs.z_ - z_ * rhs.y_,
-            z_ * rhs.x_ - x_ * rhs.z_,
-            x_ * rhs.y_ - y_ * rhs.x_
-        );
-    }
-
-    /// Return absolute vector.
-    Vector3 Abs() const { return Vector3(Urho3D::Abs(x_), Urho3D::Abs(y_), Urho3D::Abs(z_)); }
-
-    /// Linear interpolation with another vector.
-    Vector3 Lerp(const Vector3& rhs, float t) const { return *this * (1.0f - t) + rhs * t; }
-
-    /// Test for equality with another vector with epsilon.
-    bool Equals(const Vector3& rhs) const
-    {
-        return Urho3D::Equals(x_, rhs.x_) && Urho3D::Equals(y_, rhs.y_) && Urho3D::Equals(z_, rhs.z_);
-    }
-
-    /// Returns the angle between this vector and another vector in degrees.
-    float Angle(const Vector3& rhs) const { return Urho3D::Acos(DotProduct(rhs) / (Length() * rhs.Length())); }
-
-    /// Return whether any component is NaN.
-    bool IsNaN() const { return Urho3D::IsNaN(x_) || Urho3D::IsNaN(y_) || Urho3D::IsNaN(z_); }
-
-    /// Return whether any component is Inf.
-    bool IsInf() const { return Urho3D::IsInf(x_) || Urho3D::IsInf(y_) || Urho3D::IsInf(z_); }
-
-    /// Return normalized to unit length.
-    Vector3 Normalized() const
-    {
-        const float lenSquared = LengthSquared();
-        if (!Urho3D::Equals(lenSquared, 1.0f) && lenSquared > 0.0f)
-        {
-            float invLen = 1.0f / sqrtf(lenSquared);
-            return *this * invLen;
-        }
-        else
-            return *this;
-    }
-
-    /// Return normalized to unit length or zero if length is too small.
-    Vector3 NormalizedOrDefault(const Vector3& defaultValue = Vector3::ZERO, float eps = M_LARGE_EPSILON) const
-    {
-        const float lenSquared = LengthSquared();
-        if (lenSquared < eps * eps)
-            return defaultValue;
-        return *this / sqrtf(lenSquared);
-    }
-
-    /// Return normalized vector with length in given range.
-    Vector3 ReNormalized(float minLength, float maxLength, const Vector3& defaultValue = Vector3::ZERO, float eps = M_LARGE_EPSILON) const
-    {
-        const float lenSquared = LengthSquared();
-        if (lenSquared < eps * eps)
-            return defaultValue;
-
-        const float len = sqrtf(lenSquared);
-        const float newLen = Clamp(len, minLength, maxLength);
-        return *this * (newLen / len);
-    }
-
-    /// Return float data.
-    const float* Data() const { return &x_; }
-
-    /// Return as string.
-    String ToString() const;
-
-    /// Return hash value for HashSet & HashMap.
-    unsigned ToHash() const
-    {
-        unsigned hash = 37;
-        hash = 37 * hash + FloatToRawIntBits(x_);
-        hash = 37 * hash + FloatToRawIntBits(y_);
-        hash = 37 * hash + FloatToRawIntBits(z_);
-
-        return hash;
-    }
-
-    /// X coordinate.
-    float x_;
-    /// Y coordinate.
-    float y_;
-    /// Z coordinate.
-    float z_;
-
-    /// Zero vector.
-    static const Vector3 ZERO;
-    /// (-1,0,0) vector.
-    static const Vector3 LEFT;
-    /// (1,0,0) vector.
-    static const Vector3 RIGHT;
-    /// (0,1,0) vector.
-    static const Vector3 UP;
-    /// (0,-1,0) vector.
-    static const Vector3 DOWN;
-    /// (0,0,1) vector.
-    static const Vector3 FORWARD;
-    /// (0,0,-1) vector.
-    static const Vector3 BACK;
-    /// (1,1,1) vector.
-    static const Vector3 ONE;
-};
-
-/// Multiply Vector3 with a scalar.
-inline Vector3 operator *(float lhs, const Vector3& rhs) { return rhs * lhs; }
-
-/// Multiply IntVector3 with a scalar.
-inline IntVector3 operator *(int lhs, const IntVector3& rhs) { return rhs * lhs; }
-
-/// Per-component linear interpolation between two 3-vectors.
-inline Vector3 VectorLerp(const Vector3& lhs, const Vector3& rhs, const Vector3& t) { return lhs + (rhs - lhs) * t; }
-
-/// Per-component min of two 3-vectors.
-inline Vector3 VectorMin(const Vector3& lhs, const Vector3& rhs) { return Vector3(Min(lhs.x_, rhs.x_), Min(lhs.y_, rhs.y_), Min(lhs.z_, rhs.z_)); }
-
-/// Per-component max of two 3-vectors.
-inline Vector3 VectorMax(const Vector3& lhs, const Vector3& rhs) { return Vector3(Max(lhs.x_, rhs.x_), Max(lhs.y_, rhs.y_), Max(lhs.z_, rhs.z_)); }
-
-/// Per-component floor of 3-vector.
-inline Vector3 VectorFloor(const Vector3& vec) { return Vector3(Floor(vec.x_), Floor(vec.y_), Floor(vec.z_)); }
-
-/// Per-component round of 3-vector.
-inline Vector3 VectorRound(const Vector3& vec) { return Vector3(Round(vec.x_), Round(vec.y_), Round(vec.z_)); }
-
-/// Per-component ceil of 3-vector.
-inline Vector3 VectorCeil(const Vector3& vec) { return Vector3(Ceil(vec.x_), Ceil(vec.y_), Ceil(vec.z_)); }
-
-/// Per-component absolute value of 3-vector.
-inline Vector3 VectorAbs(const Vector3& vec) { return Vector3(Abs(vec.x_), Abs(vec.y_), Abs(vec.z_)); }
-
-/// Per-component floor of 3-vector. Returns IntVector3.
-inline IntVector3 VectorFloorToInt(const Vector3& vec) { return IntVector3(FloorToInt(vec.x_), FloorToInt(vec.y_), FloorToInt(vec.z_)); }
-
-/// Per-component round of 3-vector. Returns IntVector3.
-inline IntVector3 VectorRoundToInt(const Vector3& vec) { return IntVector3(RoundToInt(vec.x_), RoundToInt(vec.y_), RoundToInt(vec.z_)); }
-
-/// Per-component ceil of 3-vector. Returns IntVector3.
-inline IntVector3 VectorCeilToInt(const Vector3& vec) { return IntVector3(CeilToInt(vec.x_), CeilToInt(vec.y_), CeilToInt(vec.z_)); }
-
-/// Per-component min of two 3-vectors.
-inline IntVector3 VectorMin(const IntVector3& lhs, const IntVector3& rhs) { return IntVector3(Min(lhs.x_, rhs.x_), Min(lhs.y_, rhs.y_), Min(lhs.z_, rhs.z_)); }
-
-/// Per-component max of two 3-vectors.
-inline IntVector3 VectorMax(const IntVector3& lhs, const IntVector3& rhs) { return IntVector3(Max(lhs.x_, rhs.x_), Max(lhs.y_, rhs.y_), Max(lhs.z_, rhs.z_)); }
-
-/// Per-component absolute value of integer 3-vector.
-inline IntVector3 VectorAbs(const IntVector3& vec) { return IntVector3(Abs(vec.x_), Abs(vec.y_), Abs(vec.z_)); }
-
-/// Return a random value from [0, 1) from 3-vector seed.
-inline float StableRandom(const Vector3& seed) { return StableRandom(Vector2(StableRandom(Vector2(seed.x_, seed.y_)), seed.z_)); }
-
-}
->>>>>>> a4dc970a
+}