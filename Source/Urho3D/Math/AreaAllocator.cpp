--- conflicted
+++ resolved
@@ -1,6 +1,5 @@
-<<<<<<< HEAD
-//
-// Copyright (c) 2008-2019 the Urho3D project.
+//
+// Copyright (c) 2008-2020 the Urho3D project.
 //
 // Permission is hereby granted, free of charge, to any person obtaining a copy
 // of this software and associated documentation files (the "Software"), to deal
@@ -235,243 +234,4 @@
     }
 }
 
-}
-=======
-//
-// Copyright (c) 2008-2020 the Urho3D project.
-//
-// Permission is hereby granted, free of charge, to any person obtaining a copy
-// of this software and associated documentation files (the "Software"), to deal
-// in the Software without restriction, including without limitation the rights
-// to use, copy, modify, merge, publish, distribute, sublicense, and/or sell
-// copies of the Software, and to permit persons to whom the Software is
-// furnished to do so, subject to the following conditions:
-//
-// The above copyright notice and this permission notice shall be included in
-// all copies or substantial portions of the Software.
-//
-// THE SOFTWARE IS PROVIDED "AS IS", WITHOUT WARRANTY OF ANY KIND, EXPRESS OR
-// IMPLIED, INCLUDING BUT NOT LIMITED TO THE WARRANTIES OF MERCHANTABILITY,
-// FITNESS FOR A PARTICULAR PURPOSE AND NONINFRINGEMENT. IN NO EVENT SHALL THE
-// AUTHORS OR COPYRIGHT HOLDERS BE LIABLE FOR ANY CLAIM, DAMAGES OR OTHER
-// LIABILITY, WHETHER IN AN ACTION OF CONTRACT, TORT OR OTHERWISE, ARISING FROM,
-// OUT OF OR IN CONNECTION WITH THE SOFTWARE OR THE USE OR OTHER DEALINGS IN
-// THE SOFTWARE.
-//
-
-#include "../Precompiled.h"
-
-#include "../Math/AreaAllocator.h"
-
-#include "../DebugNew.h"
-
-namespace Urho3D
-{
-
-AreaAllocator::AreaAllocator()
-{
-    Reset(0, 0);
-}
-
-AreaAllocator::AreaAllocator(int width, int height, bool fastMode)
-{
-    Reset(width, height, width, height, fastMode);
-}
-
-AreaAllocator::AreaAllocator(int width, int height, int maxWidth, int maxHeight, bool fastMode)
-{
-    Reset(width, height, maxWidth, maxHeight, fastMode);
-}
-
-void AreaAllocator::Reset(int width, int height, int maxWidth, int maxHeight, bool fastMode)
-{
-    doubleWidth_ = true;
-    size_ = IntVector2(width, height);
-    maxSize_ = IntVector2(maxWidth, maxHeight);
-    fastMode_ = fastMode;
-
-    freeAreas_.Clear();
-    IntRect initialArea(0, 0, width, height);
-    freeAreas_.Push(initialArea);
-}
-
-bool AreaAllocator::Allocate(int width, int height, int& x, int& y)
-{
-    if (width < 0)
-        width = 0;
-    if (height < 0)
-        height = 0;
-
-    PODVector<IntRect>::Iterator best;
-    int bestFreeArea;
-
-    for (;;)
-    {
-        best = freeAreas_.End();
-        bestFreeArea = M_MAX_INT;
-        for (PODVector<IntRect>::Iterator i = freeAreas_.Begin(); i != freeAreas_.End(); ++i)
-        {
-            int freeWidth = i->Width();
-            int freeHeight = i->Height();
-
-            if (freeWidth >= width && freeHeight >= height)
-            {
-                // Calculate rank for free area. Lower is better
-                int freeArea = freeWidth * freeHeight;
-
-                if (freeArea < bestFreeArea)
-                {
-                    best = i;
-                    bestFreeArea = freeArea;
-                }
-            }
-        }
-
-        if (best == freeAreas_.End())
-        {
-            if (doubleWidth_ && size_.x_ < maxSize_.x_)
-            {
-                int oldWidth = size_.x_;
-                size_.x_ <<= 1;
-                // If no allocations yet, simply expand the single free area
-                IntRect& first = freeAreas_.Front();
-                if (freeAreas_.Size() == 1 && first.left_ == 0 && first.top_ == 0 && first.right_ == oldWidth &&
-                    first.bottom_ == size_.y_)
-                    first.right_ = size_.x_;
-                else
-                {
-                    IntRect newArea(oldWidth, 0, size_.x_, size_.y_);
-                    freeAreas_.Push(newArea);
-                }
-            }
-            else if (!doubleWidth_ && size_.y_ < maxSize_.y_)
-            {
-                int oldHeight = size_.y_;
-                size_.y_ <<= 1;
-                // If no allocations yet, simply expand the single free area
-                IntRect& first = freeAreas_.Front();
-                if (freeAreas_.Size() == 1 && first.left_ == 0 && first.top_ == 0 && first.right_ == size_.x_ &&
-                    first.bottom_ == oldHeight)
-                    first.bottom_ = size_.y_;
-                else
-                {
-                    IntRect newArea(0, oldHeight, size_.x_, size_.y_);
-                    freeAreas_.Push(newArea);
-                }
-            }
-            else
-                return false;
-
-            doubleWidth_ = !doubleWidth_;
-        }
-        else
-            break;
-    }
-
-    IntRect reserved(best->left_, best->top_, best->left_ + width, best->top_ + height);
-    x = best->left_;
-    y = best->top_;
-
-    if (fastMode_)
-    {
-        // Reserve the area by splitting up the remaining free area
-        best->left_ = reserved.right_;
-        if (best->Height() > 2 * height || height >= size_.y_ / 2)
-        {
-            IntRect splitArea(reserved.left_, reserved.bottom_, best->right_, best->bottom_);
-            best->bottom_ = reserved.bottom_;
-            freeAreas_.Push(splitArea);
-        }
-    }
-    else
-    {
-        // Remove the reserved area from all free areas
-        for (unsigned i = 0; i < freeAreas_.Size();)
-        {
-            if (SplitRect(i, reserved))
-                freeAreas_.Erase(i);
-            else
-                ++i;
-        }
-
-        Cleanup();
-    }
-
-    return true;
-}
-
-bool AreaAllocator::SplitRect(unsigned freeAreaIndex, const IntRect& reserve)
-{
-    // Make a copy, as the vector will be modified
-    IntRect original = freeAreas_[freeAreaIndex];
-
-    if (reserve.right_ > original.left_ && reserve.left_ < original.right_ && reserve.bottom_ > original.top_ &&
-        reserve.top_ < original.bottom_)
-    {
-        // Check for splitting from the right
-        if (reserve.right_ < original.right_)
-        {
-            IntRect newRect = original;
-            newRect.left_ = reserve.right_;
-            freeAreas_.Push(newRect);
-        }
-        // Check for splitting from the left
-        if (reserve.left_ > original.left_)
-        {
-            IntRect newRect = original;
-            newRect.right_ = reserve.left_;
-            freeAreas_.Push(newRect);
-        }
-        // Check for splitting from the bottom
-        if (reserve.bottom_ < original.bottom_)
-        {
-            IntRect newRect = original;
-            newRect.top_ = reserve.bottom_;
-            freeAreas_.Push(newRect);
-        }
-        // Check for splitting from the top
-        if (reserve.top_ > original.top_)
-        {
-            IntRect newRect = original;
-            newRect.bottom_ = reserve.top_;
-            freeAreas_.Push(newRect);
-        }
-
-        return true;
-    }
-
-    return false;
-}
-
-void AreaAllocator::Cleanup()
-{
-    // Remove rects which are contained within another rect
-    for (unsigned i = 0; i < freeAreas_.Size();)
-    {
-        bool erased = false;
-        for (unsigned j = i + 1; j < freeAreas_.Size();)
-        {
-            if ((freeAreas_[i].left_ >= freeAreas_[j].left_) &&
-                (freeAreas_[i].top_ >= freeAreas_[j].top_) &&
-                (freeAreas_[i].right_ <= freeAreas_[j].right_) &&
-                (freeAreas_[i].bottom_ <= freeAreas_[j].bottom_))
-            {
-                freeAreas_.Erase(i);
-                erased = true;
-                break;
-            }
-            if ((freeAreas_[j].left_ >= freeAreas_[i].left_) &&
-                (freeAreas_[j].top_ >= freeAreas_[i].top_) &&
-                (freeAreas_[j].right_ <= freeAreas_[i].right_) &&
-                (freeAreas_[j].bottom_ <= freeAreas_[i].bottom_))
-                freeAreas_.Erase(j);
-            else
-                ++j;
-        }
-        if (!erased)
-            ++i;
-    }
-}
-
-}
->>>>>>> 6296d22e
+}