--- conflicted
+++ resolved
@@ -1,6 +1,5 @@
-<<<<<<< HEAD
 //
-// Copyright (c) 2008-2018 the Urho3D project.
+// Copyright (c) 2008-2019 the Urho3D project.
 //
 // Permission is hereby granted, free of charge, to any person obtaining a copy
 // of this software and associated documentation files (the "Software"), to deal
@@ -715,723 +714,4 @@
 /// Multiply a 4x4 matrix with a scalar.
 inline Matrix4 operator *(float lhs, const Matrix4& rhs) { return rhs * lhs; }
 
-}
-=======
-//
-// Copyright (c) 2008-2019 the Urho3D project.
-//
-// Permission is hereby granted, free of charge, to any person obtaining a copy
-// of this software and associated documentation files (the "Software"), to deal
-// in the Software without restriction, including without limitation the rights
-// to use, copy, modify, merge, publish, distribute, sublicense, and/or sell
-// copies of the Software, and to permit persons to whom the Software is
-// furnished to do so, subject to the following conditions:
-//
-// The above copyright notice and this permission notice shall be included in
-// all copies or substantial portions of the Software.
-//
-// THE SOFTWARE IS PROVIDED "AS IS", WITHOUT WARRANTY OF ANY KIND, EXPRESS OR
-// IMPLIED, INCLUDING BUT NOT LIMITED TO THE WARRANTIES OF MERCHANTABILITY,
-// FITNESS FOR A PARTICULAR PURPOSE AND NONINFRINGEMENT. IN NO EVENT SHALL THE
-// AUTHORS OR COPYRIGHT HOLDERS BE LIABLE FOR ANY CLAIM, DAMAGES OR OTHER
-// LIABILITY, WHETHER IN AN ACTION OF CONTRACT, TORT OR OTHERWISE, ARISING FROM,
-// OUT OF OR IN CONNECTION WITH THE SOFTWARE OR THE USE OR OTHER DEALINGS IN
-// THE SOFTWARE.
-//
-
-#pragma once
-
-#include "../Math/Quaternion.h"
-#include "../Math/Vector4.h"
-
-#ifdef URHO3D_SSE
-#include <emmintrin.h>
-#endif
-
-namespace Urho3D
-{
-
-class Matrix3x4;
-
-/// 4x4 matrix for arbitrary linear transforms including projection.
-class URHO3D_API Matrix4
-{
-public:
-    /// Construct an identity matrix.
-    Matrix4() noexcept
-#ifndef URHO3D_SSE
-       :m00_(1.0f),
-        m01_(0.0f),
-        m02_(0.0f),
-        m03_(0.0f),
-        m10_(0.0f),
-        m11_(1.0f),
-        m12_(0.0f),
-        m13_(0.0f),
-        m20_(0.0f),
-        m21_(0.0f),
-        m22_(1.0f),
-        m23_(0.0f),
-        m30_(0.0f),
-        m31_(0.0f),
-        m32_(0.0f),
-        m33_(1.0f)
-#endif
-    {
-#ifdef URHO3D_SSE
-        _mm_storeu_ps(&m00_, _mm_set_ps(0.f, 0.f, 0.f, 1.f));
-        _mm_storeu_ps(&m10_, _mm_set_ps(0.f, 0.f, 1.f, 0.f));
-        _mm_storeu_ps(&m20_, _mm_set_ps(0.f, 1.f, 0.f, 0.f));
-        _mm_storeu_ps(&m30_, _mm_set_ps(1.f, 0.f, 0.f, 0.f));
-#endif
-    }
-
-    /// Copy-construct from another matrix.
-    Matrix4(const Matrix4& matrix) noexcept
-#ifndef URHO3D_SSE
-       :m00_(matrix.m00_),
-        m01_(matrix.m01_),
-        m02_(matrix.m02_),
-        m03_(matrix.m03_),
-        m10_(matrix.m10_),
-        m11_(matrix.m11_),
-        m12_(matrix.m12_),
-        m13_(matrix.m13_),
-        m20_(matrix.m20_),
-        m21_(matrix.m21_),
-        m22_(matrix.m22_),
-        m23_(matrix.m23_),
-        m30_(matrix.m30_),
-        m31_(matrix.m31_),
-        m32_(matrix.m32_),
-        m33_(matrix.m33_)
-#endif
-    {
-#ifdef URHO3D_SSE
-        _mm_storeu_ps(&m00_, _mm_loadu_ps(&matrix.m00_));
-        _mm_storeu_ps(&m10_, _mm_loadu_ps(&matrix.m10_));
-        _mm_storeu_ps(&m20_, _mm_loadu_ps(&matrix.m20_));
-        _mm_storeu_ps(&m30_, _mm_loadu_ps(&matrix.m30_));
-#endif
-    }
-
-    /// Copy-construct from a 3x3 matrix and set the extra elements to identity.
-    explicit Matrix4(const Matrix3& matrix) noexcept :
-        m00_(matrix.m00_),
-        m01_(matrix.m01_),
-        m02_(matrix.m02_),
-        m03_(0.0f),
-        m10_(matrix.m10_),
-        m11_(matrix.m11_),
-        m12_(matrix.m12_),
-        m13_(0.0f),
-        m20_(matrix.m20_),
-        m21_(matrix.m21_),
-        m22_(matrix.m22_),
-        m23_(0.0f),
-        m30_(0.0f),
-        m31_(0.0f),
-        m32_(0.0f),
-        m33_(1.0f)
-    {
-    }
-
-    /// Construct from values.
-    Matrix4(float v00, float v01, float v02, float v03,
-            float v10, float v11, float v12, float v13,
-            float v20, float v21, float v22, float v23,
-            float v30, float v31, float v32, float v33) noexcept :
-        m00_(v00),
-        m01_(v01),
-        m02_(v02),
-        m03_(v03),
-        m10_(v10),
-        m11_(v11),
-        m12_(v12),
-        m13_(v13),
-        m20_(v20),
-        m21_(v21),
-        m22_(v22),
-        m23_(v23),
-        m30_(v30),
-        m31_(v31),
-        m32_(v32),
-        m33_(v33)
-    {
-    }
-
-    /// Construct from a float array.
-    explicit Matrix4(const float* data) noexcept
-#ifndef URHO3D_SSE
-       :m00_(data[0]),
-        m01_(data[1]),
-        m02_(data[2]),
-        m03_(data[3]),
-        m10_(data[4]),
-        m11_(data[5]),
-        m12_(data[6]),
-        m13_(data[7]),
-        m20_(data[8]),
-        m21_(data[9]),
-        m22_(data[10]),
-        m23_(data[11]),
-        m30_(data[12]),
-        m31_(data[13]),
-        m32_(data[14]),
-        m33_(data[15])
-#endif
-    {
-#ifdef URHO3D_SSE
-        _mm_storeu_ps(&m00_, _mm_loadu_ps(data));
-        _mm_storeu_ps(&m10_, _mm_loadu_ps(data + 4));
-        _mm_storeu_ps(&m20_, _mm_loadu_ps(data + 8));
-        _mm_storeu_ps(&m30_, _mm_loadu_ps(data + 12));
-#endif
-    }
-
-    /// Assign from another matrix.
-    Matrix4& operator =(const Matrix4& rhs) noexcept
-    {
-#ifdef URHO3D_SSE
-        _mm_storeu_ps(&m00_, _mm_loadu_ps(&rhs.m00_));
-        _mm_storeu_ps(&m10_, _mm_loadu_ps(&rhs.m10_));
-        _mm_storeu_ps(&m20_, _mm_loadu_ps(&rhs.m20_));
-        _mm_storeu_ps(&m30_, _mm_loadu_ps(&rhs.m30_));
-#else
-        m00_ = rhs.m00_;
-        m01_ = rhs.m01_;
-        m02_ = rhs.m02_;
-        m03_ = rhs.m03_;
-        m10_ = rhs.m10_;
-        m11_ = rhs.m11_;
-        m12_ = rhs.m12_;
-        m13_ = rhs.m13_;
-        m20_ = rhs.m20_;
-        m21_ = rhs.m21_;
-        m22_ = rhs.m22_;
-        m23_ = rhs.m23_;
-        m30_ = rhs.m30_;
-        m31_ = rhs.m31_;
-        m32_ = rhs.m32_;
-        m33_ = rhs.m33_;
-#endif
-        return *this;
-    }
-
-    /// Assign from a 3x3 matrix. Set the extra elements to identity.
-    Matrix4& operator =(const Matrix3& rhs) noexcept
-    {
-        m00_ = rhs.m00_;
-        m01_ = rhs.m01_;
-        m02_ = rhs.m02_;
-        m03_ = 0.0f;
-        m10_ = rhs.m10_;
-        m11_ = rhs.m11_;
-        m12_ = rhs.m12_;
-        m13_ = 0.0f;
-        m20_ = rhs.m20_;
-        m21_ = rhs.m21_;
-        m22_ = rhs.m22_;
-        m23_ = 0.0f;
-        m30_ = 0.0f;
-        m31_ = 0.0f;
-        m32_ = 0.0f;
-        m33_ = 1.0f;
-        return *this;
-    }
-
-    /// Test for equality with another matrix without epsilon.
-    bool operator ==(const Matrix4& rhs) const
-    {
-#ifdef URHO3D_SSE
-        __m128 c0 = _mm_cmpeq_ps(_mm_loadu_ps(&m00_), _mm_loadu_ps(&rhs.m00_));
-        __m128 c1 = _mm_cmpeq_ps(_mm_loadu_ps(&m10_), _mm_loadu_ps(&rhs.m10_));
-        c0 = _mm_and_ps(c0, c1);
-        __m128 c2 = _mm_cmpeq_ps(_mm_loadu_ps(&m20_), _mm_loadu_ps(&rhs.m20_));
-        __m128 c3 = _mm_cmpeq_ps(_mm_loadu_ps(&m30_), _mm_loadu_ps(&rhs.m30_));
-        c2 = _mm_and_ps(c2, c3);
-        c0 = _mm_and_ps(c0, c2);
-        __m128 hi = _mm_movehl_ps(c0, c0);
-        c0 = _mm_and_ps(c0, hi);
-        hi = _mm_shuffle_ps(c0, c0, _MM_SHUFFLE(1, 1, 1, 1));
-        c0 = _mm_and_ps(c0, hi);
-        return _mm_cvtsi128_si32(_mm_castps_si128(c0)) == -1;
-#else
-        const float* leftData = Data();
-        const float* rightData = rhs.Data();
-
-        for (unsigned i = 0; i < 16; ++i)
-        {
-            if (leftData[i] != rightData[i])
-                return false;
-        }
-
-        return true;
-#endif
-    }
-
-    /// Test for inequality with another matrix without epsilon.
-    bool operator !=(const Matrix4& rhs) const { return !(*this == rhs); }
-
-    /// Multiply a Vector3 which is assumed to represent position.
-    Vector3 operator *(const Vector3& rhs) const
-    {
-#ifdef URHO3D_SSE
-        __m128 vec = _mm_set_ps(1.f, rhs.z_, rhs.y_, rhs.x_);
-        __m128 r0 = _mm_mul_ps(_mm_loadu_ps(&m00_), vec);
-        __m128 r1 = _mm_mul_ps(_mm_loadu_ps(&m10_), vec);
-        __m128 t0 = _mm_unpacklo_ps(r0, r1);
-        __m128 t1 = _mm_unpackhi_ps(r0, r1);
-        t0 = _mm_add_ps(t0, t1);
-        __m128 r2 = _mm_mul_ps(_mm_loadu_ps(&m20_), vec);
-        __m128 r3 = _mm_mul_ps(_mm_loadu_ps(&m30_), vec);
-        __m128 t2 = _mm_unpacklo_ps(r2, r3);
-        __m128 t3 = _mm_unpackhi_ps(r2, r3);
-        t2 = _mm_add_ps(t2, t3);
-        vec = _mm_add_ps(_mm_movelh_ps(t0, t2), _mm_movehl_ps(t2, t0));
-        vec = _mm_div_ps(vec, _mm_shuffle_ps(vec, vec, _MM_SHUFFLE(3, 3, 3, 3)));
-        return Vector3(
-            _mm_cvtss_f32(vec),
-            _mm_cvtss_f32(_mm_shuffle_ps(vec, vec, _MM_SHUFFLE(1, 1, 1, 1))),
-            _mm_cvtss_f32(_mm_movehl_ps(vec, vec)));
-#else
-        float invW = 1.0f / (m30_ * rhs.x_ + m31_ * rhs.y_ + m32_ * rhs.z_ + m33_);
-
-        return Vector3(
-            (m00_ * rhs.x_ + m01_ * rhs.y_ + m02_ * rhs.z_ + m03_) * invW,
-            (m10_ * rhs.x_ + m11_ * rhs.y_ + m12_ * rhs.z_ + m13_) * invW,
-            (m20_ * rhs.x_ + m21_ * rhs.y_ + m22_ * rhs.z_ + m23_) * invW
-        );
-#endif
-    }
-
-    /// Multiply a Vector4.
-    Vector4 operator *(const Vector4& rhs) const
-    {
-#ifdef URHO3D_SSE
-        __m128 vec = _mm_loadu_ps(&rhs.x_);
-        __m128 r0 = _mm_mul_ps(_mm_loadu_ps(&m00_), vec);
-        __m128 r1 = _mm_mul_ps(_mm_loadu_ps(&m10_), vec);
-        __m128 t0 = _mm_unpacklo_ps(r0, r1);
-        __m128 t1 = _mm_unpackhi_ps(r0, r1);
-        t0 = _mm_add_ps(t0, t1);
-        __m128 r2 = _mm_mul_ps(_mm_loadu_ps(&m20_), vec);
-        __m128 r3 = _mm_mul_ps(_mm_loadu_ps(&m30_), vec);
-        __m128 t2 = _mm_unpacklo_ps(r2, r3);
-        __m128 t3 = _mm_unpackhi_ps(r2, r3);
-        t2 = _mm_add_ps(t2, t3);
-        vec = _mm_add_ps(_mm_movelh_ps(t0, t2), _mm_movehl_ps(t2, t0));
-
-        Vector4 ret;
-        _mm_storeu_ps(&ret.x_, vec);
-        return ret;
-#else
-        return Vector4(
-            m00_ * rhs.x_ + m01_ * rhs.y_ + m02_ * rhs.z_ + m03_ * rhs.w_,
-            m10_ * rhs.x_ + m11_ * rhs.y_ + m12_ * rhs.z_ + m13_ * rhs.w_,
-            m20_ * rhs.x_ + m21_ * rhs.y_ + m22_ * rhs.z_ + m23_ * rhs.w_,
-            m30_ * rhs.x_ + m31_ * rhs.y_ + m32_ * rhs.z_ + m33_ * rhs.w_
-        );
-#endif
-    }
-
-    /// Add a matrix.
-    Matrix4 operator +(const Matrix4& rhs) const
-    {
-#ifdef URHO3D_SSE
-        Matrix4 ret;
-        _mm_storeu_ps(&ret.m00_, _mm_add_ps(_mm_loadu_ps(&m00_), _mm_loadu_ps(&rhs.m00_)));
-        _mm_storeu_ps(&ret.m10_, _mm_add_ps(_mm_loadu_ps(&m10_), _mm_loadu_ps(&rhs.m10_)));
-        _mm_storeu_ps(&ret.m20_, _mm_add_ps(_mm_loadu_ps(&m20_), _mm_loadu_ps(&rhs.m20_)));
-        _mm_storeu_ps(&ret.m30_, _mm_add_ps(_mm_loadu_ps(&m30_), _mm_loadu_ps(&rhs.m30_)));
-        return ret;
-#else
-        return Matrix4(
-            m00_ + rhs.m00_,
-            m01_ + rhs.m01_,
-            m02_ + rhs.m02_,
-            m03_ + rhs.m03_,
-            m10_ + rhs.m10_,
-            m11_ + rhs.m11_,
-            m12_ + rhs.m12_,
-            m13_ + rhs.m13_,
-            m20_ + rhs.m20_,
-            m21_ + rhs.m21_,
-            m22_ + rhs.m22_,
-            m23_ + rhs.m23_,
-            m30_ + rhs.m30_,
-            m31_ + rhs.m31_,
-            m32_ + rhs.m32_,
-            m33_ + rhs.m33_
-        );
-#endif
-    }
-
-    /// Subtract a matrix.
-    Matrix4 operator -(const Matrix4& rhs) const
-    {
-#ifdef URHO3D_SSE
-        Matrix4 ret;
-        _mm_storeu_ps(&ret.m00_, _mm_sub_ps(_mm_loadu_ps(&m00_), _mm_loadu_ps(&rhs.m00_)));
-        _mm_storeu_ps(&ret.m10_, _mm_sub_ps(_mm_loadu_ps(&m10_), _mm_loadu_ps(&rhs.m10_)));
-        _mm_storeu_ps(&ret.m20_, _mm_sub_ps(_mm_loadu_ps(&m20_), _mm_loadu_ps(&rhs.m20_)));
-        _mm_storeu_ps(&ret.m30_, _mm_sub_ps(_mm_loadu_ps(&m30_), _mm_loadu_ps(&rhs.m30_)));
-        return ret;
-#else
-        return Matrix4(
-            m00_ - rhs.m00_,
-            m01_ - rhs.m01_,
-            m02_ - rhs.m02_,
-            m03_ - rhs.m03_,
-            m10_ - rhs.m10_,
-            m11_ - rhs.m11_,
-            m12_ - rhs.m12_,
-            m13_ - rhs.m13_,
-            m20_ - rhs.m20_,
-            m21_ - rhs.m21_,
-            m22_ - rhs.m22_,
-            m23_ - rhs.m23_,
-            m30_ - rhs.m30_,
-            m31_ - rhs.m31_,
-            m32_ - rhs.m32_,
-            m33_ - rhs.m33_
-        );
-#endif
-    }
-
-    /// Multiply with a scalar.
-    Matrix4 operator *(float rhs) const
-    {
-#ifdef URHO3D_SSE
-        Matrix4 ret;
-        const __m128 mul = _mm_set1_ps(rhs);
-        _mm_storeu_ps(&ret.m00_, _mm_mul_ps(_mm_loadu_ps(&m00_), mul));
-        _mm_storeu_ps(&ret.m10_, _mm_mul_ps(_mm_loadu_ps(&m10_), mul));
-        _mm_storeu_ps(&ret.m20_, _mm_mul_ps(_mm_loadu_ps(&m20_), mul));
-        _mm_storeu_ps(&ret.m30_, _mm_mul_ps(_mm_loadu_ps(&m30_), mul));
-        return ret;
-#else
-        return Matrix4(
-            m00_ * rhs,
-            m01_ * rhs,
-            m02_ * rhs,
-            m03_ * rhs,
-            m10_ * rhs,
-            m11_ * rhs,
-            m12_ * rhs,
-            m13_ * rhs,
-            m20_ * rhs,
-            m21_ * rhs,
-            m22_ * rhs,
-            m23_ * rhs,
-            m30_ * rhs,
-            m31_ * rhs,
-            m32_ * rhs,
-            m33_ * rhs
-        );
-#endif
-    }
-
-    /// Multiply a matrix.
-    Matrix4 operator *(const Matrix4& rhs) const
-    {
-#ifdef URHO3D_SSE
-        Matrix4 out;
-
-        __m128 r0 = _mm_loadu_ps(&rhs.m00_);
-        __m128 r1 = _mm_loadu_ps(&rhs.m10_);
-        __m128 r2 = _mm_loadu_ps(&rhs.m20_);
-        __m128 r3 = _mm_loadu_ps(&rhs.m30_);
-
-        __m128 l = _mm_loadu_ps(&m00_);
-        __m128 t0 = _mm_mul_ps(_mm_shuffle_ps(l, l, _MM_SHUFFLE(0, 0, 0, 0)), r0);
-        __m128 t1 = _mm_mul_ps(_mm_shuffle_ps(l, l, _MM_SHUFFLE(1, 1, 1, 1)), r1);
-        __m128 t2 = _mm_mul_ps(_mm_shuffle_ps(l, l, _MM_SHUFFLE(2, 2, 2, 2)), r2);
-        __m128 t3 = _mm_mul_ps(_mm_shuffle_ps(l, l, _MM_SHUFFLE(3, 3, 3, 3)), r3);
-        _mm_storeu_ps(&out.m00_, _mm_add_ps(_mm_add_ps(t0, t1), _mm_add_ps(t2, t3)));
-
-        l = _mm_loadu_ps(&m10_);
-        t0 = _mm_mul_ps(_mm_shuffle_ps(l, l, _MM_SHUFFLE(0, 0, 0, 0)), r0);
-        t1 = _mm_mul_ps(_mm_shuffle_ps(l, l, _MM_SHUFFLE(1, 1, 1, 1)), r1);
-        t2 = _mm_mul_ps(_mm_shuffle_ps(l, l, _MM_SHUFFLE(2, 2, 2, 2)), r2);
-        t3 = _mm_mul_ps(_mm_shuffle_ps(l, l, _MM_SHUFFLE(3, 3, 3, 3)), r3);
-        _mm_storeu_ps(&out.m10_, _mm_add_ps(_mm_add_ps(t0, t1), _mm_add_ps(t2, t3)));
-
-        l = _mm_loadu_ps(&m20_);
-        t0 = _mm_mul_ps(_mm_shuffle_ps(l, l, _MM_SHUFFLE(0, 0, 0, 0)), r0);
-        t1 = _mm_mul_ps(_mm_shuffle_ps(l, l, _MM_SHUFFLE(1, 1, 1, 1)), r1);
-        t2 = _mm_mul_ps(_mm_shuffle_ps(l, l, _MM_SHUFFLE(2, 2, 2, 2)), r2);
-        t3 = _mm_mul_ps(_mm_shuffle_ps(l, l, _MM_SHUFFLE(3, 3, 3, 3)), r3);
-        _mm_storeu_ps(&out.m20_, _mm_add_ps(_mm_add_ps(t0, t1), _mm_add_ps(t2, t3)));
-
-        l = _mm_loadu_ps(&m30_);
-        t0 = _mm_mul_ps(_mm_shuffle_ps(l, l, _MM_SHUFFLE(0, 0, 0, 0)), r0);
-        t1 = _mm_mul_ps(_mm_shuffle_ps(l, l, _MM_SHUFFLE(1, 1, 1, 1)), r1);
-        t2 = _mm_mul_ps(_mm_shuffle_ps(l, l, _MM_SHUFFLE(2, 2, 2, 2)), r2);
-        t3 = _mm_mul_ps(_mm_shuffle_ps(l, l, _MM_SHUFFLE(3, 3, 3, 3)), r3);
-        _mm_storeu_ps(&out.m30_, _mm_add_ps(_mm_add_ps(t0, t1), _mm_add_ps(t2, t3)));
-
-        return out;
-#else
-        return Matrix4(
-            m00_ * rhs.m00_ + m01_ * rhs.m10_ + m02_ * rhs.m20_ + m03_ * rhs.m30_,
-            m00_ * rhs.m01_ + m01_ * rhs.m11_ + m02_ * rhs.m21_ + m03_ * rhs.m31_,
-            m00_ * rhs.m02_ + m01_ * rhs.m12_ + m02_ * rhs.m22_ + m03_ * rhs.m32_,
-            m00_ * rhs.m03_ + m01_ * rhs.m13_ + m02_ * rhs.m23_ + m03_ * rhs.m33_,
-            m10_ * rhs.m00_ + m11_ * rhs.m10_ + m12_ * rhs.m20_ + m13_ * rhs.m30_,
-            m10_ * rhs.m01_ + m11_ * rhs.m11_ + m12_ * rhs.m21_ + m13_ * rhs.m31_,
-            m10_ * rhs.m02_ + m11_ * rhs.m12_ + m12_ * rhs.m22_ + m13_ * rhs.m32_,
-            m10_ * rhs.m03_ + m11_ * rhs.m13_ + m12_ * rhs.m23_ + m13_ * rhs.m33_,
-            m20_ * rhs.m00_ + m21_ * rhs.m10_ + m22_ * rhs.m20_ + m23_ * rhs.m30_,
-            m20_ * rhs.m01_ + m21_ * rhs.m11_ + m22_ * rhs.m21_ + m23_ * rhs.m31_,
-            m20_ * rhs.m02_ + m21_ * rhs.m12_ + m22_ * rhs.m22_ + m23_ * rhs.m32_,
-            m20_ * rhs.m03_ + m21_ * rhs.m13_ + m22_ * rhs.m23_ + m23_ * rhs.m33_,
-            m30_ * rhs.m00_ + m31_ * rhs.m10_ + m32_ * rhs.m20_ + m33_ * rhs.m30_,
-            m30_ * rhs.m01_ + m31_ * rhs.m11_ + m32_ * rhs.m21_ + m33_ * rhs.m31_,
-            m30_ * rhs.m02_ + m31_ * rhs.m12_ + m32_ * rhs.m22_ + m33_ * rhs.m32_,
-            m30_ * rhs.m03_ + m31_ * rhs.m13_ + m32_ * rhs.m23_ + m33_ * rhs.m33_
-        );
-#endif
-    }
-
-    /// Multiply with a 3x4 matrix.
-    Matrix4 operator *(const Matrix3x4& rhs) const;
-
-    /// Set translation elements.
-    void SetTranslation(const Vector3& translation)
-    {
-        m03_ = translation.x_;
-        m13_ = translation.y_;
-        m23_ = translation.z_;
-    }
-
-    /// Set rotation elements from a 3x3 matrix.
-    void SetRotation(const Matrix3& rotation)
-    {
-        m00_ = rotation.m00_;
-        m01_ = rotation.m01_;
-        m02_ = rotation.m02_;
-        m10_ = rotation.m10_;
-        m11_ = rotation.m11_;
-        m12_ = rotation.m12_;
-        m20_ = rotation.m20_;
-        m21_ = rotation.m21_;
-        m22_ = rotation.m22_;
-    }
-
-    /// Set scaling elements.
-    void SetScale(const Vector3& scale)
-    {
-        m00_ = scale.x_;
-        m11_ = scale.y_;
-        m22_ = scale.z_;
-    }
-
-    /// Set uniform scaling elements.
-    void SetScale(float scale)
-    {
-        m00_ = scale;
-        m11_ = scale;
-        m22_ = scale;
-    }
-
-    /// Return the combined rotation and scaling matrix.
-    Matrix3 ToMatrix3() const
-    {
-        return Matrix3(
-            m00_,
-            m01_,
-            m02_,
-            m10_,
-            m11_,
-            m12_,
-            m20_,
-            m21_,
-            m22_
-        );
-    }
-
-    /// Return the rotation matrix with scaling removed.
-    Matrix3 RotationMatrix() const
-    {
-        Vector3 invScale(
-            1.0f / sqrtf(m00_ * m00_ + m10_ * m10_ + m20_ * m20_),
-            1.0f / sqrtf(m01_ * m01_ + m11_ * m11_ + m21_ * m21_),
-            1.0f / sqrtf(m02_ * m02_ + m12_ * m12_ + m22_ * m22_)
-        );
-
-        return ToMatrix3().Scaled(invScale);
-    }
-
-    /// Return the translation part.
-    Vector3 Translation() const
-    {
-        return Vector3(
-            m03_,
-            m13_,
-            m23_
-        );
-    }
-
-    /// Return the rotation part.
-    Quaternion Rotation() const { return Quaternion(RotationMatrix()); }
-
-    /// Return the scaling part.
-    Vector3 Scale() const
-    {
-        return Vector3(
-            sqrtf(m00_ * m00_ + m10_ * m10_ + m20_ * m20_),
-            sqrtf(m01_ * m01_ + m11_ * m11_ + m21_ * m21_),
-            sqrtf(m02_ * m02_ + m12_ * m12_ + m22_ * m22_)
-        );
-    }
-
-    /// Return the scaling part with the sign. Reference rotation matrix is required to avoid ambiguity.
-    Vector3 SignedScale(const Matrix3& rotation) const
-    {
-        return Vector3(
-            rotation.m00_ * m00_ + rotation.m10_ * m10_ + rotation.m20_ * m20_,
-            rotation.m01_ * m01_ + rotation.m11_ * m11_ + rotation.m21_ * m21_,
-            rotation.m02_ * m02_ + rotation.m12_ * m12_ + rotation.m22_ * m22_
-        );
-    }
-
-    /// Return transposed.
-    Matrix4 Transpose() const
-    {
-#ifdef URHO3D_SSE
-        __m128 m0 = _mm_loadu_ps(&m00_);
-        __m128 m1 = _mm_loadu_ps(&m10_);
-        __m128 m2 = _mm_loadu_ps(&m20_);
-        __m128 m3 = _mm_loadu_ps(&m30_);
-        _MM_TRANSPOSE4_PS(m0, m1, m2, m3);      // NOLINT(modernize-use-bool-literals)
-        Matrix4 out;
-        _mm_storeu_ps(&out.m00_, m0);
-        _mm_storeu_ps(&out.m10_, m1);
-        _mm_storeu_ps(&out.m20_, m2);
-        _mm_storeu_ps(&out.m30_, m3);
-        return out;
-#else
-        return Matrix4(
-            m00_,
-            m10_,
-            m20_,
-            m30_,
-            m01_,
-            m11_,
-            m21_,
-            m31_,
-            m02_,
-            m12_,
-            m22_,
-            m32_,
-            m03_,
-            m13_,
-            m23_,
-            m33_
-        );
-#endif
-    }
-
-    /// Test for equality with another matrix with epsilon.
-    bool Equals(const Matrix4& rhs) const
-    {
-        const float* leftData = Data();
-        const float* rightData = rhs.Data();
-
-        for (unsigned i = 0; i < 16; ++i)
-        {
-            if (!Urho3D::Equals(leftData[i], rightData[i]))
-                return false;
-        }
-
-        return true;
-    }
-
-    /// Return decomposition to translation, rotation and scale.
-    void Decompose(Vector3& translation, Quaternion& rotation, Vector3& scale) const;
-
-    /// Return inverse.
-    Matrix4 Inverse() const;
-
-    /// Return float data.
-    const float* Data() const { return &m00_; }
-
-    /// Return matrix element.
-    float Element(unsigned i, unsigned j) const { return Data()[i * 4 + j]; }
-
-    /// Return matrix row.
-    Vector4 Row(unsigned i) const { return Vector4(Element(i, 0), Element(i, 1), Element(i, 2), Element(i, 3)); }
-
-    /// Return matrix column.
-    Vector4 Column(unsigned j) const { return Vector4(Element(0, j), Element(1, j), Element(2, j), Element(3, j)); }
-
-    /// Return as string.
-    String ToString() const;
-
-    float m00_;
-    float m01_;
-    float m02_;
-    float m03_;
-    float m10_;
-    float m11_;
-    float m12_;
-    float m13_;
-    float m20_;
-    float m21_;
-    float m22_;
-    float m23_;
-    float m30_;
-    float m31_;
-    float m32_;
-    float m33_;
-
-    /// Bulk transpose matrices.
-    static void BulkTranspose(float* dest, const float* src, unsigned count)
-    {
-        for (unsigned i = 0; i < count; ++i)
-        {
-#ifdef URHO3D_SSE
-            __m128 m0 = _mm_loadu_ps(src);
-            __m128 m1 = _mm_loadu_ps(src + 4);
-            __m128 m2 = _mm_loadu_ps(src + 8);
-            __m128 m3 = _mm_loadu_ps(src + 12);
-            _MM_TRANSPOSE4_PS(m0, m1, m2, m3);      // NOLINT(modernize-use-bool-literals)
-            _mm_storeu_ps(dest, m0);
-            _mm_storeu_ps(dest + 4, m1);
-            _mm_storeu_ps(dest + 8, m2);
-            _mm_storeu_ps(dest + 12, m3);
-#else
-            dest[0] = src[0];
-            dest[1] = src[4];
-            dest[2] = src[8];
-            dest[3] = src[12];
-            dest[4] = src[1];
-            dest[5] = src[5];
-            dest[6] = src[9];
-            dest[7] = src[13];
-            dest[8] = src[2];
-            dest[9] = src[6];
-            dest[10] = src[10];
-            dest[11] = src[14];
-            dest[12] = src[3];
-            dest[13] = src[7];
-            dest[14] = src[11];
-            dest[15] = src[15];
-#endif
-            dest += 16;
-            src += 16;
-        }
-    }
-
-    /// Zero matrix.
-    static const Matrix4 ZERO;
-    /// Identity matrix.
-    static const Matrix4 IDENTITY;
-};
-
-/// Multiply a 4x4 matrix with a scalar.
-inline Matrix4 operator *(float lhs, const Matrix4& rhs) { return rhs * lhs; }
-
-}
->>>>>>> a476f0c4
+}