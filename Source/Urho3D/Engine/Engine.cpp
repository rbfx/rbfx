//
// Copyright (c) 2008-2022 the Urho3D project.
//
// Permission is hereby granted, free of charge, to any person obtaining a copy
// of this software and associated documentation files (the "Software"), to deal
// in the Software without restriction, including without limitation the rights
// to use, copy, modify, merge, publish, distribute, sublicense, and/or sell
// copies of the Software, and to permit persons to whom the Software is
// furnished to do so, subject to the following conditions:
//
// The above copyright notice and this permission notice shall be included in
// all copies or substantial portions of the Software.
//
// THE SOFTWARE IS PROVIDED "AS IS", WITHOUT WARRANTY OF ANY KIND, EXPRESS OR
// IMPLIED, INCLUDING BUT NOT LIMITED TO THE WARRANTIES OF MERCHANTABILITY,
// FITNESS FOR A PARTICULAR PURPOSE AND NONINFRINGEMENT. IN NO EVENT SHALL THE
// AUTHORS OR COPYRIGHT HOLDERS BE LIABLE FOR ANY CLAIM, DAMAGES OR OTHER
// LIABILITY, WHETHER IN AN ACTION OF CONTRACT, TORT OR OTHERWISE, ARISING FROM,
// OUT OF OR IN CONNECTION WITH THE SOFTWARE OR THE USE OR OTHER DEALINGS IN
// THE SOFTWARE.
//

#include "../Precompiled.h"

#include "../Audio/Audio.h"
#include "../Core/Context.h"
#include "../Core/CoreEvents.h"
#include "../Core/Profiler.h"
#include "../Core/ProcessUtils.h"
#include "../Core/Thread.h"
#include "../Core/WorkQueue.h"
#ifdef URHO3D_SYSTEMUI
#include "../SystemUI/SystemUI.h"
#include "../SystemUI/Console.h"
#include "../SystemUI/DebugHud.h"
#include "../SystemUI/StandardSerializableHooks.h"
#endif
#include "../Engine/Engine.h"
#include "../Engine/EngineDefs.h"
#include "../Engine/StateManager.h"
#include "../Graphics/Graphics.h"
#include "../Graphics/GraphicsEvents.h"
#include "../Graphics/Renderer.h"
#include "../Input/Input.h"
#include "../Input/FreeFlyController.h"
#include "../IO/FileSystem.h"
#include "../IO/VirtualFileSystem.h"
#include "../IO/MountedDirectory.h"
#include "../IO/Log.h"
#include "../IO/PackageFile.h"
#ifdef URHO3D_GLOW
#include "../Glow/StaticModelForLightmap.h"
#endif
#ifdef URHO3D_IK
#include "../IK/IK.h"
#endif
#ifdef URHO3D_NAVIGATION
#include "../Navigation/NavigationMesh.h"
#endif
#ifdef URHO3D_NETWORK
#include "../Network/Network.h"
#endif
#ifdef URHO3D_PHYSICS
#include "../Physics/PhysicsWorld.h"
#include "../Physics/RaycastVehicle.h"
#endif
#ifdef URHO3D_PHYSICS2D
#include "../Physics2D/Physics2D.h"
#endif
#include "../Resource/ResourceCache.h"
#include "../Resource/Localization.h"
#include "../RenderPipeline/RenderPipeline.h"
#include "../Resource/JSONArchive.h"
#include "../Scene/Scene.h"
#include "../Scene/SceneEvents.h"
#include "../UI/UI.h"
#ifdef URHO3D_RMLUI
#include "../RmlUI/RmlUI.h"
#endif
#ifdef URHO3D_URHO2D
#include "../Urho2D/Urho2D.h"
#endif
#include "../Engine/EngineEvents.h"
#ifdef URHO3D_PARTICLE_GRAPH
#include "../Particles/ParticleGraphSystem.h"
#endif
#include "../Plugins/PluginManager.h"
#ifdef URHO3D_COMPUTE
#include "../Graphics/ComputeDevice.h"
#endif
#include "../Utility/AnimationVelocityExtractor.h"
#include "../Utility/AssetPipeline.h"
#include "../Utility/AssetTransformer.h"
#include "../Utility/SceneViewerApplication.h"
#ifdef URHO3D_ACTIONS
#include "../Actions/ActionManager.h"
#endif
#ifdef URHO3D_DILIGENT
#include "../Graphics/ConstantBufferManager.h"
#include "../Graphics/PipelineState.h"
#endif

#ifdef __EMSCRIPTEN__
#include <emscripten/emscripten.h>
#endif

#include "StateManager.h"
#include "../Core/CommandLine.h"

#include "../DebugNew.h"

#if defined(_MSC_VER) && defined(_DEBUG)
// From dbgint.h
#define nNoMansLandSize 4

typedef struct _CrtMemBlockHeader
{
    struct _CrtMemBlockHeader* pBlockHeaderNext;
    struct _CrtMemBlockHeader* pBlockHeaderPrev;
    char* szFileName;
    int nLine;
    size_t nDataSize;
    int nBlockUse;
    long lRequest;
    unsigned char gap[nNoMansLandSize];
} _CrtMemBlockHeader;
#endif

namespace Urho3D
{

extern const char* logLevelNames[];

Engine::Engine(Context* context) :
    Object(context),
    timeStep_(0.0f),
    timeStepSmoothing_(2),
    minFps_(10),
#if defined(IOS) || defined(TVOS) || defined(__ANDROID__) || defined(__arm__) || defined(__aarch64__)
    maxFps_(60),
    maxInactiveFps_(10),
    pauseMinimized_(true),
#else
    maxFps_(200),
    maxInactiveFps_(60),
    pauseMinimized_(false),
#endif
    timeOut_(0),
    autoExit_(true),
    initialized_(false),
    exiting_(false),
    headless_(false),
    audioPaused_(false)
{
    PopulateDefaultParameters();

    // Register self as a subsystem
    context_->RegisterSubsystem(this);

    // Create subsystems which do not depend on engine initialization or startup parameters
    context_->RegisterSubsystem(new Time(context_));
    context_->RegisterSubsystem(new WorkQueue(context_));
    context_->RegisterSubsystem(new FileSystem(context_));
    context_->RegisterSubsystem(new VirtualFileSystem(context_));
#ifdef URHO3D_LOGGING
    context_->RegisterSubsystem(new Log(context_));
#endif
    context_->RegisterSubsystem(new ResourceCache(context_));
    context_->RegisterSubsystem(new Localization(context_));
#ifdef URHO3D_NETWORK
    context_->RegisterSubsystem(new Network(context_));
#endif
    // Required in headless mode as well.
    RegisterGraphicsLibrary(context_);
    // Register object factories for libraries which are not automatically registered along with subsystem creation
    RegisterSceneLibrary(context_);
    // Register UI library object factories before creation of subsystem. This is not done inside subsystem because
    // there may exist multiple instances of UI.
    RegisterUILibrary(context_);

#ifdef URHO3D_GLOW
    // Light baker needs only one class so far, so register it directly.
    // Extract this code into function if you are adding more.
    StaticModelForLightmap::RegisterObject(context_);
#endif

    // Register render pipeline.
    // Extract this code into function if you are adding more.
    RenderPipeline::RegisterObject(context_);

#ifdef URHO3D_IK
    RegisterIKLibrary(context_);
#endif

#ifdef URHO3D_PHYSICS
    RegisterPhysicsLibrary(context_);
#endif

#ifdef URHO3D_PHYSICS2D
    RegisterPhysics2DLibrary(context_);
#endif

#ifdef URHO3D_NAVIGATION
    RegisterNavigationLibrary(context_);
#endif

#ifdef URHO3D_ACTIONS
    context_->RegisterSubsystem<ActionManager>();
#endif

    SceneViewerApplication::RegisterObject();
    context_->AddFactoryReflection<AssetPipeline>();
    context_->AddFactoryReflection<AssetTransformer>();
    AnimationVelocityExtractor::RegisterObject(context_);

    SubscribeToEvent(E_EXITREQUESTED, URHO3D_HANDLER(Engine, HandleExitRequested));
    SubscribeToEvent(E_ENDFRAME, URHO3D_HANDLER(Engine, HandleEndFrame));
}

Engine::~Engine() = default;

bool Engine::Initialize(const StringVariantMap& parameters)
{
    if (initialized_)
        return true;

    URHO3D_PROFILE("InitEngine");

    engineParameters_->DefineVariables(parameters);
    auto* fileSystem = GetSubsystem<FileSystem>();

    appPreferencesDir_ = GetParameter(EP_APPLICATION_PREFERENCES_DIR).GetString();
    if (appPreferencesDir_.empty())
    {
        const ea::string& organizationName = GetParameter(EP_ORGANIZATION_NAME).GetString();
        const ea::string& applicationName = GetParameter(EP_APPLICATION_NAME).GetString();
        appPreferencesDir_ = fileSystem->GetAppPreferencesDir(organizationName, applicationName);
    }

    // Start logging
    auto* log = GetSubsystem<Log>();
    if (log)
    {
        if (HasParameter(EP_LOG_LEVEL))
            log->SetLevel(static_cast<LogLevel>(GetParameter(EP_LOG_LEVEL).GetInt()));
        log->SetQuiet(GetParameter(EP_LOG_QUIET).GetBool());
        const ea::string logFileName = GetLogFileName(GetParameter(EP_LOG_NAME).GetString());
        if (!logFileName.empty())
            log->Open(logFileName);
    }

    // Initialize app preferences directory
    if (!appPreferencesDir_.empty())
        fileSystem->CreateDir(appPreferencesDir_);

    InitializeVirtualFileSystem();

    // Read and merge configs
    LoadConfigFiles();

    // Set headless mode
    headless_ = GetParameter(EP_HEADLESS).GetBool();

    // Register the rest of the subsystems
    context_->RegisterSubsystem(new Input(context_));
    context_->AddFactoryReflection<FreeFlyController>();

    context_->RegisterSubsystem(new UI(context_));

#ifdef URHO3D_RMLUI
    RegisterRmlUILibrary(context_);
    context_->RegisterSubsystem(new RmlUI(context_));
#endif

    context_->RegisterSubsystem(new Audio(context_));
    if (!headless_)
    {
        context_->RegisterSubsystem(new Graphics(context_));
        context_->RegisterSubsystem(new Renderer(context_));
#ifdef URHO3D_COMPUTE
        context_->RegisterSubsystem(new ComputeDevice(context_, context_->GetSubsystem<Graphics>()));
#endif
    }
    context_->RegisterSubsystem(new StateManager(context_));
#ifdef URHO3D_PARTICLE_GRAPH
    context_->RegisterSubsystem(new ParticleGraphSystem(context_));
#endif
#ifdef URHO3D_DILIGENT
    context_->RegisterSubsystem(new ConstantBufferManager(context_));
    context_->RegisterSubsystem(new PipelineStateCache(context_));
#endif
#ifdef URHO3D_URHO2D
    // 2D graphics library is dependent on 3D graphics library
    RegisterUrho2DLibrary(context_);
#endif

    context_->RegisterSubsystem(new PluginManager(context_));

    // Set maximally accurate low res timer
    GetSubsystem<Time>()->SetTimerPeriod(1);

    // Configure max FPS
    if (GetParameter(EP_FRAME_LIMITER) == false)
        SetMaxFps(0);

    // Set amount of worker threads according to the available physical CPU cores. Using also hyperthreaded cores results in
    // unpredictable extra synchronization overhead. Also reserve one core for the main thread
#ifdef URHO3D_THREADING
    const unsigned numThreads = GetParameter(EP_WORKER_THREADS).GetBool() ? GetNumPhysicalCPUs() - 1 : 0;
#else
    const unsigned numThreads = 0;
#endif
    GetSubsystem<WorkQueue>()->Initialize(numThreads);

    auto* cache = GetSubsystem<ResourceCache>();

    // Initialize graphics & audio output
    if (!headless_)
    {
        auto* graphics = GetSubsystem<Graphics>();
        auto* renderer = GetSubsystem<Renderer>();

        if (HasParameter(EP_EXTERNAL_WINDOW))
            graphics->SetExternalWindow(GetParameter(EP_EXTERNAL_WINDOW).GetVoidPtr());
        graphics->SetWindowTitle(GetParameter(EP_WINDOW_TITLE).GetString());
        graphics->SetWindowIcon(cache->GetResource<Image>(GetParameter(EP_WINDOW_ICON).GetString()));
        graphics->SetFlushGPU(GetParameter(EP_FLUSH_GPU).GetBool());
        graphics->SetOrientations(GetParameter(EP_ORIENTATIONS).GetString());
        graphics->SetShaderValidationEnabled(GetParameter(EP_VALIDATE_SHADERS).GetBool());

<<<<<<< HEAD
#ifdef URHO3D_DILIGENT
        RenderBackend renderBackend = RENDER_D3D11;
#ifndef WIN32
        renderBackend = RENDER_VULKAN;
#endif // !WIN32

        ea::string renderBackendValue = GetParameter(EP_RENDER_BACKEND).GetString();
        if (renderBackendValue == "D3D11") {
#ifdef WIN32
            renderBackend = RENDER_D3D11;
#endif
        }
        else if (renderBackendValue == "D3D12") {
#ifdef WIN32
            renderBackend = RENDER_D3D12;
#endif
        }
        else if (renderBackendValue == "Vulkan") {
            renderBackend = RENDER_VULKAN;
        }
#if defined(PLATFORM_IOS) || defined(PLATFORM_MACOS) || defined(PLATFORM_TVOS)
        else if (renderBackendValue == "Metal") {
            renderBackend = RENDER_METAL;
        }
#endif

        graphics->SetRenderBackend(renderBackend);
        auto adapterIdParam = GetParameter(EP_RENDER_ADAPTER_ID);
        if(adapterIdParam != Variant::EMPTY)
            graphics->SetAdapterId(adapterIdParam.GetUInt());
#endif
        SubscribeToEvent(E_SCREENMODE, [this](StringHash, VariantMap& eventData)
=======
        SubscribeToEvent(E_SCREENMODE, [this](VariantMap& eventData)
>>>>>>> cf81ce05
        {
            using namespace ScreenMode;

            const bool isBorderless = eventData[P_BORDERLESS].GetBool();

            // TODO: Uncomment when we have consistent handling of pixels vs points
            // TODO: Also see PopulateDefaultParameters()
            //SetParameter(EP_WINDOW_WIDTH, isBorderless ? 0 : eventData[P_WIDTH].GetInt());
            //SetParameter(EP_WINDOW_HEIGHT, isBorderless ? 0 : eventData[P_HEIGHT].GetInt());
            SetParameter(EP_FULL_SCREEN, eventData[P_FULLSCREEN].GetBool());
            SetParameter(EP_BORDERLESS, isBorderless);
            SetParameter(EP_MONITOR, eventData[P_MONITOR].GetInt());
        });

#ifdef URHO3D_OPENGL
        if (HasParameter(EP_FORCE_GL2))
            graphics->SetForceGL2(GetParameter(EP_FORCE_GL2).GetBool());
#endif

        if (!graphics->SetMode(
            GetParameter(EP_WINDOW_WIDTH).GetInt(),
            GetParameter(EP_WINDOW_HEIGHT).GetInt(),
            GetParameter(EP_FULL_SCREEN).GetBool(),
            GetParameter(EP_BORDERLESS).GetBool(),
            GetParameter(EP_WINDOW_RESIZABLE).GetBool(),
            GetParameter(EP_HIGH_DPI).GetBool(),
            GetParameter(EP_VSYNC).GetBool(),
            GetParameter(EP_TRIPLE_BUFFER).GetBool(),
            GetParameter(EP_MULTI_SAMPLE).GetInt(),
            GetParameter(EP_MONITOR).GetInt(),
            GetParameter(EP_REFRESH_RATE).GetInt(),
            GetParameter(EP_GPU_DEBUG).GetBool()
        ))
            return false;

        if (HasParameter(EP_WINDOW_POSITION_X) && HasParameter(EP_WINDOW_POSITION_Y))
            graphics->SetWindowPosition(GetParameter(EP_WINDOW_POSITION_X).GetInt(),
                GetParameter(EP_WINDOW_POSITION_Y).GetInt());

        if (HasParameter(EP_WINDOW_MAXIMIZE) && GetParameter(EP_WINDOW_MAXIMIZE).GetBool())
            graphics->Maximize();

        graphics->SetShaderCacheDir(FileIdentifier::FromUri(GetParameter(EP_SHADER_CACHE_DIR).GetString()));

        if (HasParameter(EP_DUMP_SHADERS))
            graphics->BeginDumpShaders(GetParameter(EP_DUMP_SHADERS).GetString());

        renderer->SetDrawShadows(GetParameter(EP_SHADOWS).GetBool());
        if (renderer->GetDrawShadows() && GetParameter(EP_LOW_QUALITY_SHADOWS).GetBool())
            renderer->SetShadowQuality(SHADOWQUALITY_SIMPLE_16BIT);
        renderer->SetMaterialQuality((MaterialQuality)GetParameter(EP_MATERIAL_QUALITY).GetInt());
        renderer->SetTextureQuality((MaterialQuality)GetParameter(EP_TEXTURE_QUALITY).GetInt());
        renderer->SetTextureFilterMode((TextureFilterMode)GetParameter(EP_TEXTURE_FILTER_MODE).GetInt());
        renderer->SetTextureAnisotropy(GetParameter(EP_TEXTURE_ANISOTROPY).GetInt());

        if (GetParameter(EP_SOUND).GetBool())
        {
            GetSubsystem<Audio>()->SetMode(
                GetParameter(EP_SOUND_BUFFER).GetInt(),
                GetParameter(EP_SOUND_MIX_RATE).GetInt(),
                (SpeakerMode)GetParameter(EP_SOUND_MODE).GetInt(),
                GetParameter(EP_SOUND_INTERPOLATION).GetBool()
            );
        }
    }

    // Init FPU state of main thread
    InitFPU();

    // Initialize input
    if (HasParameter(EP_TOUCH_EMULATION))
        GetSubsystem<Input>()->SetTouchEmulation(GetParameter(EP_TOUCH_EMULATION).GetBool());

    // Initialize network
#ifdef URHO3D_NETWORK
    if (HasParameter(EP_PACKAGE_CACHE_DIR))
        GetSubsystem<Network>()->SetPackageCacheDir(GetParameter(EP_PACKAGE_CACHE_DIR).GetString());
#endif

    if (HasParameter(EP_TIME_OUT))
        timeOut_ = GetParameter(EP_TIME_OUT).GetInt() * 1000000LL;

#ifdef URHO3D_DILIGENT
    PipelineStateCache* psoCache = GetSubsystem<PipelineStateCache>();
    psoCache->SetCacheDir(FileIdentifier::FromUri(GetParameter(EP_PSO_CACHE_DIR).GetString()));
    psoCache->Init();
#endif

    if (!headless_)
    {
#ifdef URHO3D_SYSTEMUI
        context_->RegisterSubsystem(new SystemUI(context_,
            GetParameter(EP_SYSTEMUI_FLAGS).GetUInt()));
        RegisterStandardSerializableHooks(context_);
#endif
    }

    frameTimer_.Reset();

    URHO3D_LOGINFO("Initialized engine");
    initialized_ = true;
    SendEvent(E_ENGINEINITIALIZED);
    return true;
}

void Engine::InitializeVirtualFileSystem()
{
    auto fileSystem = GetSubsystem<FileSystem>();
    auto vfs = GetSubsystem<VirtualFileSystem>();

    const StringVector prefixPaths = GetParameter(EP_RESOURCE_PREFIX_PATHS).GetString().split(';');
    const StringVector paths = GetParameter(EP_RESOURCE_PATHS).GetString().split(';');
    const StringVector packages = GetParameter(EP_RESOURCE_PACKAGES).GetString().split(';');
    const StringVector autoLoadPaths = GetParameter(EP_AUTOLOAD_PATHS).GetString().split(';');

    const ea::string& programDir = fileSystem->GetProgramDir();
    StringVector absolutePrefixPaths = GetAbsolutePaths(prefixPaths, programDir, true);
    if (!absolutePrefixPaths.contains(programDir))
        absolutePrefixPaths.push_back(programDir);

    vfs->UnmountAll();
    vfs->MountRoot();
    vfs->MountExistingDirectoriesOrPackages(absolutePrefixPaths, paths);
    vfs->MountExistingPackages(absolutePrefixPaths, packages);

    // Add auto load folders. Prioritize these (if exist) before the default folders
    for (const ea::string& autoLoadPath : autoLoadPaths)
    {
        if (IsAbsolutePath(autoLoadPath))
        {
            vfs->AutomountDir(autoLoadPath);
        }
        else
        {
            for (const ea::string& prefixPath : absolutePrefixPaths)
            {
                vfs->AutomountDir(AddTrailingSlash(prefixPath) + autoLoadPath);
            }
        }
    }

#ifndef __EMSCRIPTEN__
    vfs->MountDir("conf", GetAppPreferencesDir());
#else
    vfs->MountDir("conf", "/IndexedDB/");
#endif
}

void Engine::RunFrame()
{
    URHO3D_PROFILE("RunFrame");
    {
        assert(initialized_);

        // If not headless, and the graphics subsystem no longer has a window open, assume we should exit
        if (!headless_ && !GetSubsystem<Graphics>()->IsInitialized())
            exiting_ = true;

        if (exiting_)
            return;
    }

    // Note: there is a minimal performance cost to looking up subsystems (uses a hashmap); if they would be looked up several
    // times per frame it would be better to cache the pointers
    auto* time = GetSubsystem<Time>();
    auto* input = GetSubsystem<Input>();
    auto* audio = GetSubsystem<Audio>();

    {
        URHO3D_PROFILE("DoFrame");
        time->BeginFrame(timeStep_);

        // If pause when minimized -mode is in use, stop updates and audio as necessary
        if (pauseMinimized_ && input->IsMinimized())
        {
            if (audio->IsPlaying())
            {
                audio->Stop();
                audioPaused_ = true;
            }
        }
        else
        {
            // Only unpause when it was paused by the engine
            if (audioPaused_)
            {
                audio->Play();
                audioPaused_ = false;
            }

            Update();
        }

        Render();
    }
    ApplyFrameLimit();

    time->EndFrame();

    // Mark a frame for profiling
    URHO3D_PROFILE_FRAME();
}

Console* Engine::CreateConsole()
{
    if (headless_ || !initialized_)
        return nullptr;

#ifdef URHO3D_SYSTEMUI
    // Return existing console if possible
    auto* console = GetSubsystem<Console>();
    if (!console)
    {
        console = new Console(context_);
        context_->RegisterSubsystem(console);
    }

    return console;
#else
    return nullptr;
#endif
}

DebugHud* Engine::CreateDebugHud()
{
    if (headless_ || !initialized_)
        return nullptr;

#ifdef URHO3D_SYSTEMUI
    // Return existing debug HUD if possible
    auto* debugHud = GetSubsystem<DebugHud>();
    if (!debugHud)
    {
        debugHud = new DebugHud(context_);
        context_->RegisterSubsystem(debugHud);
    }

    return debugHud;
#else
    return nullptr;
#endif
}

void Engine::SetTimeStepSmoothing(int frames)
{
    timeStepSmoothing_ = (unsigned)Clamp(frames, 1, 20);
}

void Engine::SetMinFps(int fps)
{
    minFps_ = (unsigned)Max(fps, 0);
}

void Engine::SetMaxFps(int fps)
{
    maxFps_ = (unsigned)Max(fps, 0);
}

void Engine::SetMaxInactiveFps(int fps)
{
    maxInactiveFps_ = (unsigned)Max(fps, 0);
}

void Engine::SetPauseMinimized(bool enable)
{
    pauseMinimized_ = enable;
}

void Engine::SetAutoExit(bool enable)
{
    // On mobile platforms exit is mandatory if requested by the platform itself and should not be attempted to be disabled
#if defined(__ANDROID__) || defined(IOS) || defined(TVOS)
    enable = true;
#endif
    autoExit_ = enable;
}

void Engine::SetNextTimeStep(float seconds)
{
    timeStep_ = Max(seconds, 0.0f);
}

void Engine::SetParameter(const ea::string& name, const Variant& value)
{
    engineParameters_->SetVariable(name, value);
}

bool Engine::HasParameter(const ea::string& name) const
{
    return engineParameters_->HasVariable(name);
}

void Engine::Exit()
{
#if defined(IOS) || defined(TVOS)
    // On iOS/tvOS it's not legal for the application to exit on its own, instead it will be minimized with the home key
#else
    DoExit();
#endif
}

void Engine::DumpProfiler()
{
#ifdef URHO3D_LOGGING
    if (!Thread::IsMainThread())
        return;

    // TODO: Put something here or remove API
#endif
}

void Engine::DumpResources(bool dumpFileName)
{
#ifdef URHO3D_LOGGING
    if (!Thread::IsMainThread())
        return;

    auto* cache = GetSubsystem<ResourceCache>();
    const ea::unordered_map<StringHash, ResourceGroup>& resourceGroups = cache->GetAllResources();
    if (dumpFileName)
    {
        URHO3D_LOGINFO("Used resources:");
        for (auto i = resourceGroups.begin(); i !=
            resourceGroups.end(); ++i)
        {
            const ea::unordered_map<StringHash, SharedPtr<Resource> >& resources = i->second.resources_;
            if (dumpFileName)
            {
                for (auto j = resources.begin(); j !=
                    resources.end(); ++j)
                    URHO3D_LOGINFO(j->second->GetName());
            }
        }
    }
    else
        URHO3D_LOGINFO(cache->PrintMemoryUsage());
#endif
}

void Engine::DumpMemory()
{
#ifdef URHO3D_LOGGING
#if defined(_MSC_VER) && defined(_DEBUG)
    _CrtMemState state;
    _CrtMemCheckpoint(&state);
    _CrtMemBlockHeader* block = state.pBlockHeader;
    unsigned total = 0;
    unsigned blocks = 0;

    for (;;)
    {
        if (block && block->pBlockHeaderNext)
            block = block->pBlockHeaderNext;
        else
            break;
    }

    while (block)
    {
        if (block->nBlockUse > 0)
        {
            if (block->szFileName)
                URHO3D_LOGINFO("Block {}: {} bytes, file {} line {}", block->lRequest, block->nDataSize, block->szFileName, block->nLine);
            else
                URHO3D_LOGINFO("Block {}: {} bytes", block->lRequest, block->nDataSize);

            total += block->nDataSize;
            ++blocks;
        }
        block = block->pBlockHeaderPrev;
    }

    URHO3D_LOGINFO("Total allocated memory {} bytes in {} blocks", total, blocks);
#else
    URHO3D_LOGINFO("DumpMemory() supported on MSVC debug mode only");
#endif
#endif
}

void Engine::Update()
{
    URHO3D_PROFILE("Update");

    using namespace Update;

    VariantMap& eventData = GetEventDataMap();
    eventData[P_TIMESTEP] = timeStep_;

    // Pre-update event that indicates
    SendEvent(E_INPUTREADY, eventData);

    // Logic update event
    SendEvent(E_UPDATE, eventData);

    // Logic post-update event
    SendEvent(E_POSTUPDATE, eventData);

    // Rendering update event
    SendEvent(E_RENDERUPDATE, eventData);

    // Post-render update event
    SendEvent(E_POSTRENDERUPDATE, eventData);
}

void Engine::Render()
{
    if (headless_)
        return;

    URHO3D_PROFILE("Render");

    // If device is lost, BeginFrame will fail and we skip rendering
    auto* graphics = GetSubsystem<Graphics>();
    if (!graphics->BeginFrame())
        return;

    GetSubsystem<Renderer>()->Render();

    // Render UI after scene is rendered, but only do so if user has not rendered it manually
    // anywhere (for example using renderpath or to a texture).
    graphics->ResetRenderTargets();
    if (UI* ui = GetSubsystem<UI>())
    {
        if (!ui->IsRendered() && ui->GetRenderTarget() == nullptr)
            ui->Render();
    }

    graphics->EndFrame();
}

void Engine::ApplyFrameLimit()
{
    if (!initialized_)
        return;

    unsigned maxFps = maxFps_;
    auto* input = GetSubsystem<Input>();
    if (input && !input->HasFocus())
        maxFps = Min(maxInactiveFps_, maxFps);

    long long elapsed = 0;

#ifndef __EMSCRIPTEN__
    // Perform waiting loop if maximum FPS set
#if !defined(IOS) && !defined(TVOS)
    if (maxFps)
#else
    // If on iOS/tvOS and target framerate is 60 or above, just let the animation callback handle frame timing
    // instead of waiting ourselves
    if (maxFps < 60)
#endif
    {
        URHO3D_PROFILE("ApplyFrameLimit");

        long long targetMax = 1000000LL / maxFps;

        for (;;)
        {
            elapsed = frameTimer_.GetUSec(false);
            if (elapsed >= targetMax)
                break;

            // Sleep if 1 ms or more off the frame limiting goal
            if (targetMax - elapsed >= 1000LL)
            {
                auto sleepTime = (unsigned)((targetMax - elapsed) / 1000LL);
                Time::Sleep(sleepTime);
            }
        }
    }
#endif

    elapsed = frameTimer_.GetUSec(true);

    if (timeOut_ > 0)
    {
        timeOut_ -= elapsed;
        if (timeOut_ <= 0)
            Exit();
    }

    // If FPS lower than minimum, clamp elapsed time
    if (minFps_)
    {
        long long targetMin = 1000000LL / minFps_;
        if (elapsed > targetMin)
            elapsed = targetMin;
    }

    // Perform timestep smoothing
    timeStep_ = 0.0f;
    lastTimeSteps_.push_back(elapsed / 1000000.0f);
    if (lastTimeSteps_.size() > timeStepSmoothing_)
    {
        // If the smoothing configuration was changed, ensure correct amount of samples
        lastTimeSteps_.erase_at(0, timeStepSmoothing_);
        for (unsigned i = 0; i < lastTimeSteps_.size(); ++i)
            timeStep_ += lastTimeSteps_[i];
        timeStep_ /= lastTimeSteps_.size();
    }
    else
        timeStep_ = lastTimeSteps_.back();
}

#if DESKTOP
void Engine::DefineParameters(CLI::App& commandLine, StringVariantMap& engineParameters)
{
    auto addFlagInternal = [&](const char* name, const char* description, CLI::callback_t fun) {
        CLI::Option *opt = commandLine.add_option(name, fun, description, false);
        if(opt->get_positional())
            throw CLI::IncorrectConstruction::PositionalFlag(name);
        opt->type_size(0);
        return opt;
    };

    auto addFlag = [&](const char* name, const ea::string& param, bool value, const char* description) {
        CLI::callback_t fun = [&engineParameters, param, value](CLI::results_t) {
            engineParameters[param] = value;
            return true;
        };
        return addFlagInternal(name, description, fun);
    };

    auto addOptionPrependString = [&](const char* name, const ea::string& param, const ea::string& value, const char* description) {
        CLI::callback_t fun = [&engineParameters, param, value](CLI::results_t) {
            engineParameters[param] = value + engineParameters[param].GetString();
            return true;
        };
        return addFlagInternal(name, description, fun);
    };

    auto addOptionString = [&](const char* name, const ea::string& param, const char* description) {
        CLI::callback_t fun = [&engineParameters, param](CLI::results_t res) {
            engineParameters[param] = res[0].c_str();
            return true;
        };
        auto* opt = addFlagInternal(name, description, fun);
        opt->type_name("string");
        opt->type_size(1);
        return opt;
    };

    auto addOptionInt = [&](const char* name, const ea::string& param, const char* description) {
        CLI::callback_t fun = [&engineParameters, param](CLI::results_t res) {
            int value = 0;
            if (CLI::detail::lexical_cast(res[0], value))
            {
                engineParameters[param] = value;
                return true;
            }
            return false;
        };
        auto* opt = addFlagInternal(name, description, fun);
        opt->type_name("int");
        opt->type_size(1);
        return opt;
    };

    auto createOptions = [](const char* format, const char* options[]) {
        StringVector items;
        for (unsigned i = 0; options[i]; i++)
            items.push_back(options[i]);
        return ToString(format, ea::string::joined(items, "|").to_lower().replaced('_', '-').c_str());
    };

    addFlag("--headless", EP_HEADLESS, true, "Do not initialize graphics subsystem");
    addFlag("--validate-shaders", EP_VALIDATE_SHADERS, true, "Validate shaders before submitting them to GAPI");
    addFlag("--nolimit", EP_FRAME_LIMITER, false, "Disable frame limiter");
    addFlag("--flushgpu", EP_FLUSH_GPU, true, "Enable GPU flushing");
    addFlag("--gl2", EP_FORCE_GL2, true, "Force OpenGL2");
    addOptionPrependString("--landscape", EP_ORIENTATIONS, "LandscapeLeft LandscapeRight ", "Force landscape orientation");
    addOptionPrependString("--portrait", EP_ORIENTATIONS, "Portrait PortraitUpsideDown ", "Force portrait orientation");
    addFlag("--nosound", EP_SOUND, false, "Disable sound");
    addFlag("--noip", EP_SOUND_INTERPOLATION, false, "Disable sound interpolation");
    addOptionInt("--speakermode", EP_SOUND_MODE, "Force sound speaker output mode (default is automatic)");
    auto* optNoShadows = addFlag("--noshadows", EP_SHADOWS, false, "Disable shadows");
    auto optLowQualityShadows = addFlag("--lqshadows", EP_LOW_QUALITY_SHADOWS, true, "Use low quality shadows")->excludes(optNoShadows);
    optNoShadows->excludes(optLowQualityShadows);
    addFlag("--nothreads", EP_WORKER_THREADS, false, "Disable multithreading");
    addFlag("-v,--vsync", EP_VSYNC, true, "Enable vsync");
    addFlag("-t,--tripple-buffer", EP_TRIPLE_BUFFER, true, "Enable tripple-buffering");
    addFlag("-w,--windowed", EP_FULL_SCREEN, false, "Windowed mode");
    addFlag("-f,--full-screen", EP_FULL_SCREEN, true, "Full screen mode");
    addFlag("--borderless", EP_BORDERLESS, true, "Borderless window mode");
    addFlag("--lowdpi", EP_HIGH_DPI, false, "Disable high-dpi handling");
    addFlag("--highdpi", EP_HIGH_DPI, true, "Enable high-dpi handling");
    addFlag("-s,--resizable", EP_WINDOW_RESIZABLE, true, "Enable window resizing");
    addFlag("-q,--quiet", EP_LOG_QUIET, true, "Disable logging");
    addFlagInternal("-l,--log", "Logging level", [&](CLI::results_t res) {
        unsigned logLevel = GetStringListIndex(ea::string(res[0].c_str()).to_upper().c_str(), logLevelNames, M_MAX_UNSIGNED);
        if (logLevel == M_MAX_UNSIGNED)
            return false;
        engineParameters[EP_LOG_LEVEL] = logLevel;
        return true;
    })->type_name(createOptions("string in {%s}", logLevelNames).c_str())->type_size(1);
    addOptionString("--log-file", EP_LOG_NAME, "Log output file");
    addOptionInt("-x,--width", EP_WINDOW_WIDTH, "Window width");
    addOptionInt("-y,--height", EP_WINDOW_HEIGHT, "Window height");
    addOptionInt("--monitor", EP_MONITOR, "Create window on the specified monitor");
    addOptionInt("--hz", EP_REFRESH_RATE, "Use custom refresh rate");
    addOptionInt("-m,--multisample", EP_MULTI_SAMPLE, "Multisampling samples");
    addOptionInt("-b,--sound-buffer", EP_SOUND_BUFFER, "Sound buffer size");
    addOptionInt("-r,--mix-rate", EP_SOUND_MIX_RATE, "Sound mixing rate");
    addOptionString("--pp,--prefix-paths", EP_RESOURCE_PREFIX_PATHS, "Resource prefix paths")->envname("URHO3D_PREFIX_PATH")->type_name("path1;path2;...");
    addOptionString("--pr,--resource-paths", EP_RESOURCE_PATHS, "Resource paths")->type_name("path1;path2;...");
    addOptionString("--pf,--resource-packages", EP_RESOURCE_PACKAGES, "Resource packages")->type_name("path1;path2;...");
    addOptionString("--ap,--autoload-paths", EP_AUTOLOAD_PATHS, "Resource autoload paths")->type_name("path1;path2;...");
    addOptionString("--cn,--config-name", EP_CONFIG_NAME, "Config name")->type_name("filename");
    addOptionString("--ds,--dump-shaders", EP_DUMP_SHADERS, "Dump shaders")->type_name("filename");
    addFlagInternal("--mq,--material-quality", "Material quality", [&](CLI::results_t res) {
        unsigned value = 0;
        if (CLI::detail::lexical_cast(res[0], value) && value >= QUALITY_LOW && value <= QUALITY_MAX)
        {
            engineParameters[EP_MATERIAL_QUALITY] = value;
            return true;
        }
        return false;
    })->type_name(ToString("int {%d-%d}", QUALITY_LOW, QUALITY_MAX).c_str())->type_size(1);
    addFlagInternal("--tq", "Texture quality", [&](CLI::results_t res) {
        unsigned value = 0;
        if (CLI::detail::lexical_cast(res[0], value) && value >= QUALITY_LOW && value <= QUALITY_MAX)
        {
            engineParameters[EP_TEXTURE_QUALITY] = value;
            return true;
        }
        return false;
    })->type_name(ToString("int {%d-%d}", QUALITY_LOW, QUALITY_MAX).c_str())->type_size(1);
    addFlagInternal("--tf", "Texture filter mode", [&](CLI::results_t res) {
        unsigned mode = GetStringListIndex(ea::string(res[0].c_str()).to_upper().replaced('-', '_').c_str(), textureFilterModeNames, M_MAX_UNSIGNED);
        if (mode == M_MAX_UNSIGNED)
            return false;
        engineParameters[EP_TEXTURE_FILTER_MODE] = mode;
        return true;
    })->type_name(createOptions("string in {%s}", textureFilterModeNames).c_str())->type_size(1);
    addFlagInternal("--af", "Use anisotropic filtering", [&](CLI::results_t res) {
        int value = 0;
        if (CLI::detail::lexical_cast(res[0], value) && value >= 1)
        {
            engineParameters[EP_TEXTURE_FILTER_MODE] = FILTER_ANISOTROPIC;
            engineParameters[EP_TEXTURE_ANISOTROPY] = value;
            return true;
        }
        return false;
    })->type_name("int")->type_size(1);
    addFlag("--touch", EP_TOUCH_EMULATION, true, "Enable touch emulation");
    addOptionInt("--timeout", EP_TIME_OUT, "Quit application after specified time");
    addOptionString("--plugins", EP_PLUGINS, "Plugins to be loaded")->type_name("plugin1;plugin2;...");
    addOptionString("--main", EP_MAIN_PLUGIN, "Plugin to be treated as main entry point")->type_name("plugin");
}
#endif

const Variant& Engine::GetParameter(const ea::string& name) const
{
    return engineParameters_->GetVariable(name);
}

void Engine::LoadConfigFiles()
{
    const auto configName = GetParameter(EP_CONFIG_NAME).GetString();
    if (configName.empty())
        return;

    engineParameters_->LoadDefaults(configName, ApplicationFlavor::Platform);
    engineParameters_->LoadOverrides("conf://" + configName);
}

void Engine::SaveConfigFile()
{
    auto configName = GetParameter(EP_CONFIG_NAME).GetString();
    if (configName.empty())
        return;

    engineParameters_->SaveOverrides("conf://" + configName, ApplicationFlavor::Platform);
}

void Engine::PopulateDefaultParameters()
{
    engineParameters_ = MakeShared<ConfigFile>(context_);

    engineParameters_->DefineVariable(EP_APPLICATION_NAME, "Unspecified Application");
    engineParameters_->DefineVariable(EP_APPLICATION_PREFERENCES_DIR, EMPTY_STRING);
    engineParameters_->DefineVariable(EP_AUTOLOAD_PATHS, "Autoload");
    engineParameters_->DefineVariable(EP_CONFIG_NAME, "EngineParameters.json");
    engineParameters_->DefineVariable(EP_BORDERLESS, true).Overridable();
    engineParameters_->DefineVariable(EP_DUMP_SHADERS, EMPTY_STRING);
    engineParameters_->DefineVariable(EP_ENGINE_AUTO_LOAD_SCRIPTS, false);
    engineParameters_->DefineVariable(EP_ENGINE_CLI_PARAMETERS, true);
    engineParameters_->DefineVariable(EP_EXTERNAL_WINDOW, static_cast<void*>(nullptr));
    engineParameters_->DefineVariable(EP_FLUSH_GPU, false);
    engineParameters_->DefineVariable(EP_FORCE_GL2, false);
    engineParameters_->DefineVariable(EP_FRAME_LIMITER, true).Overridable();
    engineParameters_->DefineVariable(EP_FULL_SCREEN, false).Overridable();
    engineParameters_->DefineVariable(EP_GPU_DEBUG, false);
    engineParameters_->DefineVariable(EP_HEADLESS, false);
    engineParameters_->DefineVariable(EP_HIGH_DPI, true);
    engineParameters_->DefineVariable(EP_LOG_LEVEL, LOG_TRACE);
    engineParameters_->DefineVariable(EP_LOG_NAME, "conf://Urho3D.log");
    engineParameters_->DefineVariable(EP_LOG_QUIET, false);
    engineParameters_->DefineVariable(EP_LOW_QUALITY_SHADOWS, false).Overridable();
    engineParameters_->DefineVariable(EP_MAIN_PLUGIN, EMPTY_STRING);
    engineParameters_->DefineVariable(EP_MATERIAL_QUALITY, QUALITY_HIGH).Overridable();
    engineParameters_->DefineVariable(EP_MONITOR, 0).Overridable();
    engineParameters_->DefineVariable(EP_MULTI_SAMPLE, 1);
    engineParameters_->DefineVariable(EP_ORGANIZATION_NAME, "Urho3D Rebel Fork");
    engineParameters_->DefineVariable(EP_ORIENTATIONS, "LandscapeLeft LandscapeRight");
    engineParameters_->DefineVariable(EP_PACKAGE_CACHE_DIR, EMPTY_STRING);
    engineParameters_->DefineVariable(EP_PLUGINS, EMPTY_STRING);
    engineParameters_->DefineVariable(EP_REFRESH_RATE, 0).Overridable();
    engineParameters_->DefineVariable(EP_RESOURCE_PACKAGES, EMPTY_STRING);
    engineParameters_->DefineVariable(EP_RESOURCE_PATHS, "Data;CoreData");
    engineParameters_->DefineVariable(EP_RESOURCE_PREFIX_PATHS, EMPTY_STRING);
    engineParameters_->DefineVariable(EP_SHADER_CACHE_DIR, "conf://ShaderCache");
    engineParameters_->DefineVariable(EP_SHADOWS, true).Overridable();
    engineParameters_->DefineVariable(EP_SOUND, true);
    engineParameters_->DefineVariable(EP_SOUND_BUFFER, 100);
    engineParameters_->DefineVariable(EP_SOUND_INTERPOLATION, true);
    engineParameters_->DefineVariable(EP_SOUND_MIX_RATE, 44100);
    engineParameters_->DefineVariable(EP_SOUND_MODE, SpeakerMode::SPK_AUTO);
    engineParameters_->DefineVariable(EP_SYSTEMUI_FLAGS, 0u);
    engineParameters_->DefineVariable(EP_TEXTURE_ANISOTROPY, 4).Overridable();
    engineParameters_->DefineVariable(EP_TEXTURE_FILTER_MODE, FILTER_TRILINEAR).Overridable();
    engineParameters_->DefineVariable(EP_TEXTURE_QUALITY, QUALITY_HIGH).Overridable();
    engineParameters_->DefineVariable(EP_TIME_OUT, 0);
    engineParameters_->DefineVariable(EP_TOUCH_EMULATION, false);
    engineParameters_->DefineVariable(EP_TRIPLE_BUFFER, false);
    engineParameters_->DefineVariable(EP_VALIDATE_SHADERS, false);
    engineParameters_->DefineVariable(EP_VSYNC, false).Overridable();
    engineParameters_->DefineVariable(EP_WINDOW_HEIGHT, 0); //.Overridable();
    engineParameters_->DefineVariable(EP_WINDOW_ICON, EMPTY_STRING);
    engineParameters_->DefineVariable(EP_WINDOW_MAXIMIZE, true).Overridable();
    engineParameters_->DefineVariable(EP_WINDOW_POSITION_X, 0);
    engineParameters_->DefineVariable(EP_WINDOW_POSITION_Y, 0);
    engineParameters_->DefineVariable(EP_WINDOW_RESIZABLE, false);
    engineParameters_->DefineVariable(EP_WINDOW_TITLE, "Urho3D");
    engineParameters_->DefineVariable(EP_WINDOW_WIDTH, 0); //.Overridable();
    engineParameters_->DefineVariable(EP_WORKER_THREADS, true);

#ifdef URHO3D_DILIGENT
    engineParameters_->DefineVariable(EP_PSO_CACHE_DIR, "conf://psocache.bin");
#endif
}

void Engine::HandleExitRequested(StringHash eventType, VariantMap& eventData)
{
    if (autoExit_)
    {
        exitRequired_ = true;
    }
}

void Engine::HandleEndFrame(StringHash eventType, VariantMap& eventData)
{
    if (exitRequired_)
    {
        // Do not call Exit() here, as it contains mobile platform -specific tests to not exit.
        // If we do receive an exit request from the system on those platforms, we must comply
        DoExit();
    }
}

void Engine::DoExit()
{
#ifdef URHO3D_DILIGENT
    // Save Pipeline State Cache into disk before exit
    GetSubsystem<PipelineStateCache>()->Save();
#endif
    auto* graphics = GetSubsystem<Graphics>();
    if (graphics)
        graphics->Close();

    SaveConfigFile();

    exiting_ = true;
#if defined(__EMSCRIPTEN__)
    // TODO: Revisit this place
    // emscripten_force_exit(EXIT_SUCCESS);    // Some how this is required to signal emrun to stop
#endif
}

ea::string Engine::GetLogFileName(const ea::string& uri) const
{
    // We cannot really use VirtualFileSystem here, as it is not initialized yet.
    // Emulate file:// and conf:// schemes in the same way.
    // Empty scheme means relative to executable directory instead of resource directory.
    const auto fileIdentifier = FileIdentifier::FromUri(uri);
    if (fileIdentifier.scheme_ == "file")
    {
        return fileIdentifier.fileName_;
    }
    else if (fileIdentifier.scheme_ == "conf")
    {
#ifndef __EMSCRIPTEN__
        return appPreferencesDir_ + fileIdentifier.fileName_;
#endif
    }
    else if (fileIdentifier.scheme_ == "")
    {
        auto fileSystem = GetSubsystem<FileSystem>();
        return fileSystem->GetProgramDir() + fileIdentifier.fileName_;
    }

    // Nothing we can do about it
    return "";
}

}<|MERGE_RESOLUTION|>--- conflicted
+++ resolved
@@ -328,7 +328,6 @@
         graphics->SetOrientations(GetParameter(EP_ORIENTATIONS).GetString());
         graphics->SetShaderValidationEnabled(GetParameter(EP_VALIDATE_SHADERS).GetBool());
 
-<<<<<<< HEAD
 #ifdef URHO3D_DILIGENT
         RenderBackend renderBackend = RENDER_D3D11;
 #ifndef WIN32
@@ -360,10 +359,7 @@
         if(adapterIdParam != Variant::EMPTY)
             graphics->SetAdapterId(adapterIdParam.GetUInt());
 #endif
-        SubscribeToEvent(E_SCREENMODE, [this](StringHash, VariantMap& eventData)
-=======
         SubscribeToEvent(E_SCREENMODE, [this](VariantMap& eventData)
->>>>>>> cf81ce05
         {
             using namespace ScreenMode;
 
