//
// Copyright (c) 2008-2022 the Urho3D project.
//
// Permission is hereby granted, free of charge, to any person obtaining a copy
// of this software and associated documentation files (the "Software"), to deal
// in the Software without restriction, including without limitation the rights
// to use, copy, modify, merge, publish, distribute, sublicense, and/or sell
// copies of the Software, and to permit persons to whom the Software is
// furnished to do so, subject to the following conditions:
//
// The above copyright notice and this permission notice shall be included in
// all copies or substantial portions of the Software.
//
// THE SOFTWARE IS PROVIDED "AS IS", WITHOUT WARRANTY OF ANY KIND, EXPRESS OR
// IMPLIED, INCLUDING BUT NOT LIMITED TO THE WARRANTIES OF MERCHANTABILITY,
// FITNESS FOR A PARTICULAR PURPOSE AND NONINFRINGEMENT. IN NO EVENT SHALL THE
// AUTHORS OR COPYRIGHT HOLDERS BE LIABLE FOR ANY CLAIM, DAMAGES OR OTHER
// LIABILITY, WHETHER IN AN ACTION OF CONTRACT, TORT OR OTHERWISE, ARISING FROM,
// OUT OF OR IN CONNECTION WITH THE SOFTWARE OR THE USE OR OTHER DEALINGS IN
// THE SOFTWARE.
//

#include "../Precompiled.h"

#include "../Audio/Audio.h"
#include "../Core/Context.h"
#include "../Core/CoreEvents.h"
#include "../Core/Profiler.h"
#include "../Core/ProcessUtils.h"
#include "../Core/Thread.h"
#include "../Core/WorkQueue.h"
#ifdef URHO3D_SYSTEMUI
#include "../SystemUI/SystemUI.h"
#include "../SystemUI/Console.h"
#include "../SystemUI/DebugHud.h"
#include "../SystemUI/StandardSerializableHooks.h"
#endif
#include "../Engine/Engine.h"
#include "../Engine/EngineDefs.h"
#include "../Engine/StateManager.h"
#include "../Graphics/Graphics.h"
#include "../Graphics/GraphicsEvents.h"
#include "../Graphics/Renderer.h"
#include "../Input/Input.h"
#include "../Input/FreeFlyController.h"
#include "../IO/FileSystem.h"
#include "../IO/VirtualFileSystem.h"
#include "../IO/MountedDirectory.h"
#include "../IO/Log.h"
#include "../IO/PackageFile.h"
#ifdef URHO3D_GLOW
#include "../Glow/StaticModelForLightmap.h"
#endif
#ifdef URHO3D_IK
#include "../IK/IK.h"
#endif
#ifdef URHO3D_NAVIGATION
#include "../Navigation/NavigationMesh.h"
#endif
#ifdef URHO3D_NETWORK
#include "../Network/Network.h"
#endif
#ifdef URHO3D_PHYSICS
#include "../Physics/PhysicsWorld.h"
#include "../Physics/RaycastVehicle.h"
#endif
#ifdef URHO3D_PHYSICS2D
#include "../Physics2D/Physics2D.h"
#endif
#include "../Resource/ResourceCache.h"
#include "../Resource/Localization.h"
#include "../RenderPipeline/RenderPipeline.h"
#include "../Resource/JSONArchive.h"
#include "../Scene/Scene.h"
#include "../Scene/SceneEvents.h"
#include "../UI/UI.h"
#ifdef URHO3D_RMLUI
#include "../RmlUI/RmlUI.h"
#endif
#ifdef URHO3D_URHO2D
#include "../Urho2D/Urho2D.h"
#endif
#include "../Engine/EngineEvents.h"
#ifdef URHO3D_PARTICLE_GRAPH
#include "../Particles/ParticleGraphSystem.h"
#endif
#include "../Plugins/PluginManager.h"
#ifdef URHO3D_COMPUTE
#include "../Graphics/ComputeDevice.h"
#endif
#include "../Utility/AnimationVelocityExtractor.h"
#include "../Utility/AssetPipeline.h"
#include "../Utility/AssetTransformer.h"
#include "../Utility/SceneViewerApplication.h"
#ifdef URHO3D_ACTIONS
#include "../Actions/ActionManager.h"
#endif

#ifdef __EMSCRIPTEN__
#include <emscripten/emscripten.h>
#endif

#include "StateManager.h"
#include "../Core/CommandLine.h"

#include "../DebugNew.h"

#if defined(_MSC_VER) && defined(_DEBUG)
// From dbgint.h
#define nNoMansLandSize 4

typedef struct _CrtMemBlockHeader
{
    struct _CrtMemBlockHeader* pBlockHeaderNext;
    struct _CrtMemBlockHeader* pBlockHeaderPrev;
    char* szFileName;
    int nLine;
    size_t nDataSize;
    int nBlockUse;
    long lRequest;
    unsigned char gap[nNoMansLandSize];
} _CrtMemBlockHeader;
#endif

namespace Urho3D
{

extern const char* logLevelNames[];

Engine::Engine(Context* context) :
    Object(context),
    timeStep_(0.0f),
    timeStepSmoothing_(2),
    minFps_(10),
#if defined(IOS) || defined(TVOS) || defined(__ANDROID__) || defined(__arm__) || defined(__aarch64__)
    maxFps_(60),
    maxInactiveFps_(10),
    pauseMinimized_(true),
#else
    maxFps_(200),
    maxInactiveFps_(60),
    pauseMinimized_(false),
#endif
    timeOut_(0),
    autoExit_(true),
    initialized_(false),
    exiting_(false),
    headless_(false),
    audioPaused_(false)
{
    PopulateDefaultParameters();

    // Register self as a subsystem
    context_->RegisterSubsystem(this);

    // Create subsystems which do not depend on engine initialization or startup parameters
    context_->RegisterSubsystem(new Time(context_));
    context_->RegisterSubsystem(new WorkQueue(context_));
    context_->RegisterSubsystem(new FileSystem(context_));
    context_->RegisterSubsystem(new VirtualFileSystem(context_));
#ifdef URHO3D_LOGGING
    context_->RegisterSubsystem(new Log(context_));
#endif
    context_->RegisterSubsystem(new ResourceCache(context_));
    context_->RegisterSubsystem(new Localization(context_));
#ifdef URHO3D_NETWORK
    context_->RegisterSubsystem(new Network(context_));
#endif
    // Required in headless mode as well.
    RegisterGraphicsLibrary(context_);
    // Register object factories for libraries which are not automatically registered along with subsystem creation
    RegisterSceneLibrary(context_);
    // Register UI library object factories before creation of subsystem. This is not done inside subsystem because
    // there may exist multiple instances of UI.
    RegisterUILibrary(context_);

#ifdef URHO3D_GLOW
    // Light baker needs only one class so far, so register it directly.
    // Extract this code into function if you are adding more.
    StaticModelForLightmap::RegisterObject(context_);
#endif

    // Register render pipeline.
    // Extract this code into function if you are adding more.
    RenderPipeline::RegisterObject(context_);

#ifdef URHO3D_IK
    RegisterIKLibrary(context_);
#endif

#ifdef URHO3D_PHYSICS
    RegisterPhysicsLibrary(context_);
#endif

#ifdef URHO3D_PHYSICS2D
    RegisterPhysics2DLibrary(context_);
#endif

#ifdef URHO3D_NAVIGATION
    RegisterNavigationLibrary(context_);
#endif

#ifdef URHO3D_ACTIONS
    context_->RegisterSubsystem<ActionManager>();
#endif

    SceneViewerApplication::RegisterObject();
    context_->AddFactoryReflection<AssetPipeline>();
    context_->AddFactoryReflection<AssetTransformer>();
    AnimationVelocityExtractor::RegisterObject(context_);

    SubscribeToEvent(E_EXITREQUESTED, URHO3D_HANDLER(Engine, HandleExitRequested));
    SubscribeToEvent(E_ENDFRAME, URHO3D_HANDLER(Engine, HandleEndFrame));
}

Engine::~Engine() = default;

bool Engine::Initialize(const StringVariantMap& parameters)
{
    if (initialized_)
        return true;

    URHO3D_PROFILE("InitEngine");

    engineParameters_->DefineVariables(parameters);
    auto* fileSystem = GetSubsystem<FileSystem>();

    // Start logging
    auto* log = GetSubsystem<Log>();
    if (log)
    {
        if (HasParameter(EP_LOG_LEVEL))
            log->SetLevel(static_cast<LogLevel>(GetParameter(EP_LOG_LEVEL).GetInt()));
        log->SetQuiet(GetParameter(EP_LOG_QUIET).GetBool());
        log->Open(GetParameter(EP_LOG_NAME).GetString());
    }

    // Initialize app preferences directory
    appPreferencesDir_ = GetParameter(EP_APPLICATION_PREFERENCES_DIR).GetString();
    if (appPreferencesDir_.empty())
    {
        const ea::string& organizationName = GetParameter(EP_ORGANIZATION_NAME).GetString();
        const ea::string& applicationName = GetParameter(EP_APPLICATION_NAME).GetString();
        appPreferencesDir_ = fileSystem->GetAppPreferencesDir(organizationName, applicationName);
    }
    if (!appPreferencesDir_.empty())
        fileSystem->CreateDir(appPreferencesDir_);

    InitializeVirtualFileSystem();

    // Read and merge configs
    LoadConfigFiles();

    // Set headless mode
    headless_ = GetParameter(EP_HEADLESS).GetBool();

    // Register the rest of the subsystems
    context_->RegisterSubsystem(new Input(context_));
    context_->AddFactoryReflection<FreeFlyController>();

    context_->RegisterSubsystem(new UI(context_));

#ifdef URHO3D_RMLUI
    RegisterRmlUILibrary(context_);
    context_->RegisterSubsystem(new RmlUI(context_));
#endif

    context_->RegisterSubsystem(new Audio(context_));
    if (!headless_)
    {
        context_->RegisterSubsystem(new Graphics(context_));
        context_->RegisterSubsystem(new Renderer(context_));
#ifdef URHO3D_COMPUTE
        context_->RegisterSubsystem(new ComputeDevice(context_, context_->GetSubsystem<Graphics>()));
#endif
    }
    context_->RegisterSubsystem(new StateManager(context_));
#ifdef URHO3D_PARTICLE_GRAPH
    context_->RegisterSubsystem(new ParticleGraphSystem(context_));
#endif

#ifdef URHO3D_URHO2D
    // 2D graphics library is dependent on 3D graphics library
    RegisterUrho2DLibrary(context_);
#endif

    context_->RegisterSubsystem(new PluginManager(context_));

    // Set maximally accurate low res timer
    GetSubsystem<Time>()->SetTimerPeriod(1);

    // Configure max FPS
    if (GetParameter(EP_FRAME_LIMITER) == false)
        SetMaxFps(0);

    // Set amount of worker threads according to the available physical CPU cores. Using also hyperthreaded cores results in
    // unpredictable extra synchronization overhead. Also reserve one core for the main thread
#ifdef URHO3D_THREADING
    unsigned numThreads = GetParameter(EP_WORKER_THREADS).GetBool() ? GetNumPhysicalCPUs() - 1 : 0;
    if (numThreads)
    {
        GetSubsystem<WorkQueue>()->CreateThreads(numThreads);

        URHO3D_LOGINFOF("Created %u worker thread%s", numThreads, numThreads > 1 ? "s" : "");
    }
#endif

    auto* cache = GetSubsystem<ResourceCache>();

    // Initialize graphics & audio output
    if (!headless_)
    {
        auto* graphics = GetSubsystem<Graphics>();
        auto* renderer = GetSubsystem<Renderer>();

        if (HasParameter(EP_EXTERNAL_WINDOW))
            graphics->SetExternalWindow(GetParameter(EP_EXTERNAL_WINDOW).GetVoidPtr());
        graphics->SetWindowTitle(GetParameter(EP_WINDOW_TITLE).GetString());
        graphics->SetWindowIcon(cache->GetResource<Image>(GetParameter(EP_WINDOW_ICON).GetString()));
        graphics->SetFlushGPU(GetParameter(EP_FLUSH_GPU).GetBool());
        graphics->SetOrientations(GetParameter(EP_ORIENTATIONS).GetString());
        graphics->SetShaderValidationEnabled(GetParameter(EP_VALIDATE_SHADERS).GetBool());

        SubscribeToEvent(E_SCREENMODE, [this](StringHash, VariantMap& eventData)
        {
            using namespace ScreenMode;

            const bool isBorderless = eventData[P_BORDERLESS].GetBool();

            SetParameter(EP_WINDOW_WIDTH, isBorderless ? 0 : eventData[P_WIDTH].GetInt());
            SetParameter(EP_WINDOW_HEIGHT, isBorderless ? 0 : eventData[P_HEIGHT].GetInt());
            SetParameter(EP_FULL_SCREEN, eventData[P_FULLSCREEN].GetBool());
            SetParameter(EP_BORDERLESS, isBorderless);
            SetParameter(EP_MONITOR, eventData[P_MONITOR].GetInt());
        });

#ifdef URHO3D_OPENGL
        if (HasParameter(EP_FORCE_GL2))
            graphics->SetForceGL2(GetParameter(EP_FORCE_GL2).GetBool());
#endif

        if (!graphics->SetMode(
            GetParameter(EP_WINDOW_WIDTH).GetInt(),
            GetParameter(EP_WINDOW_HEIGHT).GetInt(),
            GetParameter(EP_FULL_SCREEN).GetBool(),
            GetParameter(EP_BORDERLESS).GetBool(),
            GetParameter(EP_WINDOW_RESIZABLE).GetBool(),
            GetParameter(EP_HIGH_DPI).GetBool(),
            GetParameter(EP_VSYNC).GetBool(),
            GetParameter(EP_TRIPLE_BUFFER).GetBool(),
            GetParameter(EP_MULTI_SAMPLE).GetInt(),
            GetParameter(EP_MONITOR).GetInt(),
            GetParameter(EP_REFRESH_RATE).GetInt(),
            GetParameter(EP_GPU_DEBUG).GetBool()
        ))
            return false;

        if (HasParameter(EP_WINDOW_POSITION_X) && HasParameter(EP_WINDOW_POSITION_Y))
            graphics->SetWindowPosition(GetParameter(EP_WINDOW_POSITION_X).GetInt(),
                GetParameter(EP_WINDOW_POSITION_Y).GetInt());

        if (HasParameter(EP_WINDOW_MAXIMIZE) && GetParameter(EP_WINDOW_MAXIMIZE).GetBool())
            graphics->Maximize();

        graphics->SetShaderCacheDir(FileIdentifier("conf", GetParameter(EP_SHADER_CACHE_DIR).GetString()));

        if (HasParameter(EP_DUMP_SHADERS))
            graphics->BeginDumpShaders(GetParameter(EP_DUMP_SHADERS).GetString());

        renderer->SetDrawShadows(GetParameter(EP_SHADOWS).GetBool());
        if (renderer->GetDrawShadows() && GetParameter(EP_LOW_QUALITY_SHADOWS).GetBool())
            renderer->SetShadowQuality(SHADOWQUALITY_SIMPLE_16BIT);
        renderer->SetMaterialQuality((MaterialQuality)GetParameter(EP_MATERIAL_QUALITY).GetInt());
        renderer->SetTextureQuality((MaterialQuality)GetParameter(EP_TEXTURE_QUALITY).GetInt());
        renderer->SetTextureFilterMode((TextureFilterMode)GetParameter(EP_TEXTURE_FILTER_MODE).GetInt());
        renderer->SetTextureAnisotropy(GetParameter(EP_TEXTURE_ANISOTROPY).GetInt());

        if (GetParameter(EP_SOUND).GetBool())
        {
            GetSubsystem<Audio>()->SetMode(
                GetParameter(EP_SOUND_BUFFER).GetInt(),
                GetParameter(EP_SOUND_MIX_RATE).GetInt(),
                (SpeakerMode)GetParameter(EP_SOUND_MODE).GetInt(),
                GetParameter(EP_SOUND_INTERPOLATION).GetBool()
            );
        }
    }

    // Init FPU state of main thread
    InitFPU();

    // Initialize input
    if (HasParameter(EP_TOUCH_EMULATION))
        GetSubsystem<Input>()->SetTouchEmulation(GetParameter(EP_TOUCH_EMULATION).GetBool());

    // Initialize network
#ifdef URHO3D_NETWORK
    if (HasParameter(EP_PACKAGE_CACHE_DIR))
        GetSubsystem<Network>()->SetPackageCacheDir(GetParameter(EP_PACKAGE_CACHE_DIR).GetString());
#endif

    if (HasParameter(EP_TIME_OUT))
        timeOut_ = GetParameter(EP_TIME_OUT).GetInt() * 1000000LL;

    if (!headless_)
    {
#ifdef URHO3D_SYSTEMUI
        context_->RegisterSubsystem(new SystemUI(context_,
            GetParameter(EP_SYSTEMUI_FLAGS).GetUInt()));
        RegisterStandardSerializableHooks();
#endif
    }
    frameTimer_.Reset();

    URHO3D_LOGINFO("Initialized engine");
    initialized_ = true;
    SendEvent(E_ENGINEINITIALIZED);
    return true;
}

void Engine::InitializeVirtualFileSystem()
{
    auto fileSystem = GetSubsystem<FileSystem>();
    auto vfs = GetSubsystem<VirtualFileSystem>();

    const StringVector prefixPaths = GetParameter(EP_RESOURCE_PREFIX_PATHS).GetString().split(';');
    const StringVector paths = GetParameter(EP_RESOURCE_PATHS).GetString().split(';');
    const StringVector packages = GetParameter(EP_RESOURCE_PACKAGES).GetString().split(';');
    const StringVector autoLoadPaths = GetParameter(EP_AUTOLOAD_PATHS).GetString().split(';');

    const ea::string& programDir = fileSystem->GetProgramDir();
    StringVector absolutePrefixPaths = GetAbsolutePaths(prefixPaths, programDir, true);
    if (!absolutePrefixPaths.contains(programDir))
        absolutePrefixPaths.push_back(programDir);

    vfs->UnmountAll();
    vfs->MountRoot();
    vfs->MountExistingDirectoriesOrPackages(absolutePrefixPaths, paths);
    vfs->MountExistingPackages(absolutePrefixPaths, packages);

    // Add auto load folders. Prioritize these (if exist) before the default folders
    for (const ea::string& autoLoadPath : autoLoadPaths)
    {
        if (IsAbsolutePath(autoLoadPath))
        {
            vfs->AutomountDir(autoLoadPath);
        }
        else
        {
            for (const ea::string& prefixPath : absolutePrefixPaths)
            {
                vfs->AutomountDir(AddTrailingSlash(prefixPath) + autoLoadPath);
            }
        }
    }

#ifndef __EMSCRIPTEN__
    vfs->MountDir("conf", GetAppPreferencesDir());
#else
    vfs->MountDir("conf", "/IndexedDB/");
#endif
}

<<<<<<< HEAD
=======
bool Engine::InitializeResourceCache(const StringVariantMap& parameters, bool removeOld /*= true*/)
{
    auto* cache = GetSubsystem<ResourceCache>();
    auto* fileSystem = GetSubsystem<FileSystem>();

    // Remove all resource paths and packages
    if (removeOld)
    {
        cache->RemoveAllResourceDirs();
        ea::vector<SharedPtr<PackageFile> > packageFiles = cache->GetPackageFiles();
        for (unsigned i = 0; i < packageFiles.size(); ++i)
            cache->RemovePackageFile(packageFiles[i].Get());
    }

    // Add resource paths
    ea::vector<ea::string> resourcePrefixPaths = GetParameter(EP_RESOURCE_PREFIX_PATHS).GetString().split(';', true);
    for (unsigned i = 0; i < resourcePrefixPaths.size(); ++i)
        resourcePrefixPaths[i] = AddTrailingSlash(
            IsAbsolutePath(resourcePrefixPaths[i]) ? resourcePrefixPaths[i] : fileSystem->GetProgramDir() + resourcePrefixPaths[i]);
    ea::vector<ea::string> resourcePaths = GetParameter(EP_RESOURCE_PATHS).GetString().split(';');
    ea::vector<ea::string> resourcePackages = GetParameter(EP_RESOURCE_PACKAGES).GetString().split(';');
    ea::vector<ea::string> autoLoadPaths = GetParameter(EP_AUTOLOAD_PATHS).GetString().split(';');

    for (unsigned i = 0; i < resourcePaths.size(); ++i)
    {
        // If path is not absolute, prefer to add it as a package if possible
        if (!IsAbsolutePath(resourcePaths[i]))
        {
            unsigned j = 0;
            for (; j < resourcePrefixPaths.size(); ++j)
            {
                ea::string packageName = resourcePrefixPaths[j] + resourcePaths[i] + ".pak";
                if (fileSystem->FileExists(packageName))
                {
                    if (cache->AddPackageFile(packageName))
                        break;
                    else
                        return false;   // The root cause of the error should have already been logged
                }
                ea::string pathName = resourcePrefixPaths[j] + resourcePaths[i];
                if (fileSystem->DirExists(pathName))
                {
                    if (cache->AddResourceDir(pathName))
                        break;
                    else
                        return false;
                }
            }
            if (j == resourcePrefixPaths.size() && !headless_)
            {
                URHO3D_LOGERRORF(
                    "Failed to add resource path '%s', check the documentation on how to set the 'resource prefix path'",
                    resourcePaths[i].c_str());
                return false;
            }
        }
        else
        {
            ea::string pathName = resourcePaths[i];
            if (fileSystem->DirExists(pathName))
                if (!cache->AddResourceDir(pathName))
                    return false;
        }
    }

    // Then add specified packages
    for (unsigned i = 0; i < resourcePackages.size(); ++i)
    {
        unsigned j = 0;
        for (; j < resourcePrefixPaths.size(); ++j)
        {
            ea::string packageName = resourcePrefixPaths[j] + resourcePackages[i];
            if (fileSystem->FileExists(packageName))
            {
                if (cache->AddPackageFile(packageName))
                    break;
                else
                    return false;
            }
        }
        if (j == resourcePrefixPaths.size() && !headless_)
        {
            URHO3D_LOGERRORF(
                "Failed to add resource package '%s', check the documentation on how to set the 'resource prefix path'",
                resourcePackages[i].c_str());
            return false;
        }
    }

    // Add auto load folders. Prioritize these (if exist) before the default folders
    for (unsigned i = 0; i < autoLoadPaths.size(); ++i)
    {
        bool autoLoadPathExist = false;

        for (unsigned j = 0; j < resourcePrefixPaths.size(); ++j)
        {
            ea::string autoLoadPath(autoLoadPaths[i]);
            if (!IsAbsolutePath(autoLoadPath))
                autoLoadPath = resourcePrefixPaths[j] + autoLoadPath;

            if (fileSystem->DirExists(autoLoadPath))
            {
                autoLoadPathExist = true;

                // Add all the subdirs (non-recursive) as resource directory
                ea::vector<ea::string> subdirs;
                fileSystem->ScanDir(subdirs, autoLoadPath, "*", SCAN_DIRS);
                for (unsigned y = 0; y < subdirs.size(); ++y)
                {
                    ea::string dir = subdirs[y];
                    if (dir.starts_with("."))
                        continue;

                    ea::string autoResourceDir = AddTrailingSlash(autoLoadPath) + dir;
                    if (!cache->AddResourceDir(autoResourceDir, 0))
                        return false;
                }

                // Add all the found package files (non-recursive)
                ea::vector<ea::string> paks;
                fileSystem->ScanDir(paks, autoLoadPath, "*.pak", SCAN_FILES);
                for (unsigned y = 0; y < paks.size(); ++y)
                {
                    ea::string pak = paks[y];
                    if (pak.starts_with("."))
                        continue;

                    ea::string autoPackageName = autoLoadPath + "/" + pak;
                    if (!cache->AddPackageFile(autoPackageName, 0))
                        return false;
                }
            }
        }

        // The following debug message is confusing when user is not aware of the autoload feature
        // Especially because the autoload feature is enabled by default without user intervention
        // The following extra conditional check below is to suppress unnecessary debug log entry under such default situation
        // The cleaner approach is to not enable the autoload by default, i.e. do not use 'Autoload' as default value for 'AutoloadPaths' engine parameter
        // However, doing so will break the existing applications that rely on this
        if (!autoLoadPathExist && (autoLoadPaths.size() > 1 || autoLoadPaths[0] != "Autoload"))
            URHO3D_LOGDEBUGF(
                "Skipped autoload path '%s' as it does not exist, check the documentation on how to set the 'resource prefix path'",
                autoLoadPaths[i].c_str());
    }

    return true;
}

>>>>>>> d7af87e3
void Engine::RunFrame()
{
    URHO3D_PROFILE("RunFrame");
    {
        assert(initialized_);

        // If not headless, and the graphics subsystem no longer has a window open, assume we should exit
        if (!headless_ && !GetSubsystem<Graphics>()->IsInitialized())
            exiting_ = true;

        if (exiting_)
            return;
    }

    // Note: there is a minimal performance cost to looking up subsystems (uses a hashmap); if they would be looked up several
    // times per frame it would be better to cache the pointers
    auto* time = GetSubsystem<Time>();
    auto* input = GetSubsystem<Input>();
    auto* audio = GetSubsystem<Audio>();

    {
        URHO3D_PROFILE("DoFrame");
        time->BeginFrame(timeStep_);

        // If pause when minimized -mode is in use, stop updates and audio as necessary
        if (pauseMinimized_ && input->IsMinimized())
        {
            if (audio->IsPlaying())
            {
                audio->Stop();
                audioPaused_ = true;
            }
        }
        else
        {
            // Only unpause when it was paused by the engine
            if (audioPaused_)
            {
                audio->Play();
                audioPaused_ = false;
            }

            Update();
        }

        Render();
    }
    ApplyFrameLimit();

    time->EndFrame();

    // Mark a frame for profiling
    URHO3D_PROFILE_FRAME();
}

Console* Engine::CreateConsole()
{
    if (headless_ || !initialized_)
        return nullptr;

#ifdef URHO3D_SYSTEMUI
    // Return existing console if possible
    auto* console = GetSubsystem<Console>();
    if (!console)
    {
        console = new Console(context_);
        context_->RegisterSubsystem(console);
    }

    return console;
#else
    return nullptr;
#endif
}

DebugHud* Engine::CreateDebugHud()
{
    if (headless_ || !initialized_)
        return nullptr;

#ifdef URHO3D_SYSTEMUI
    // Return existing debug HUD if possible
    auto* debugHud = GetSubsystem<DebugHud>();
    if (!debugHud)
    {
        debugHud = new DebugHud(context_);
        context_->RegisterSubsystem(debugHud);
    }

    return debugHud;
#else
    return nullptr;
#endif
}

void Engine::SetTimeStepSmoothing(int frames)
{
    timeStepSmoothing_ = (unsigned)Clamp(frames, 1, 20);
}

void Engine::SetMinFps(int fps)
{
    minFps_ = (unsigned)Max(fps, 0);
}

void Engine::SetMaxFps(int fps)
{
    maxFps_ = (unsigned)Max(fps, 0);
}

void Engine::SetMaxInactiveFps(int fps)
{
    maxInactiveFps_ = (unsigned)Max(fps, 0);
}

void Engine::SetPauseMinimized(bool enable)
{
    pauseMinimized_ = enable;
}

void Engine::SetAutoExit(bool enable)
{
    // On mobile platforms exit is mandatory if requested by the platform itself and should not be attempted to be disabled
#if defined(__ANDROID__) || defined(IOS) || defined(TVOS)
    enable = true;
#endif
    autoExit_ = enable;
}

void Engine::SetNextTimeStep(float seconds)
{
    timeStep_ = Max(seconds, 0.0f);
}

void Engine::SetParameter(const ea::string& name, const Variant& value)
{
    engineParameters_->SetVariable(name, value);
}

bool Engine::HasParameter(const ea::string& name) const
{
    return engineParameters_->HasVariable(name);
}

void Engine::Exit()
{
#if defined(IOS) || defined(TVOS)
    // On iOS/tvOS it's not legal for the application to exit on its own, instead it will be minimized with the home key
#else
    DoExit();
#endif
}

void Engine::DumpProfiler()
{
#ifdef URHO3D_LOGGING
    if (!Thread::IsMainThread())
        return;

    // TODO: Put something here or remove API
#endif
}

void Engine::DumpResources(bool dumpFileName)
{
#ifdef URHO3D_LOGGING
    if (!Thread::IsMainThread())
        return;

    auto* cache = GetSubsystem<ResourceCache>();
    const ea::unordered_map<StringHash, ResourceGroup>& resourceGroups = cache->GetAllResources();
    if (dumpFileName)
    {
        URHO3D_LOGINFO("Used resources:");
        for (auto i = resourceGroups.begin(); i !=
            resourceGroups.end(); ++i)
        {
            const ea::unordered_map<StringHash, SharedPtr<Resource> >& resources = i->second.resources_;
            if (dumpFileName)
            {
                for (auto j = resources.begin(); j !=
                    resources.end(); ++j)
                    URHO3D_LOGINFO(j->second->GetName());
            }
        }
    }
    else
        URHO3D_LOGINFO(cache->PrintMemoryUsage());
#endif
}

void Engine::DumpMemory()
{
#ifdef URHO3D_LOGGING
#if defined(_MSC_VER) && defined(_DEBUG)
    _CrtMemState state;
    _CrtMemCheckpoint(&state);
    _CrtMemBlockHeader* block = state.pBlockHeader;
    unsigned total = 0;
    unsigned blocks = 0;

    for (;;)
    {
        if (block && block->pBlockHeaderNext)
            block = block->pBlockHeaderNext;
        else
            break;
    }

    while (block)
    {
        if (block->nBlockUse > 0)
        {
            if (block->szFileName)
                URHO3D_LOGINFO("Block {}: {} bytes, file {} line {}", block->lRequest, block->nDataSize, block->szFileName, block->nLine);
            else
                URHO3D_LOGINFO("Block {}: {} bytes", block->lRequest, block->nDataSize);

            total += block->nDataSize;
            ++blocks;
        }
        block = block->pBlockHeaderPrev;
    }

    URHO3D_LOGINFO("Total allocated memory {} bytes in {} blocks", total, blocks);
#else
    URHO3D_LOGINFO("DumpMemory() supported on MSVC debug mode only");
#endif
#endif
}

void Engine::Update()
{
    URHO3D_PROFILE("Update");

    using namespace Update;

    VariantMap& eventData = GetEventDataMap();
    eventData[P_TIMESTEP] = timeStep_;

    // Pre-update event that indicates
    SendEvent(E_INPUTREADY, eventData);

    // Logic update event
    SendEvent(E_UPDATE, eventData);

    // Logic post-update event
    SendEvent(E_POSTUPDATE, eventData);

    // Rendering update event
    SendEvent(E_RENDERUPDATE, eventData);

    // Post-render update event
    SendEvent(E_POSTRENDERUPDATE, eventData);
}

void Engine::Render()
{
    if (headless_)
        return;

    URHO3D_PROFILE("Render");

    // If device is lost, BeginFrame will fail and we skip rendering
    auto* graphics = GetSubsystem<Graphics>();
    if (!graphics->BeginFrame())
        return;

    GetSubsystem<Renderer>()->Render();

    // Render UI after scene is rendered, but only do so if user has not rendered it manually
    // anywhere (for example using renderpath or to a texture).
    graphics->ResetRenderTargets();
    if (UI* ui = GetSubsystem<UI>())
    {
        if (!ui->IsRendered() && ui->GetRenderTarget() == nullptr)
            ui->Render();
    }

    graphics->EndFrame();
}

void Engine::ApplyFrameLimit()
{
    if (!initialized_)
        return;

    unsigned maxFps = maxFps_;
    auto* input = GetSubsystem<Input>();
    if (input && !input->HasFocus())
        maxFps = Min(maxInactiveFps_, maxFps);

    long long elapsed = 0;

#ifndef __EMSCRIPTEN__
    // Perform waiting loop if maximum FPS set
#if !defined(IOS) && !defined(TVOS)
    if (maxFps)
#else
    // If on iOS/tvOS and target framerate is 60 or above, just let the animation callback handle frame timing
    // instead of waiting ourselves
    if (maxFps < 60)
#endif
    {
        URHO3D_PROFILE("ApplyFrameLimit");

        long long targetMax = 1000000LL / maxFps;

        for (;;)
        {
            elapsed = frameTimer_.GetUSec(false);
            if (elapsed >= targetMax)
                break;

            // Sleep if 1 ms or more off the frame limiting goal
            if (targetMax - elapsed >= 1000LL)
            {
                auto sleepTime = (unsigned)((targetMax - elapsed) / 1000LL);
                Time::Sleep(sleepTime);
            }
        }
    }
#endif

    elapsed = frameTimer_.GetUSec(true);

    if (timeOut_ > 0)
    {
        timeOut_ -= elapsed;
        if (timeOut_ <= 0)
            Exit();
    }

    // If FPS lower than minimum, clamp elapsed time
    if (minFps_)
    {
        long long targetMin = 1000000LL / minFps_;
        if (elapsed > targetMin)
            elapsed = targetMin;
    }

    // Perform timestep smoothing
    timeStep_ = 0.0f;
    lastTimeSteps_.push_back(elapsed / 1000000.0f);
    if (lastTimeSteps_.size() > timeStepSmoothing_)
    {
        // If the smoothing configuration was changed, ensure correct amount of samples
        lastTimeSteps_.erase_at(0, timeStepSmoothing_);
        for (unsigned i = 0; i < lastTimeSteps_.size(); ++i)
            timeStep_ += lastTimeSteps_[i];
        timeStep_ /= lastTimeSteps_.size();
    }
    else
        timeStep_ = lastTimeSteps_.back();
}

#if DESKTOP
void Engine::DefineParameters(CLI::App& commandLine, StringVariantMap& engineParameters)
{
    auto addFlagInternal = [&](const char* name, const char* description, CLI::callback_t fun) {
        CLI::Option *opt = commandLine.add_option(name, fun, description, false);
        if(opt->get_positional())
            throw CLI::IncorrectConstruction::PositionalFlag(name);
        opt->type_size(0);
        return opt;
    };

    auto addFlag = [&](const char* name, const ea::string& param, bool value, const char* description) {
        CLI::callback_t fun = [&engineParameters, param, value](CLI::results_t) {
            engineParameters[param] = value;
            return true;
        };
        return addFlagInternal(name, description, fun);
    };

    auto addOptionPrependString = [&](const char* name, const ea::string& param, const ea::string& value, const char* description) {
        CLI::callback_t fun = [&engineParameters, param, value](CLI::results_t) {
            engineParameters[param] = value + engineParameters[param].GetString();
            return true;
        };
        return addFlagInternal(name, description, fun);
    };

    auto addOptionString = [&](const char* name, const ea::string& param, const char* description) {
        CLI::callback_t fun = [&engineParameters, param](CLI::results_t res) {
            engineParameters[param] = res[0].c_str();
            return true;
        };
        auto* opt = addFlagInternal(name, description, fun);
        opt->type_name("string");
        opt->type_size(1);
        return opt;
    };

    auto addOptionInt = [&](const char* name, const ea::string& param, const char* description) {
        CLI::callback_t fun = [&engineParameters, param](CLI::results_t res) {
            int value = 0;
            if (CLI::detail::lexical_cast(res[0], value))
            {
                engineParameters[param] = value;
                return true;
            }
            return false;
        };
        auto* opt = addFlagInternal(name, description, fun);
        opt->type_name("int");
        opt->type_size(1);
        return opt;
    };

    auto createOptions = [](const char* format, const char* options[]) {
        StringVector items;
        for (unsigned i = 0; options[i]; i++)
            items.push_back(options[i]);
        return ToString(format, ea::string::joined(items, "|").to_lower().replaced('_', '-').c_str());
    };

    addFlag("--headless", EP_HEADLESS, true, "Do not initialize graphics subsystem");
    addFlag("--validate-shaders", EP_VALIDATE_SHADERS, true, "Validate shaders before submitting them to GAPI");
    addFlag("--nolimit", EP_FRAME_LIMITER, false, "Disable frame limiter");
    addFlag("--flushgpu", EP_FLUSH_GPU, true, "Enable GPU flushing");
    addFlag("--gl2", EP_FORCE_GL2, true, "Force OpenGL2");
    addOptionPrependString("--landscape", EP_ORIENTATIONS, "LandscapeLeft LandscapeRight ", "Force landscape orientation");
    addOptionPrependString("--portrait", EP_ORIENTATIONS, "Portrait PortraitUpsideDown ", "Force portrait orientation");
    addFlag("--nosound", EP_SOUND, false, "Disable sound");
    addFlag("--noip", EP_SOUND_INTERPOLATION, false, "Disable sound interpolation");
    addOptionInt("--speakermode", EP_SOUND_MODE, "Force sound speaker output mode (default is automatic)");
    auto* optNoShadows = addFlag("--noshadows", EP_SHADOWS, false, "Disable shadows");
    auto optLowQualityShadows = addFlag("--lqshadows", EP_LOW_QUALITY_SHADOWS, true, "Use low quality shadows")->excludes(optNoShadows);
    optNoShadows->excludes(optLowQualityShadows);
    addFlag("--nothreads", EP_WORKER_THREADS, false, "Disable multithreading");
    addFlag("-v,--vsync", EP_VSYNC, true, "Enable vsync");
    addFlag("-t,--tripple-buffer", EP_TRIPLE_BUFFER, true, "Enable tripple-buffering");
    addFlag("-w,--windowed", EP_FULL_SCREEN, false, "Windowed mode");
    addFlag("-f,--full-screen", EP_FULL_SCREEN, true, "Full screen mode");
    addFlag("--borderless", EP_BORDERLESS, true, "Borderless window mode");
    addFlag("--lowdpi", EP_HIGH_DPI, false, "Disable high-dpi handling");
    addFlag("--highdpi", EP_HIGH_DPI, true, "Enable high-dpi handling");
    addFlag("-s,--resizable", EP_WINDOW_RESIZABLE, true, "Enable window resizing");
    addFlag("-q,--quiet", EP_LOG_QUIET, true, "Disable logging");
    addFlagInternal("-l,--log", "Logging level", [&](CLI::results_t res) {
        unsigned logLevel = GetStringListIndex(ea::string(res[0].c_str()).to_upper().c_str(), logLevelNames, M_MAX_UNSIGNED);
        if (logLevel == M_MAX_UNSIGNED)
            return false;
        engineParameters[EP_LOG_LEVEL] = logLevel;
        return true;
    })->type_name(createOptions("string in {%s}", logLevelNames).c_str())->type_size(1);
    addOptionString("--log-file", EP_LOG_NAME, "Log output file");
    addOptionInt("-x,--width", EP_WINDOW_WIDTH, "Window width");
    addOptionInt("-y,--height", EP_WINDOW_HEIGHT, "Window height");
    addOptionInt("--monitor", EP_MONITOR, "Create window on the specified monitor");
    addOptionInt("--hz", EP_REFRESH_RATE, "Use custom refresh rate");
    addOptionInt("-m,--multisample", EP_MULTI_SAMPLE, "Multisampling samples");
    addOptionInt("-b,--sound-buffer", EP_SOUND_BUFFER, "Sound buffer size");
    addOptionInt("-r,--mix-rate", EP_SOUND_MIX_RATE, "Sound mixing rate");
    addOptionString("--pp,--prefix-paths", EP_RESOURCE_PREFIX_PATHS, "Resource prefix paths")->envname("URHO3D_PREFIX_PATH")->type_name("path1;path2;...");
    addOptionString("--pr,--resource-paths", EP_RESOURCE_PATHS, "Resource paths")->type_name("path1;path2;...");
    addOptionString("--pf,--resource-packages", EP_RESOURCE_PACKAGES, "Resource packages")->type_name("path1;path2;...");
    addOptionString("--ap,--autoload-paths", EP_AUTOLOAD_PATHS, "Resource autoload paths")->type_name("path1;path2;...");
    addOptionString("--cn,--config-name", EP_CONFIG_NAME, "Config name")->type_name("filename");
    addOptionString("--ds,--dump-shaders", EP_DUMP_SHADERS, "Dump shaders")->type_name("filename");
    addFlagInternal("--mq,--material-quality", "Material quality", [&](CLI::results_t res) {
        unsigned value = 0;
        if (CLI::detail::lexical_cast(res[0], value) && value >= QUALITY_LOW && value <= QUALITY_MAX)
        {
            engineParameters[EP_MATERIAL_QUALITY] = value;
            return true;
        }
        return false;
    })->type_name(ToString("int {%d-%d}", QUALITY_LOW, QUALITY_MAX).c_str())->type_size(1);
    addFlagInternal("--tq", "Texture quality", [&](CLI::results_t res) {
        unsigned value = 0;
        if (CLI::detail::lexical_cast(res[0], value) && value >= QUALITY_LOW && value <= QUALITY_MAX)
        {
            engineParameters[EP_TEXTURE_QUALITY] = value;
            return true;
        }
        return false;
    })->type_name(ToString("int {%d-%d}", QUALITY_LOW, QUALITY_MAX).c_str())->type_size(1);
    addFlagInternal("--tf", "Texture filter mode", [&](CLI::results_t res) {
        unsigned mode = GetStringListIndex(ea::string(res[0].c_str()).to_upper().replaced('-', '_').c_str(), textureFilterModeNames, M_MAX_UNSIGNED);
        if (mode == M_MAX_UNSIGNED)
            return false;
        engineParameters[EP_TEXTURE_FILTER_MODE] = mode;
        return true;
    })->type_name(createOptions("string in {%s}", textureFilterModeNames).c_str())->type_size(1);
    addFlagInternal("--af", "Use anisotropic filtering", [&](CLI::results_t res) {
        int value = 0;
        if (CLI::detail::lexical_cast(res[0], value) && value >= 1)
        {
            engineParameters[EP_TEXTURE_FILTER_MODE] = FILTER_ANISOTROPIC;
            engineParameters[EP_TEXTURE_ANISOTROPY] = value;
            return true;
        }
        return false;
    })->type_name("int")->type_size(1);
    addFlag("--touch", EP_TOUCH_EMULATION, true, "Enable touch emulation");
    addOptionInt("--timeout", EP_TIME_OUT, "Quit application after specified time");
    addOptionString("--plugins", EP_PLUGINS, "Plugins to be loaded")->type_name("plugin1;plugin2;...");
    addOptionString("--main", EP_MAIN_PLUGIN, "Plugin to be treated as main entry point")->type_name("plugin");
}
#endif

const Variant& Engine::GetParameter(const ea::string& name) const
{
    return engineParameters_->GetVariable(name);
}

void Engine::LoadConfigFiles()
{
    const auto configName = GetParameter(EP_CONFIG_NAME).GetString();
    if (configName.empty())
        return;

    engineParameters_->LoadDefaults(configName, ApplicationFlavor::Platform);
    engineParameters_->LoadOverrides("conf://" + configName);
}

void Engine::SaveConfigFile()
{
    auto configName = GetParameter(EP_CONFIG_NAME).GetString();
    if (configName.empty())
        return;

    engineParameters_->SaveOverrides("conf://" + configName, ApplicationFlavor::Platform);
}

void Engine::PopulateDefaultParameters()
{
    engineParameters_ = MakeShared<ConfigFile>(context_);

    engineParameters_->DefineVariable(EP_APPLICATION_NAME, "Unspecified Application");
    engineParameters_->DefineVariable(EP_APPLICATION_PREFERENCES_DIR, EMPTY_STRING);
    engineParameters_->DefineVariable(EP_AUTOLOAD_PATHS, "Autoload");
    engineParameters_->DefineVariable(EP_CONFIG_NAME, "EngineParameters.json");
    engineParameters_->DefineVariable(EP_BORDERLESS, true).Overridable();
    engineParameters_->DefineVariable(EP_DUMP_SHADERS, EMPTY_STRING);
    engineParameters_->DefineVariable(EP_ENGINE_AUTO_LOAD_SCRIPTS, false);
    engineParameters_->DefineVariable(EP_ENGINE_CLI_PARAMETERS, true);
    engineParameters_->DefineVariable(EP_EXTERNAL_WINDOW, static_cast<void*>(nullptr));
    engineParameters_->DefineVariable(EP_FLUSH_GPU, false);
    engineParameters_->DefineVariable(EP_FORCE_GL2, false);
    engineParameters_->DefineVariable(EP_FRAME_LIMITER, true).Overridable();
    engineParameters_->DefineVariable(EP_FULL_SCREEN, false).Overridable();
    engineParameters_->DefineVariable(EP_GPU_DEBUG, false);
    engineParameters_->DefineVariable(EP_HEADLESS, false);
    engineParameters_->DefineVariable(EP_HIGH_DPI, true);
    engineParameters_->DefineVariable(EP_LOG_LEVEL, LOG_TRACE);
    engineParameters_->DefineVariable(EP_LOG_NAME, "Urho3D.log");
    engineParameters_->DefineVariable(EP_LOG_QUIET, false);
    engineParameters_->DefineVariable(EP_LOW_QUALITY_SHADOWS, false).Overridable();
    engineParameters_->DefineVariable(EP_MAIN_PLUGIN, EMPTY_STRING);
    engineParameters_->DefineVariable(EP_MATERIAL_QUALITY, QUALITY_HIGH).Overridable();
    engineParameters_->DefineVariable(EP_MONITOR, 0).Overridable();
    engineParameters_->DefineVariable(EP_MULTI_SAMPLE, 1);
    engineParameters_->DefineVariable(EP_ORGANIZATION_NAME, "Urho3D Rebel Fork");
    engineParameters_->DefineVariable(EP_ORIENTATIONS, "LandscapeLeft LandscapeRight");
    engineParameters_->DefineVariable(EP_PACKAGE_CACHE_DIR, EMPTY_STRING);
    engineParameters_->DefineVariable(EP_PLUGINS, EMPTY_STRING);
    engineParameters_->DefineVariable(EP_REFRESH_RATE, 0).Overridable();
    engineParameters_->DefineVariable(EP_RESOURCE_PACKAGES, EMPTY_STRING);
    engineParameters_->DefineVariable(EP_RESOURCE_PATHS, "Data;CoreData");
    engineParameters_->DefineVariable(EP_RESOURCE_PREFIX_PATHS, EMPTY_STRING);
    engineParameters_->DefineVariable(EP_SHADER_CACHE_DIR, "ShaderCache");
    engineParameters_->DefineVariable(EP_SHADOWS, true).Overridable();
    engineParameters_->DefineVariable(EP_SOUND, true);
    engineParameters_->DefineVariable(EP_SOUND_BUFFER, 100);
    engineParameters_->DefineVariable(EP_SOUND_INTERPOLATION, true);
    engineParameters_->DefineVariable(EP_SOUND_MIX_RATE, 44100);
    engineParameters_->DefineVariable(EP_SOUND_MODE, SpeakerMode::SPK_AUTO);
    engineParameters_->DefineVariable(EP_SYSTEMUI_FLAGS, 0u);
    engineParameters_->DefineVariable(EP_TEXTURE_ANISOTROPY, 4).Overridable();
    engineParameters_->DefineVariable(EP_TEXTURE_FILTER_MODE, FILTER_TRILINEAR).Overridable();
    engineParameters_->DefineVariable(EP_TEXTURE_QUALITY, QUALITY_HIGH).Overridable();
    engineParameters_->DefineVariable(EP_TIME_OUT, 0);
    engineParameters_->DefineVariable(EP_TOUCH_EMULATION, false);
    engineParameters_->DefineVariable(EP_TRIPLE_BUFFER, false);
    engineParameters_->DefineVariable(EP_VALIDATE_SHADERS, false);
    engineParameters_->DefineVariable(EP_VSYNC, false).Overridable();
    engineParameters_->DefineVariable(EP_WINDOW_HEIGHT, 0).Overridable();
    engineParameters_->DefineVariable(EP_WINDOW_ICON, EMPTY_STRING);
    engineParameters_->DefineVariable(EP_WINDOW_MAXIMIZE, true).Overridable();
    engineParameters_->DefineVariable(EP_WINDOW_POSITION_X, 0);
    engineParameters_->DefineVariable(EP_WINDOW_POSITION_Y, 0);
    engineParameters_->DefineVariable(EP_WINDOW_RESIZABLE, false);
    engineParameters_->DefineVariable(EP_WINDOW_TITLE, "Urho3D");
    engineParameters_->DefineVariable(EP_WINDOW_WIDTH, 0).Overridable();
    engineParameters_->DefineVariable(EP_WORKER_THREADS, true);
}

void Engine::HandleExitRequested(StringHash eventType, VariantMap& eventData)
{
    if (autoExit_)
    {
        exitRequired_ = true;
    }
}

void Engine::HandleEndFrame(StringHash eventType, VariantMap& eventData)
{
    if (exitRequired_)
    {
        // Do not call Exit() here, as it contains mobile platform -specific tests to not exit.
        // If we do receive an exit request from the system on those platforms, we must comply
        DoExit();
    }
}

void Engine::DoExit()
{
    auto* graphics = GetSubsystem<Graphics>();
    if (graphics)
        graphics->Close();

    SaveConfigFile();

    exiting_ = true;
#if defined(__EMSCRIPTEN__)
    // TODO: Revisit this place
    // emscripten_force_exit(EXIT_SUCCESS);    // Some how this is required to signal emrun to stop
#endif
}

}<|MERGE_RESOLUTION|>--- conflicted
+++ resolved
@@ -461,157 +461,6 @@
 #endif
 }
 
-<<<<<<< HEAD
-=======
-bool Engine::InitializeResourceCache(const StringVariantMap& parameters, bool removeOld /*= true*/)
-{
-    auto* cache = GetSubsystem<ResourceCache>();
-    auto* fileSystem = GetSubsystem<FileSystem>();
-
-    // Remove all resource paths and packages
-    if (removeOld)
-    {
-        cache->RemoveAllResourceDirs();
-        ea::vector<SharedPtr<PackageFile> > packageFiles = cache->GetPackageFiles();
-        for (unsigned i = 0; i < packageFiles.size(); ++i)
-            cache->RemovePackageFile(packageFiles[i].Get());
-    }
-
-    // Add resource paths
-    ea::vector<ea::string> resourcePrefixPaths = GetParameter(EP_RESOURCE_PREFIX_PATHS).GetString().split(';', true);
-    for (unsigned i = 0; i < resourcePrefixPaths.size(); ++i)
-        resourcePrefixPaths[i] = AddTrailingSlash(
-            IsAbsolutePath(resourcePrefixPaths[i]) ? resourcePrefixPaths[i] : fileSystem->GetProgramDir() + resourcePrefixPaths[i]);
-    ea::vector<ea::string> resourcePaths = GetParameter(EP_RESOURCE_PATHS).GetString().split(';');
-    ea::vector<ea::string> resourcePackages = GetParameter(EP_RESOURCE_PACKAGES).GetString().split(';');
-    ea::vector<ea::string> autoLoadPaths = GetParameter(EP_AUTOLOAD_PATHS).GetString().split(';');
-
-    for (unsigned i = 0; i < resourcePaths.size(); ++i)
-    {
-        // If path is not absolute, prefer to add it as a package if possible
-        if (!IsAbsolutePath(resourcePaths[i]))
-        {
-            unsigned j = 0;
-            for (; j < resourcePrefixPaths.size(); ++j)
-            {
-                ea::string packageName = resourcePrefixPaths[j] + resourcePaths[i] + ".pak";
-                if (fileSystem->FileExists(packageName))
-                {
-                    if (cache->AddPackageFile(packageName))
-                        break;
-                    else
-                        return false;   // The root cause of the error should have already been logged
-                }
-                ea::string pathName = resourcePrefixPaths[j] + resourcePaths[i];
-                if (fileSystem->DirExists(pathName))
-                {
-                    if (cache->AddResourceDir(pathName))
-                        break;
-                    else
-                        return false;
-                }
-            }
-            if (j == resourcePrefixPaths.size() && !headless_)
-            {
-                URHO3D_LOGERRORF(
-                    "Failed to add resource path '%s', check the documentation on how to set the 'resource prefix path'",
-                    resourcePaths[i].c_str());
-                return false;
-            }
-        }
-        else
-        {
-            ea::string pathName = resourcePaths[i];
-            if (fileSystem->DirExists(pathName))
-                if (!cache->AddResourceDir(pathName))
-                    return false;
-        }
-    }
-
-    // Then add specified packages
-    for (unsigned i = 0; i < resourcePackages.size(); ++i)
-    {
-        unsigned j = 0;
-        for (; j < resourcePrefixPaths.size(); ++j)
-        {
-            ea::string packageName = resourcePrefixPaths[j] + resourcePackages[i];
-            if (fileSystem->FileExists(packageName))
-            {
-                if (cache->AddPackageFile(packageName))
-                    break;
-                else
-                    return false;
-            }
-        }
-        if (j == resourcePrefixPaths.size() && !headless_)
-        {
-            URHO3D_LOGERRORF(
-                "Failed to add resource package '%s', check the documentation on how to set the 'resource prefix path'",
-                resourcePackages[i].c_str());
-            return false;
-        }
-    }
-
-    // Add auto load folders. Prioritize these (if exist) before the default folders
-    for (unsigned i = 0; i < autoLoadPaths.size(); ++i)
-    {
-        bool autoLoadPathExist = false;
-
-        for (unsigned j = 0; j < resourcePrefixPaths.size(); ++j)
-        {
-            ea::string autoLoadPath(autoLoadPaths[i]);
-            if (!IsAbsolutePath(autoLoadPath))
-                autoLoadPath = resourcePrefixPaths[j] + autoLoadPath;
-
-            if (fileSystem->DirExists(autoLoadPath))
-            {
-                autoLoadPathExist = true;
-
-                // Add all the subdirs (non-recursive) as resource directory
-                ea::vector<ea::string> subdirs;
-                fileSystem->ScanDir(subdirs, autoLoadPath, "*", SCAN_DIRS);
-                for (unsigned y = 0; y < subdirs.size(); ++y)
-                {
-                    ea::string dir = subdirs[y];
-                    if (dir.starts_with("."))
-                        continue;
-
-                    ea::string autoResourceDir = AddTrailingSlash(autoLoadPath) + dir;
-                    if (!cache->AddResourceDir(autoResourceDir, 0))
-                        return false;
-                }
-
-                // Add all the found package files (non-recursive)
-                ea::vector<ea::string> paks;
-                fileSystem->ScanDir(paks, autoLoadPath, "*.pak", SCAN_FILES);
-                for (unsigned y = 0; y < paks.size(); ++y)
-                {
-                    ea::string pak = paks[y];
-                    if (pak.starts_with("."))
-                        continue;
-
-                    ea::string autoPackageName = autoLoadPath + "/" + pak;
-                    if (!cache->AddPackageFile(autoPackageName, 0))
-                        return false;
-                }
-            }
-        }
-
-        // The following debug message is confusing when user is not aware of the autoload feature
-        // Especially because the autoload feature is enabled by default without user intervention
-        // The following extra conditional check below is to suppress unnecessary debug log entry under such default situation
-        // The cleaner approach is to not enable the autoload by default, i.e. do not use 'Autoload' as default value for 'AutoloadPaths' engine parameter
-        // However, doing so will break the existing applications that rely on this
-        if (!autoLoadPathExist && (autoLoadPaths.size() > 1 || autoLoadPaths[0] != "Autoload"))
-            URHO3D_LOGDEBUGF(
-                "Skipped autoload path '%s' as it does not exist, check the documentation on how to set the 'resource prefix path'",
-                autoLoadPaths[i].c_str());
-    }
-
-    return true;
-}
-
->>>>>>> d7af87e3
 void Engine::RunFrame()
 {
     URHO3D_PROFILE("RunFrame");
