//
// Copyright (c) 2008-2022 the Urho3D project.
//
// Permission is hereby granted, free of charge, to any person obtaining a copy
// of this software and associated documentation files (the "Software"), to deal
// in the Software without restriction, including without limitation the rights
// to use, copy, modify, merge, publish, distribute, sublicense, and/or sell
// copies of the Software, and to permit persons to whom the Software is
// furnished to do so, subject to the following conditions:
//
// The above copyright notice and this permission notice shall be included in
// all copies or substantial portions of the Software.
//
// THE SOFTWARE IS PROVIDED "AS IS", WITHOUT WARRANTY OF ANY KIND, EXPRESS OR
// IMPLIED, INCLUDING BUT NOT LIMITED TO THE WARRANTIES OF MERCHANTABILITY,
// FITNESS FOR A PARTICULAR PURPOSE AND NONINFRINGEMENT. IN NO EVENT SHALL THE
// AUTHORS OR COPYRIGHT HOLDERS BE LIABLE FOR ANY CLAIM, DAMAGES OR OTHER
// LIABILITY, WHETHER IN AN ACTION OF CONTRACT, TORT OR OTHERWISE, ARISING FROM,
// OUT OF OR IN CONNECTION WITH THE SOFTWARE OR THE USE OR OTHER DEALINGS IN
// THE SOFTWARE.
//

#include "../Precompiled.h"

#include "../Audio/Audio.h"
#include "../Core/Context.h"
#include "../Core/CoreEvents.h"
#include "../Core/Profiler.h"
#include "../Core/ProcessUtils.h"
#include "../Core/Thread.h"
#include "../Core/WorkQueue.h"
#ifdef URHO3D_SYSTEMUI
#include "../SystemUI/SystemUI.h"
#include "../SystemUI/Console.h"
#include "../SystemUI/DebugHud.h"
#include "../SystemUI/Gizmo.h"
#endif
#include "../Engine/Engine.h"
#include "../Engine/EngineDefs.h"
#include "../Engine/SingleStateApplication.h"
#include "../Graphics/Graphics.h"
#include "../Graphics/Renderer.h"
#include "../Input/Input.h"
#include "../Input/FreeFlyController.h"
#include "../IO/FileSystem.h"
#include "../IO/Log.h"
#include "../IO/PackageFile.h"
#ifdef URHO3D_GLOW
#include "../Glow/StaticModelForLightmap.h"
#endif
#ifdef URHO3D_IK
#include "../IK/IK.h"
#endif
#ifdef URHO3D_NAVIGATION
#include "../Navigation/NavigationMesh.h"
#endif
#ifdef URHO3D_NETWORK
#include "../Network/Network.h"
#endif
#ifdef URHO3D_PHYSICS
#include "../Physics/PhysicsWorld.h"
#include "../Physics/RaycastVehicle.h"
#endif
#ifdef URHO3D_PHYSICS2D
#include "../Physics2D/Physics2D.h"
#endif
#include "../Resource/ResourceCache.h"
#include "../Resource/Localization.h"
#ifndef URHO3D_D3D9
#include "../RenderPipeline/RenderPipeline.h"
#endif
#include "../Scene/Scene.h"
#include "../Scene/SceneEvents.h"
#include "../UI/UI.h"
#ifdef URHO3D_RMLUI
#include "../RmlUI/RmlUI.h"
#endif
#ifdef URHO3D_URHO2D
#include "../Urho2D/Urho2D.h"
#endif
#include "../Engine/EngineEvents.h"
#ifdef URHO3D_PARTICLE_GRAPH
#include "../Particles/ParticleGraphSystem.h"
#endif
#ifdef URHO3D_COMPUTE
#include "../Graphics/ComputeDevice.h"
#endif

#if defined(__EMSCRIPTEN__) && defined(URHO3D_TESTING)
#include <emscripten/emscripten.h>
#endif

#include "../Core/CommandLine.h"

#include "../DebugNew.h"


#if defined(_MSC_VER) && defined(_DEBUG)
// From dbgint.h
#define nNoMansLandSize 4

typedef struct _CrtMemBlockHeader
{
    struct _CrtMemBlockHeader* pBlockHeaderNext;
    struct _CrtMemBlockHeader* pBlockHeaderPrev;
    char* szFileName;
    int nLine;
    size_t nDataSize;
    int nBlockUse;
    long lRequest;
    unsigned char gap[nNoMansLandSize];
} _CrtMemBlockHeader;
#endif

namespace Urho3D
{

extern const char* logLevelNames[];

Engine::Engine(Context* context) :
    Object(context),
    timeStep_(0.0f),
    timeStepSmoothing_(2),
    minFps_(10),
#if defined(IOS) || defined(TVOS) || defined(__ANDROID__) || defined(__arm__) || defined(__aarch64__)
    maxFps_(60),
    maxInactiveFps_(10),
    pauseMinimized_(true),
#else
    maxFps_(200),
    maxInactiveFps_(60),
    pauseMinimized_(false),
#endif
#ifdef URHO3D_TESTING
    timeOut_(0),
#endif
    autoExit_(true),
    initialized_(false),
    exiting_(false),
    headless_(false),
    audioPaused_(false)
{
    // Register self as a subsystem
    context_->RegisterSubsystem(this);

    // Create subsystems which do not depend on engine initialization or startup parameters
    context_->RegisterSubsystem(new Time(context_));
    context_->RegisterSubsystem(new WorkQueue(context_));
    context_->RegisterSubsystem(new FileSystem(context_));
#ifdef URHO3D_LOGGING
    context_->RegisterSubsystem(new Log(context_));
#endif
    context_->RegisterSubsystem(new ResourceCache(context_));
    context_->RegisterSubsystem(new Localization(context_));
#ifdef URHO3D_NETWORK
    context_->RegisterSubsystem(new Network(context_));
#endif
    context_->AddReflection<SingleStateApplication>();
    // Required in headless mode as well.
    RegisterGraphicsLibrary(context_);
    // Register object factories for libraries which are not automatically registered along with subsystem creation
    RegisterSceneLibrary(context_);
    // Register UI library object factories before creation of subsystem. This is not done inside subsystem because
    // there may exist multiple instances of UI.
    RegisterUILibrary(context_);
    context_->RegisterSubsystem(new UI(context_));
#ifdef URHO3D_RMLUI
    RegisterRmlUILibrary(context_);
    context_->RegisterSubsystem(new RmlUI(context_));
#endif
#ifdef URHO3D_SYSTEMUI
    Gizmo::RegisterObject(context_);
#endif

#ifdef URHO3D_GLOW
    // Light baker needs only one class so far, so register it directly.
    // Extract this code into function if you are adding more.
    StaticModelForLightmap::RegisterObject(context_);
#endif

#ifndef URHO3D_D3D9
    // Register render pipeline.
    // Extract this code into function if you are adding more.
    RenderPipeline::RegisterObject(context_);
#endif

#ifdef URHO3D_IK
    RegisterIKLibrary(context_);
#endif

#ifdef URHO3D_PHYSICS
    RegisterPhysicsLibrary(context_);
#endif

#ifdef URHO3D_PHYSICS2D
    RegisterPhysics2DLibrary(context_);
#endif

#ifdef URHO3D_NAVIGATION
    RegisterNavigationLibrary(context_);
#endif

    SubscribeToEvent(E_EXITREQUESTED, URHO3D_HANDLER(Engine, HandleExitRequested));
    SubscribeToEvent(E_ENDFRAME, URHO3D_HANDLER(Engine, HandleEndFrame));
}

Engine::~Engine() = default;

bool Engine::Initialize(const VariantMap& parameters)
{
    if (initialized_)
        return true;

    URHO3D_PROFILE("InitEngine");

    // Start logging
    auto* log = GetSubsystem<Log>();
    if (log)
    {
        if (HasParameter(parameters, EP_LOG_LEVEL))
            log->SetLevel(static_cast<LogLevel>(GetParameter(parameters, EP_LOG_LEVEL).GetInt()));
        log->SetQuiet(GetParameter(parameters, EP_LOG_QUIET, false).GetBool());
        log->Open(GetParameter(parameters, EP_LOG_NAME, "Urho3D.log").GetString());
    }

    // Set headless mode
    headless_ = GetParameter(parameters, EP_HEADLESS, false).GetBool();

    // Register the rest of the subsystems
    context_->RegisterSubsystem(new Input(context_));
<<<<<<< HEAD
    context_->RegisterFactory<FreeFlyController>();
=======
>>>>>>> 4c6e1c2d

    context_->RegisterSubsystem(new Audio(context_));
    if (!headless_)
    {
        context_->RegisterSubsystem(new Graphics(context_));
        context_->RegisterSubsystem(new Renderer(context_));
#ifdef URHO3D_COMPUTE
        context_->RegisterSubsystem(new ComputeDevice(context_, context_->GetSubsystem<Graphics>()));
#endif
    }
#ifdef URHO3D_PARTICLE_GRAPH
    context_->RegisterSubsystem(new ParticleGraphSystem(context_));
#endif

#ifdef URHO3D_URHO2D
    // 2D graphics library is dependent on 3D graphics library
    RegisterUrho2DLibrary(context_);
#endif

    // Set maximally accurate low res timer
    GetSubsystem<Time>()->SetTimerPeriod(1);

    // Configure max FPS
    if (GetParameter(parameters, EP_FRAME_LIMITER, true) == false)
        SetMaxFps(0);

    // Set amount of worker threads according to the available physical CPU cores. Using also hyperthreaded cores results in
    // unpredictable extra synchronization overhead. Also reserve one core for the main thread
#ifdef URHO3D_THREADING
    unsigned numThreads = GetParameter(parameters, EP_WORKER_THREADS, true).GetBool() ? GetNumPhysicalCPUs() - 1 : 0;
    if (numThreads)
    {
        GetSubsystem<WorkQueue>()->CreateThreads(numThreads);

        URHO3D_LOGINFOF("Created %u worker thread%s", numThreads, numThreads > 1 ? "s" : "");
    }
#endif

    // Add resource paths
    if (!InitializeResourceCache(parameters, false))
        return false;

    auto* cache = GetSubsystem<ResourceCache>();
    auto* fileSystem = GetSubsystem<FileSystem>();

    // Initialize graphics & audio output
    if (!headless_)
    {
        auto* graphics = GetSubsystem<Graphics>();
        auto* renderer = GetSubsystem<Renderer>();

        if (HasParameter(parameters, EP_EXTERNAL_WINDOW))
            graphics->SetExternalWindow(GetParameter(parameters, EP_EXTERNAL_WINDOW).GetVoidPtr());
        graphics->SetWindowTitle(GetParameter(parameters, EP_WINDOW_TITLE, "Urho3D").GetString());
        graphics->SetWindowIcon(cache->GetResource<Image>(GetParameter(parameters, EP_WINDOW_ICON, EMPTY_STRING).GetString()));
        graphics->SetFlushGPU(GetParameter(parameters, EP_FLUSH_GPU, false).GetBool());
        graphics->SetOrientations(GetParameter(parameters, EP_ORIENTATIONS, "LandscapeLeft LandscapeRight").GetString());
        graphics->SetShaderValidationEnabled(GetParameter(parameters, EP_VALIDATE_SHADERS, false).GetBool());

#ifdef URHO3D_OPENGL
        if (HasParameter(parameters, EP_FORCE_GL2))
            graphics->SetForceGL2(GetParameter(parameters, EP_FORCE_GL2).GetBool());
#endif

        if (!graphics->SetMode(
            GetParameter(parameters, EP_WINDOW_WIDTH, 0).GetInt(),
            GetParameter(parameters, EP_WINDOW_HEIGHT, 0).GetInt(),
            GetParameter(parameters, EP_FULL_SCREEN, true).GetBool(),
            GetParameter(parameters, EP_BORDERLESS, false).GetBool(),
            GetParameter(parameters, EP_WINDOW_RESIZABLE, false).GetBool(),
            GetParameter(parameters, EP_HIGH_DPI, true).GetBool(),
            GetParameter(parameters, EP_VSYNC, false).GetBool(),
            GetParameter(parameters, EP_TRIPLE_BUFFER, false).GetBool(),
            GetParameter(parameters, EP_MULTI_SAMPLE, 1).GetInt(),
            GetParameter(parameters, EP_MONITOR, 0).GetInt(),
            GetParameter(parameters, EP_REFRESH_RATE, 0).GetInt(),
            GetParameter(parameters, EP_GPU_DEBUG, false).GetBool()
        ))
            return false;

        if (HasParameter(parameters, EP_WINDOW_POSITION_X) && HasParameter(parameters, EP_WINDOW_POSITION_Y))
            graphics->SetWindowPosition(GetParameter(parameters, EP_WINDOW_POSITION_X).GetInt(),
                GetParameter(parameters, EP_WINDOW_POSITION_Y).GetInt());

        if (HasParameter(parameters, EP_WINDOW_MAXIMIZE) && GetParameter(parameters, EP_WINDOW_MAXIMIZE).GetBool())
            graphics->Maximize();

        graphics->SetShaderCacheDir(GetParameter(parameters, EP_SHADER_CACHE_DIR, appPreferencesDir_).GetString() + "shadercache/");

        if (HasParameter(parameters, EP_DUMP_SHADERS))
            graphics->BeginDumpShaders(GetParameter(parameters, EP_DUMP_SHADERS, EMPTY_STRING).GetString());
        if (HasParameter(parameters, EP_RENDER_PATH))
            renderer->SetDefaultRenderPath(cache->GetResource<XMLFile>(GetParameter(parameters, EP_RENDER_PATH).GetString()));

        renderer->SetDrawShadows(GetParameter(parameters, EP_SHADOWS, true).GetBool());
        if (renderer->GetDrawShadows() && GetParameter(parameters, EP_LOW_QUALITY_SHADOWS, false).GetBool())
            renderer->SetShadowQuality(SHADOWQUALITY_SIMPLE_16BIT);
        renderer->SetMaterialQuality((MaterialQuality)GetParameter(parameters, EP_MATERIAL_QUALITY, QUALITY_HIGH).GetInt());
        renderer->SetTextureQuality((MaterialQuality)GetParameter(parameters, EP_TEXTURE_QUALITY, QUALITY_HIGH).GetInt());
        renderer->SetTextureFilterMode((TextureFilterMode)GetParameter(parameters, EP_TEXTURE_FILTER_MODE, FILTER_TRILINEAR).GetInt());
        renderer->SetTextureAnisotropy(GetParameter(parameters, EP_TEXTURE_ANISOTROPY, 4).GetInt());

        if (GetParameter(parameters, EP_SOUND, true).GetBool())
        {
            GetSubsystem<Audio>()->SetMode(
                GetParameter(parameters, EP_SOUND_BUFFER, 100).GetInt(),
                GetParameter(parameters, EP_SOUND_MIX_RATE, 44100).GetInt(),
                (SpeakerMode)GetParameter(parameters, EP_SOUND_MODE, SpeakerMode::SPK_AUTO).GetInt(),
                GetParameter(parameters, EP_SOUND_INTERPOLATION, true).GetBool()
            );
        }
    }

    // Init FPU state of main thread
    InitFPU();

    // Initialize input
    if (HasParameter(parameters, EP_TOUCH_EMULATION))
        GetSubsystem<Input>()->SetTouchEmulation(GetParameter(parameters, EP_TOUCH_EMULATION).GetBool());

    // Initialize network
#ifdef URHO3D_NETWORK
    if (HasParameter(parameters, EP_PACKAGE_CACHE_DIR))
        GetSubsystem<Network>()->SetPackageCacheDir(GetParameter(parameters, EP_PACKAGE_CACHE_DIR).GetString());
#endif

#ifdef URHO3D_TESTING
    if (HasParameter(parameters, EP_TIME_OUT))
        timeOut_ = GetParameter(parameters, EP_TIME_OUT, 0).GetInt() * 1000000LL;
#endif
    if (!headless_)
    {
#ifdef URHO3D_SYSTEMUI
        context_->RegisterSubsystem(new SystemUI(context_,
            GetParameter(parameters, EP_SYSTEMUI_FLAGS, 0).GetUInt()));
#endif
    }
    frameTimer_.Reset();

    URHO3D_LOGINFO("Initialized engine");
    initialized_ = true;
    SendEvent(E_ENGINEINITIALIZED);
    return true;
}

bool Engine::InitializeResourceCache(const VariantMap& parameters, bool removeOld /*= true*/)
{
    auto* cache = GetSubsystem<ResourceCache>();
    auto* fileSystem = GetSubsystem<FileSystem>();

    // Initialize app preferences directory
    appPreferencesDir_ = fileSystem->GetAppPreferencesDir(
        GetParameter(parameters, EP_ORGANIZATION_NAME, "urho3d").GetString(),
        GetParameter(parameters, EP_APPLICATION_NAME, "engine").GetString());

    // Remove all resource paths and packages
    if (removeOld)
    {
        ea::vector<ea::string> resourceDirs = cache->GetResourceDirs();
        ea::vector<SharedPtr<PackageFile> > packageFiles = cache->GetPackageFiles();
        for (unsigned i = 0; i < resourceDirs.size(); ++i)
            cache->RemoveResourceDir(resourceDirs[i]);
        for (unsigned i = 0; i < packageFiles.size(); ++i)
            cache->RemovePackageFile(packageFiles[i].Get());
    }

    // Add resource paths
    ea::vector<ea::string> resourcePrefixPaths = GetParameter(parameters, EP_RESOURCE_PREFIX_PATHS,
        EMPTY_STRING).GetString().split(';', true);
    for (unsigned i = 0; i < resourcePrefixPaths.size(); ++i)
        resourcePrefixPaths[i] = AddTrailingSlash(
            IsAbsolutePath(resourcePrefixPaths[i]) ? resourcePrefixPaths[i] : fileSystem->GetProgramDir() + resourcePrefixPaths[i]);
    ea::vector<ea::string> resourcePaths = GetParameter(parameters, EP_RESOURCE_PATHS,
        "Data;CoreData").GetString().split(';');
    ea::vector<ea::string> resourcePackages = GetParameter(parameters, EP_RESOURCE_PACKAGES).GetString().split(';');
    ea::vector<ea::string> autoLoadPaths = GetParameter(parameters, EP_AUTOLOAD_PATHS, "Autoload").GetString().split(';');

    for (unsigned i = 0; i < resourcePaths.size(); ++i)
    {
        // If path is not absolute, prefer to add it as a package if possible
        if (!IsAbsolutePath(resourcePaths[i]))
        {
            unsigned j = 0;
            for (; j < resourcePrefixPaths.size(); ++j)
            {
                ea::string packageName = resourcePrefixPaths[j] + resourcePaths[i] + ".pak";
                if (fileSystem->FileExists(packageName))
                {
                    if (cache->AddPackageFile(packageName))
                        break;
                    else
                        return false;   // The root cause of the error should have already been logged
                }
                ea::string pathName = resourcePrefixPaths[j] + resourcePaths[i];
                if (fileSystem->DirExists(pathName))
                {
                    if (cache->AddResourceDir(pathName))
                        break;
                    else
                        return false;
                }
            }
            if (j == resourcePrefixPaths.size() && !headless_)
            {
                URHO3D_LOGERRORF(
                    "Failed to add resource path '%s', check the documentation on how to set the 'resource prefix path'",
                    resourcePaths[i].c_str());
                return false;
            }
        }
        else
        {
            ea::string pathName = resourcePaths[i];
            if (fileSystem->DirExists(pathName))
                if (!cache->AddResourceDir(pathName))
                    return false;
        }
    }

    // Then add specified packages
    for (unsigned i = 0; i < resourcePackages.size(); ++i)
    {
        unsigned j = 0;
        for (; j < resourcePrefixPaths.size(); ++j)
        {
            ea::string packageName = resourcePrefixPaths[j] + resourcePackages[i];
            if (fileSystem->FileExists(packageName))
            {
                if (cache->AddPackageFile(packageName))
                    break;
                else
                    return false;
            }
        }
        if (j == resourcePrefixPaths.size() && !headless_)
        {
            URHO3D_LOGERRORF(
                "Failed to add resource package '%s', check the documentation on how to set the 'resource prefix path'",
                resourcePackages[i].c_str());
            return false;
        }
    }

    // Add auto load folders. Prioritize these (if exist) before the default folders
    for (unsigned i = 0; i < autoLoadPaths.size(); ++i)
    {
        bool autoLoadPathExist = false;

        for (unsigned j = 0; j < resourcePrefixPaths.size(); ++j)
        {
            ea::string autoLoadPath(autoLoadPaths[i]);
            if (!IsAbsolutePath(autoLoadPath))
                autoLoadPath = resourcePrefixPaths[j] + autoLoadPath;

            if (fileSystem->DirExists(autoLoadPath))
            {
                autoLoadPathExist = true;

                // Add all the subdirs (non-recursive) as resource directory
                ea::vector<ea::string> subdirs;
                fileSystem->ScanDir(subdirs, autoLoadPath, "*", SCAN_DIRS, false);
                for (unsigned y = 0; y < subdirs.size(); ++y)
                {
                    ea::string dir = subdirs[y];
                    if (dir.starts_with("."))
                        continue;

                    ea::string autoResourceDir = AddTrailingSlash(autoLoadPath) + dir;
                    if (!cache->AddResourceDir(autoResourceDir, 0))
                        return false;
                }

                // Add all the found package files (non-recursive)
                ea::vector<ea::string> paks;
                fileSystem->ScanDir(paks, autoLoadPath, "*.pak", SCAN_FILES, false);
                for (unsigned y = 0; y < paks.size(); ++y)
                {
                    ea::string pak = paks[y];
                    if (pak.starts_with("."))
                        continue;

                    ea::string autoPackageName = autoLoadPath + "/" + pak;
                    if (!cache->AddPackageFile(autoPackageName, 0))
                        return false;
                }
            }
        }

        // The following debug message is confusing when user is not aware of the autoload feature
        // Especially because the autoload feature is enabled by default without user intervention
        // The following extra conditional check below is to suppress unnecessary debug log entry under such default situation
        // The cleaner approach is to not enable the autoload by default, i.e. do not use 'Autoload' as default value for 'AutoloadPaths' engine parameter
        // However, doing so will break the existing applications that rely on this
        if (!autoLoadPathExist && (autoLoadPaths.size() > 1 || autoLoadPaths[0] != "Autoload"))
            URHO3D_LOGDEBUGF(
                "Skipped autoload path '%s' as it does not exist, check the documentation on how to set the 'resource prefix path'",
                autoLoadPaths[i].c_str());
    }

    return true;
}

void Engine::RunFrame()
{
    URHO3D_PROFILE("RunFrame");
    {
        assert(initialized_);

        // If not headless, and the graphics subsystem no longer has a window open, assume we should exit
        if (!headless_ && !GetSubsystem<Graphics>()->IsInitialized())
            exiting_ = true;

        if (exiting_)
            return;
    }

    // Note: there is a minimal performance cost to looking up subsystems (uses a hashmap); if they would be looked up several
    // times per frame it would be better to cache the pointers
    auto* time = GetSubsystem<Time>();
    auto* input = GetSubsystem<Input>();
    auto* audio = GetSubsystem<Audio>();

    {
        URHO3D_PROFILE("DoFrame");
        time->BeginFrame(timeStep_);

        // If pause when minimized -mode is in use, stop updates and audio as necessary
        if (pauseMinimized_ && input->IsMinimized())
        {
            if (audio->IsPlaying())
            {
                audio->Stop();
                audioPaused_ = true;
            }
        }
        else
        {
            // Only unpause when it was paused by the engine
            if (audioPaused_)
            {
                audio->Play();
                audioPaused_ = false;
            }

            Update();
        }

        Render();
    }
    ApplyFrameLimit();

    time->EndFrame();

    // Mark a frame for profiling
    URHO3D_PROFILE_FRAME();
}

Console* Engine::CreateConsole()
{
    if (headless_ || !initialized_)
        return nullptr;

#ifdef URHO3D_SYSTEMUI
    // Return existing console if possible
    auto* console = GetSubsystem<Console>();
    if (!console)
    {
        console = new Console(context_);
        context_->RegisterSubsystem(console);
    }

    return console;
#else
    return nullptr;
#endif
}

DebugHud* Engine::CreateDebugHud()
{
    if (headless_ || !initialized_)
        return nullptr;

#ifdef URHO3D_SYSTEMUI
    // Return existing debug HUD if possible
    auto* debugHud = GetSubsystem<DebugHud>();
    if (!debugHud)
    {
        debugHud = new DebugHud(context_);
        context_->RegisterSubsystem(debugHud);
    }

    return debugHud;
#else
    return nullptr;
#endif
}

void Engine::SetTimeStepSmoothing(int frames)
{
    timeStepSmoothing_ = (unsigned)Clamp(frames, 1, 20);
}

void Engine::SetMinFps(int fps)
{
    minFps_ = (unsigned)Max(fps, 0);
}

void Engine::SetMaxFps(int fps)
{
    maxFps_ = (unsigned)Max(fps, 0);
}

void Engine::SetMaxInactiveFps(int fps)
{
    maxInactiveFps_ = (unsigned)Max(fps, 0);
}

void Engine::SetPauseMinimized(bool enable)
{
    pauseMinimized_ = enable;
}

void Engine::SetAutoExit(bool enable)
{
    // On mobile platforms exit is mandatory if requested by the platform itself and should not be attempted to be disabled
#if defined(__ANDROID__) || defined(IOS) || defined(TVOS)
    enable = true;
#endif
    autoExit_ = enable;
}

void Engine::SetNextTimeStep(float seconds)
{
    timeStep_ = Max(seconds, 0.0f);
}

void Engine::Exit()
{
#if defined(IOS) || defined(TVOS)
    // On iOS/tvOS it's not legal for the application to exit on its own, instead it will be minimized with the home key
#else
    DoExit();
#endif
}

void Engine::DumpProfiler()
{
#ifdef URHO3D_LOGGING
    if (!Thread::IsMainThread())
        return;

    // TODO: Put something here or remove API
#endif
}

void Engine::DumpResources(bool dumpFileName)
{
#ifdef URHO3D_LOGGING
    if (!Thread::IsMainThread())
        return;

    auto* cache = GetSubsystem<ResourceCache>();
    const ea::unordered_map<StringHash, ResourceGroup>& resourceGroups = cache->GetAllResources();
    if (dumpFileName)
    {
        URHO3D_LOGINFO("Used resources:");
        for (auto i = resourceGroups.begin(); i !=
            resourceGroups.end(); ++i)
        {
            const ea::unordered_map<StringHash, SharedPtr<Resource> >& resources = i->second.resources_;
            if (dumpFileName)
            {
                for (auto j = resources.begin(); j !=
                    resources.end(); ++j)
                    URHO3D_LOGINFO(j->second->GetName());
            }
        }
    }
    else
        URHO3D_LOGINFO(cache->PrintMemoryUsage());
#endif
}

void Engine::DumpMemory()
{
#ifdef URHO3D_LOGGING
#if defined(_MSC_VER) && defined(_DEBUG)
    _CrtMemState state;
    _CrtMemCheckpoint(&state);
    _CrtMemBlockHeader* block = state.pBlockHeader;
    unsigned total = 0;
    unsigned blocks = 0;

    for (;;)
    {
        if (block && block->pBlockHeaderNext)
            block = block->pBlockHeaderNext;
        else
            break;
    }

    while (block)
    {
        if (block->nBlockUse > 0)
        {
            if (block->szFileName)
                URHO3D_LOGINFO("Block {}: {} bytes, file {} line {}", block->lRequest, block->nDataSize, block->szFileName, block->nLine);
            else
                URHO3D_LOGINFO("Block {}: {} bytes", block->lRequest, block->nDataSize);

            total += block->nDataSize;
            ++blocks;
        }
        block = block->pBlockHeaderPrev;
    }

    URHO3D_LOGINFO("Total allocated memory {} bytes in {} blocks", total, blocks);
#else
    URHO3D_LOGINFO("DumpMemory() supported on MSVC debug mode only");
#endif
#endif
}

void Engine::Update()
{
    URHO3D_PROFILE("Update");

    using namespace Update;

    VariantMap& eventData = GetEventDataMap();
    eventData[P_TIMESTEP] = timeStep_;

    // Pre-update event that indicates
    SendEvent(E_INPUTREADY, eventData);

    // Logic update event
    SendEvent(E_UPDATE, eventData);

    // Logic post-update event
    SendEvent(E_POSTUPDATE, eventData);

    // Rendering update event
    SendEvent(E_RENDERUPDATE, eventData);

    // Post-render update event
    SendEvent(E_POSTRENDERUPDATE, eventData);
}

void Engine::Render()
{
    if (headless_)
        return;

    URHO3D_PROFILE("Render");

    // If device is lost, BeginFrame will fail and we skip rendering
    auto* graphics = GetSubsystem<Graphics>();
    if (!graphics->BeginFrame())
        return;

    GetSubsystem<Renderer>()->Render();

    // Render UI after scene is rendered, but only do so if user has not rendered it manually
    // anywhere (for example using renderpath or to a texture).
    graphics->ResetRenderTargets();
    if (UI* ui = GetSubsystem<UI>())
    {
        if (!ui->IsRendered() && ui->GetRenderTarget() == nullptr)
            ui->Render();
    }

    graphics->EndFrame();
}

void Engine::ApplyFrameLimit()
{
    if (!initialized_)
        return;

    unsigned maxFps = maxFps_;
    auto* input = GetSubsystem<Input>();
    if (input && !input->HasFocus())
        maxFps = Min(maxInactiveFps_, maxFps);

    long long elapsed = 0;

#ifndef __EMSCRIPTEN__
    // Perform waiting loop if maximum FPS set
#if !defined(IOS) && !defined(TVOS)
    if (maxFps)
#else
    // If on iOS/tvOS and target framerate is 60 or above, just let the animation callback handle frame timing
    // instead of waiting ourselves
    if (maxFps < 60)
#endif
    {
        URHO3D_PROFILE("ApplyFrameLimit");

        long long targetMax = 1000000LL / maxFps;

        for (;;)
        {
            elapsed = frameTimer_.GetUSec(false);
            if (elapsed >= targetMax)
                break;

            // Sleep if 1 ms or more off the frame limiting goal
            if (targetMax - elapsed >= 1000LL)
            {
                auto sleepTime = (unsigned)((targetMax - elapsed) / 1000LL);
                Time::Sleep(sleepTime);
            }
        }
    }
#endif

    elapsed = frameTimer_.GetUSec(true);
#ifdef URHO3D_TESTING
    if (timeOut_ > 0)
    {
        timeOut_ -= elapsed;
        if (timeOut_ <= 0)
            Exit();
    }
#endif

    // If FPS lower than minimum, clamp elapsed time
    if (minFps_)
    {
        long long targetMin = 1000000LL / minFps_;
        if (elapsed > targetMin)
            elapsed = targetMin;
    }

    // Perform timestep smoothing
    timeStep_ = 0.0f;
    lastTimeSteps_.push_back(elapsed / 1000000.0f);
    if (lastTimeSteps_.size() > timeStepSmoothing_)
    {
        // If the smoothing configuration was changed, ensure correct amount of samples
        lastTimeSteps_.erase_at(0, timeStepSmoothing_);
        for (unsigned i = 0; i < lastTimeSteps_.size(); ++i)
            timeStep_ += lastTimeSteps_[i];
        timeStep_ /= lastTimeSteps_.size();
    }
    else
        timeStep_ = lastTimeSteps_.back();
}

#if DESKTOP
void Engine::DefineParameters(CLI::App& commandLine, VariantMap& engineParameters)
{
    auto addFlagInternal = [&](const char* name, const char* description, CLI::callback_t fun) {
        CLI::Option *opt = commandLine.add_option(name, fun, description, false);
        if(opt->get_positional())
            throw CLI::IncorrectConstruction::PositionalFlag(name);
        opt->set_custom_option("", 0);
        return opt;
    };

    auto addFlag = [&](const char* name, const ea::string& param, bool value, const char* description) {
        CLI::callback_t fun = [&engineParameters, param, value](CLI::results_t) {
            engineParameters[param] = value;
            return true;
        };
        return addFlagInternal(name, description, fun);
    };

    auto addOptionPrependString = [&](const char* name, const ea::string& param, const ea::string& value, const char* description) {
        CLI::callback_t fun = [&engineParameters, param, value](CLI::results_t) {
            engineParameters[param] = value + engineParameters[param].GetString();
            return true;
        };
        return addFlagInternal(name, description, fun);
    };

    auto addOptionSetString = [&](const char* name, const ea::string& param, const ea::string& value, const char* description) {
        CLI::callback_t fun = [&engineParameters, param, value](CLI::results_t) {
            engineParameters[param] = value;
            return true;
        };
        return addFlagInternal(name, description, fun);
    };

    auto addOptionString = [&](const char* name, const ea::string& param, const char* description) {
        CLI::callback_t fun = [&engineParameters, param](CLI::results_t res) {
            engineParameters[param] = res[0].c_str();
            return true;
        };
        auto* opt = addFlagInternal(name, description, fun);
        opt->set_custom_option("string");
        return opt;
    };

    auto addOptionInt = [&](const char* name, const ea::string& param, const char* description) {
        CLI::callback_t fun = [&engineParameters, param](CLI::results_t res) {
            int value = 0;
            if (CLI::detail::lexical_cast(res[0], value))
            {
                engineParameters[param] = value;
                return true;
            }
            return false;
        };
        auto* opt = addFlagInternal(name, description, fun);
        opt->set_custom_option("int");
        return opt;
    };

    auto createOptions = [](const char* format, const char* options[]) {
        StringVector items;
        for (unsigned i = 0; options[i]; i++)
            items.push_back(options[i]);
        return ToString(format, ea::string::joined(items, "|").to_lower().replaced('_', '-').c_str());
    };

    addFlag("--headless", EP_HEADLESS, true, "Do not initialize graphics subsystem");
    addFlag("--validate-shaders", EP_VALIDATE_SHADERS, true, "Validate shaders before submitting them to GAPI");
    addFlag("--nolimit", EP_FRAME_LIMITER, false, "Disable frame limiter");
    addFlag("--flushgpu", EP_FLUSH_GPU, true, "Enable GPU flushing");
    addFlag("--gl2", EP_FORCE_GL2, true, "Force OpenGL2");
    addOptionPrependString("--landscape", EP_ORIENTATIONS, "LandscapeLeft LandscapeRight ", "Force landscape orientation");
    addOptionPrependString("--portrait", EP_ORIENTATIONS, "Portrait PortraitUpsideDown ", "Force portrait orientation");
    addFlag("--nosound", EP_SOUND, false, "Disable sound");
    addFlag("--noip", EP_SOUND_INTERPOLATION, false, "Disable sound interpolation");
    addOptionInt("--speakermode", EP_SOUND_MODE, "Force sound speaker output mode (default is automatic)");
    auto* optRenderpath = addOptionString("--renderpath", EP_RENDER_PATH, "Use custom renderpath");
    auto* optPrepass = addOptionSetString("--prepass", EP_RENDER_PATH, "RenderPaths/Prepass.xml", "Use prepass renderpath")->excludes(optRenderpath);
    auto* optDeferred = addOptionSetString("--deferred", EP_RENDER_PATH, "RenderPaths/Deferred.xml", "Use deferred renderpath")->excludes(optRenderpath);
    optRenderpath->excludes(optPrepass)->excludes(optDeferred);
    auto* optNoShadows = addFlag("--noshadows", EP_SHADOWS, false, "Disable shadows");
    auto optLowQualityShadows = addFlag("--lqshadows", EP_LOW_QUALITY_SHADOWS, true, "Use low quality shadows")->excludes(optNoShadows);
    optNoShadows->excludes(optLowQualityShadows);
    addFlag("--nothreads", EP_WORKER_THREADS, false, "Disable multithreading");
    addFlag("-v,--vsync", EP_VSYNC, true, "Enable vsync");
    addFlag("-t,--tripple-buffer", EP_TRIPLE_BUFFER, true, "Enable tripple-buffering");
    addFlag("-w,--windowed", EP_FULL_SCREEN, false, "Windowed mode");
    addFlag("-f,--full-screen", EP_FULL_SCREEN, true, "Full screen mode");
    addFlag("--borderless", EP_BORDERLESS, true, "Borderless window mode");
    addFlag("--lowdpi", EP_HIGH_DPI, false, "Disable high-dpi handling");
    addFlag("--highdpi", EP_HIGH_DPI, true, "Enable high-dpi handling");
    addFlag("-s,--resizable", EP_WINDOW_RESIZABLE, true, "Enable window resizing");
    addFlag("-q,--quiet", EP_LOG_QUIET, true, "Disable logging");
    addFlagInternal("-l,--log", "Logging level", [&](CLI::results_t res) {
        unsigned logLevel = GetStringListIndex(ea::string(res[0].c_str()).to_upper().c_str(), logLevelNames, M_MAX_UNSIGNED);
        if (logLevel == M_MAX_UNSIGNED)
            return false;
        engineParameters[EP_LOG_LEVEL] = logLevel;
        return true;
    })->set_custom_option(createOptions("string in {%s}", logLevelNames).c_str());
    addOptionString("--log-file", EP_LOG_NAME, "Log output file");
    addOptionInt("-x,--width", EP_WINDOW_WIDTH, "Window width");
    addOptionInt("-y,--height", EP_WINDOW_HEIGHT, "Window height");
    addOptionInt("--monitor", EP_MONITOR, "Create window on the specified monitor");
    addOptionInt("--hz", EP_REFRESH_RATE, "Use custom refresh rate");
    addOptionInt("-m,--multisample", EP_MULTI_SAMPLE, "Multisampling samples");
    addOptionInt("-b,--sound-buffer", EP_SOUND_BUFFER, "Sound buffer size");
    addOptionInt("-r,--mix-rate", EP_SOUND_MIX_RATE, "Sound mixing rate");
    addOptionString("--pp,--prefix-paths", EP_RESOURCE_PREFIX_PATHS, "Resource prefix paths")->envname("URHO3D_PREFIX_PATH")->set_custom_option("path1;path2;...");
    addOptionString("--pr,--resource-paths", EP_RESOURCE_PATHS, "Resource paths")->set_custom_option("path1;path2;...");
    addOptionString("--pf,--resource-packages", EP_RESOURCE_PACKAGES, "Resource packages")->set_custom_option("path1;path2;...");
    addOptionString("--ap,--autoload-paths", EP_AUTOLOAD_PATHS, "Resource autoload paths")->set_custom_option("path1;path2;...");
    addOptionString("--ds,--dump-shaders", EP_DUMP_SHADERS, "Dump shaders")->set_custom_option("filename");
    addFlagInternal("--mq,--material-quality", "Material quality", [&](CLI::results_t res) {
        unsigned value = 0;
        if (CLI::detail::lexical_cast(res[0], value) && value >= QUALITY_LOW && value <= QUALITY_MAX)
        {
            engineParameters[EP_MATERIAL_QUALITY] = value;
            return true;
        }
        return false;
    })->set_custom_option(ToString("int {%d-%d}", QUALITY_LOW, QUALITY_MAX).c_str());
    addFlagInternal("--tq", "Texture quality", [&](CLI::results_t res) {
        unsigned value = 0;
        if (CLI::detail::lexical_cast(res[0], value) && value >= QUALITY_LOW && value <= QUALITY_MAX)
        {
            engineParameters[EP_TEXTURE_QUALITY] = value;
            return true;
        }
        return false;
    })->set_custom_option(ToString("int {%d-%d}", QUALITY_LOW, QUALITY_MAX).c_str());
    addFlagInternal("--tf", "Texture filter mode", [&](CLI::results_t res) {
        unsigned mode = GetStringListIndex(ea::string(res[0].c_str()).to_upper().replaced('-', '_').c_str(), textureFilterModeNames, M_MAX_UNSIGNED);
        if (mode == M_MAX_UNSIGNED)
            return false;
        engineParameters[EP_TEXTURE_FILTER_MODE] = mode;
        return true;
    })->set_custom_option(createOptions("string in {%s}", textureFilterModeNames).c_str());
    addFlagInternal("--af", "Use anisotropic filtering", [&](CLI::results_t res) {
        int value = 0;
        if (CLI::detail::lexical_cast(res[0], value) && value >= 1)
        {
            engineParameters[EP_TEXTURE_FILTER_MODE] = FILTER_ANISOTROPIC;
            engineParameters[EP_TEXTURE_ANISOTROPY] = value;
            return true;
        }
        return false;
    })->set_custom_option("int");
    addFlag("--touch", EP_TOUCH_EMULATION, true, "Enable touch emulation");
#ifdef URHO3D_TESTING
    addOptionInt("--timeout", EP_TIME_OUT, "Quit application after specified time");
#endif
}
#endif

bool Engine::HasParameter(const VariantMap& parameters, const ea::string& parameter)
{
    StringHash nameHash(parameter);
    return parameters.find(nameHash) != parameters.end();
}

const Variant& Engine::GetParameter(const VariantMap& parameters, const ea::string& parameter, const Variant& defaultValue)
{
    StringHash nameHash(parameter);
    auto i = parameters.find(nameHash);
    return i != parameters.end() ? i->second : defaultValue;
}

void Engine::HandleExitRequested(StringHash eventType, VariantMap& eventData)
{
    if (autoExit_)
    {
        exitRequired_ = true;
    }
}

void Engine::HandleEndFrame(StringHash eventType, VariantMap& eventData)
{
    if (exitRequired_)
    {
        // Do not call Exit() here, as it contains mobile platform -specific tests to not exit.
        // If we do receive an exit request from the system on those platforms, we must comply
        DoExit();
    }
}

void Engine::DoExit()
{
    auto* graphics = GetSubsystem<Graphics>();
    if (graphics)
        graphics->Close();

    exiting_ = true;
#if defined(__EMSCRIPTEN__) && defined(URHO3D_TESTING)
    emscripten_force_exit(EXIT_SUCCESS);    // Some how this is required to signal emrun to stop
#endif
}

}<|MERGE_RESOLUTION|>--- conflicted
+++ resolved
@@ -228,10 +228,7 @@
 
     // Register the rest of the subsystems
     context_->RegisterSubsystem(new Input(context_));
-<<<<<<< HEAD
     context_->RegisterFactory<FreeFlyController>();
-=======
->>>>>>> 4c6e1c2d
 
     context_->RegisterSubsystem(new Audio(context_));
     if (!headless_)
