<<<<<<< HEAD
//

// Copyright (c) 2008-2018 the Urho3D project.
//
// Permission is hereby granted, free of charge, to any person obtaining a copy
// of this software and associated documentation files (the "Software"), to deal
// in the Software without restriction, including without limitation the rights
// to use, copy, modify, merge, publish, distribute, sublicense, and/or sell
// copies of the Software, and to permit persons to whom the Software is
// furnished to do so, subject to the following conditions:
//
// The above copyright notice and this permission notice shall be included in
// all copies or substantial portions of the Software.
//
// THE SOFTWARE IS PROVIDED "AS IS", WITHOUT WARRANTY OF ANY KIND, EXPRESS OR
// IMPLIED, INCLUDING BUT NOT LIMITED TO THE WARRANTIES OF MERCHANTABILITY,
// FITNESS FOR A PARTICULAR PURPOSE AND NONINFRINGEMENT. IN NO EVENT SHALL THE
// AUTHORS OR COPYRIGHT HOLDERS BE LIABLE FOR ANY CLAIM, DAMAGES OR OTHER
// LIABILITY, WHETHER IN AN ACTION OF CONTRACT, TORT OR OTHERWISE, ARISING FROM,
// OUT OF OR IN CONNECTION WITH THE SOFTWARE OR THE USE OR OTHER DEALINGS IN
// THE SOFTWARE.
//

#include "../Precompiled.h"

#include "../Core/Context.h"
#include "../Graphics/Camera.h"
#include "../Graphics/DebugRenderer.h"
#include "../IO/File.h"
#include "../Graphics/Geometry.h"
#include "../Graphics/Material.h"
#include "../Graphics/Octree.h"
#include "../Graphics/Renderer.h"
#include "../Graphics/VertexBuffer.h"
#include "../Graphics/Zone.h"
#include "../IO/Log.h"
#include "../Scene/Scene.h"

#include "../DebugNew.h"

#ifdef _MSC_VER
#pragma warning(disable:6293)
#endif

namespace Urho3D
{

const char* GEOMETRY_CATEGORY = "Geometry";

SourceBatch::SourceBatch() = default;

SourceBatch::SourceBatch(const SourceBatch& batch) = default;

SourceBatch::~SourceBatch() = default;

SourceBatch& SourceBatch::operator =(const SourceBatch& rhs)= default;


Drawable::Drawable(Context* context, DrawableFlags drawableFlags) :
    Component(context),
    boundingBox_(0.0f, 0.0f),
    drawableFlags_(drawableFlags),
    worldBoundingBoxDirty_(true),
    castShadows_(false),
    occluder_(false),
    occludee_(true),
    updateQueued_(false),
    zoneDirty_(false),
    octant_(nullptr),
    zone_(nullptr),
    viewMask_(DEFAULT_VIEWMASK),
    lightMask_(DEFAULT_LIGHTMASK),
    shadowMask_(DEFAULT_SHADOWMASK),
    zoneMask_(DEFAULT_ZONEMASK),
    viewFrameNumber_(0),
    distance_(0.0f),
    lodDistance_(0.0f),
    drawDistance_(0.0f),
    shadowDistance_(0.0f),
    sortValue_(0.0f),
    minZ_(0.0f),
    maxZ_(0.0f),
    lodBias_(1.0f),
    basePassFlags_(0),
    maxLights_(0),
    firstLight_(nullptr)
{
}

Drawable::~Drawable()
{
    RemoveFromOctree();
}

void Drawable::RegisterObject(Context* context)
{
    URHO3D_ATTRIBUTE("Max Lights", int, maxLights_, 0, AM_DEFAULT);
    URHO3D_ATTRIBUTE("View Mask", int, viewMask_, DEFAULT_VIEWMASK, AM_DEFAULT);
    URHO3D_ATTRIBUTE("Light Mask", int, lightMask_, DEFAULT_LIGHTMASK, AM_DEFAULT);
    URHO3D_ATTRIBUTE("Shadow Mask", int, shadowMask_, DEFAULT_SHADOWMASK, AM_DEFAULT);
    URHO3D_ACCESSOR_ATTRIBUTE("Zone Mask", GetZoneMask, SetZoneMask, unsigned, DEFAULT_ZONEMASK, AM_DEFAULT);
}

void Drawable::OnSetEnabled()
{
    bool enabled = IsEnabledEffective();

    if (enabled && !octant_)
        AddToOctree();
    else if (!enabled && octant_)
        RemoveFromOctree();
}

void Drawable::ProcessRayQuery(const RayOctreeQuery& query, PODVector<RayQueryResult>& results)
{
    float distance = query.ray_.HitDistance(GetWorldBoundingBox());
    if (distance < query.maxDistance_)
    {
        RayQueryResult result;
        result.position_ = query.ray_.origin_ + distance * query.ray_.direction_;
        result.normal_ = -query.ray_.direction_;
        result.distance_ = distance;
        result.drawable_ = this;
        result.node_ = GetNode();
        result.subObject_ = M_MAX_UNSIGNED;
        results.Push(result);
    }
}

void Drawable::UpdateBatches(const FrameInfo& frame)
{
    const BoundingBox& worldBoundingBox = GetWorldBoundingBox();
    const Matrix3x4& worldTransform = node_->GetWorldTransform();
    distance_ = frame.camera_->GetDistance(worldBoundingBox.Center());

    for (unsigned i = 0; i < batches_.Size(); ++i)
    {
        batches_[i].distance_ = distance_;
        batches_[i].worldTransform_ = &worldTransform;
    }

    float scale = worldBoundingBox.Size().DotProduct(DOT_SCALE);
    float newLodDistance = frame.camera_->GetLodDistance(distance_, scale, lodBias_);

    if (newLodDistance != lodDistance_)
        lodDistance_ = newLodDistance;
}

Geometry* Drawable::GetLodGeometry(unsigned batchIndex, unsigned level)
{
    // By default return the visible batch geometry
    if (batchIndex < batches_.Size())
        return batches_[batchIndex].geometry_;
    else
        return nullptr;
}

bool Drawable::DrawOcclusion(OcclusionBuffer* buffer)
{
    return true;
}

void Drawable::DrawDebugGeometry(DebugRenderer* debug, bool depthTest)
{
    if (debug && IsEnabledEffective())
        debug->AddBoundingBox(GetWorldBoundingBox(), Color::GREEN, depthTest);
}

void Drawable::SetDrawDistance(float distance)
{
    drawDistance_ = distance;
    MarkNetworkUpdate();
}

void Drawable::SetShadowDistance(float distance)
{
    shadowDistance_ = distance;
    MarkNetworkUpdate();
}

void Drawable::SetLodBias(float bias)
{
    lodBias_ = Max(bias, M_EPSILON);
    MarkNetworkUpdate();
}

void Drawable::SetViewMask(unsigned mask)
{
    viewMask_ = mask;
    MarkNetworkUpdate();
}

void Drawable::SetLightMask(unsigned mask)
{
    lightMask_ = mask;
    MarkNetworkUpdate();
}

void Drawable::SetShadowMask(unsigned mask)
{
    shadowMask_ = mask;
    MarkNetworkUpdate();
}

void Drawable::SetZoneMask(unsigned mask)
{
    zoneMask_ = mask;
    // Mark dirty to reset cached zone
    OnMarkedDirty(node_);
    MarkNetworkUpdate();
}

void Drawable::SetMaxLights(unsigned num)
{
    maxLights_ = num;
    MarkNetworkUpdate();
}

void Drawable::SetCastShadows(bool enable)
{
    castShadows_ = enable;
    MarkNetworkUpdate();
}

void Drawable::SetOccluder(bool enable)
{
    occluder_ = enable;
    MarkNetworkUpdate();
}

void Drawable::SetOccludee(bool enable)
{
    if (enable != occludee_)
    {
        occludee_ = enable;
        // Reinsert to octree to make sure octant occlusion does not erroneously hide this drawable
        if (octant_ && !updateQueued_)
            octant_->GetRoot()->QueueUpdate(this);
        MarkNetworkUpdate();
    }
}

void Drawable::MarkForUpdate()
{
    if (!updateQueued_ && octant_)
        octant_->GetRoot()->QueueUpdate(this);
}

const BoundingBox& Drawable::GetWorldBoundingBox()
{
    if (worldBoundingBoxDirty_)
    {
        OnWorldBoundingBoxUpdate();
        worldBoundingBoxDirty_ = false;
    }

    return worldBoundingBox_;
}

bool Drawable::IsInView() const
{
    // Note: in headless mode there is no renderer subsystem and no view frustum tests are performed, so return
    // always false in that case
    auto* renderer = GetSubsystem<Renderer>();
    return renderer && viewFrameNumber_ == renderer->GetFrameInfo().frameNumber_ && !viewCameras_.Empty();
}

bool Drawable::IsInView(Camera* camera) const
{
    auto* renderer = GetSubsystem<Renderer>();
    return renderer && viewFrameNumber_ == renderer->GetFrameInfo().frameNumber_ && (!camera || viewCameras_.Contains(camera));
}

bool Drawable::IsInView(const FrameInfo& frame, bool anyCamera) const
{
    return viewFrameNumber_ == frame.frameNumber_ && (anyCamera || viewCameras_.Contains(frame.camera_));
}

void Drawable::SetZone(Zone* zone, bool temporary)
{
    zone_ = zone;

    // If the zone assignment was temporary (inconclusive) set the dirty flag so that it will be re-evaluated on the next frame
    zoneDirty_ = temporary;
}

void Drawable::SetSortValue(float value)
{
    sortValue_ = value;
}

void Drawable::MarkInView(const FrameInfo& frame)
{
    if (frame.frameNumber_ != viewFrameNumber_)
    {
        viewFrameNumber_ = frame.frameNumber_;
        viewCameras_.Resize(1);
        viewCameras_[0] = frame.camera_;
    }
    else
        viewCameras_.Push(frame.camera_);

    basePassFlags_ = 0;
    firstLight_ = nullptr;
    lights_.Clear();
    vertexLights_.Clear();
}

void Drawable::MarkInView(unsigned frameNumber)
{
    if (frameNumber != viewFrameNumber_)
    {
        viewFrameNumber_ = frameNumber;
        viewCameras_.Clear();
    }
}

void Drawable::LimitLights()
{
    // Maximum lights value 0 means unlimited
    if (!maxLights_ || lights_.Size() <= maxLights_)
        return;

    // If more lights than allowed, move to vertex lights and cut the list
    const BoundingBox& box = GetWorldBoundingBox();
    for (unsigned i = 0; i < lights_.Size(); ++i)
        lights_[i]->SetIntensitySortValue(box);

    Sort(lights_.Begin(), lights_.End(), CompareDrawables);
    vertexLights_.Insert(vertexLights_.End(), lights_.Begin() + maxLights_, lights_.End());
    lights_.Resize(maxLights_);
}

void Drawable::LimitVertexLights(bool removeConvertedLights)
{
    if (removeConvertedLights)
    {
        for (unsigned i = vertexLights_.Size() - 1; i < vertexLights_.Size(); --i)
        {
            if (!vertexLights_[i]->GetPerVertex())
                vertexLights_.Erase(i);
        }
    }

    if (vertexLights_.Size() <= MAX_VERTEX_LIGHTS)
        return;

    const BoundingBox& box = GetWorldBoundingBox();
    for (unsigned i = 0; i < vertexLights_.Size(); ++i)
        vertexLights_[i]->SetIntensitySortValue(box);

    Sort(vertexLights_.Begin(), vertexLights_.End(), CompareDrawables);
    vertexLights_.Resize(MAX_VERTEX_LIGHTS);
}

void Drawable::OnNodeSet(Node* node)
{
    if (node)
        node->AddListener(this);
}

void Drawable::OnSceneSet(Scene* scene)
{
    if (scene)
        AddToOctree();
    else
        RemoveFromOctree();
}

void Drawable::OnMarkedDirty(Node* node)
{
    worldBoundingBoxDirty_ = true;
    if (!updateQueued_ && octant_)
        octant_->GetRoot()->QueueUpdate(this);

    // Mark zone assignment dirty when transform changes
    if (node == node_)
        zoneDirty_ = true;
}

void Drawable::AddToOctree()
{
    // Do not add to octree when disabled
    if (!IsEnabledEffective())
        return;

    Scene* scene = GetScene();
    if (scene)
    {
        auto* octree = scene->GetComponent<Octree>();
        if (octree)
            octree->InsertDrawable(this);
        else
            URHO3D_LOGERROR("No Octree component in scene, drawable will not render");
    }
    else
    {
        // We have a mechanism for adding detached nodes to an octree manually, so do not log this error
        //URHO3D_LOGERROR("Node is detached from scene, drawable will not render");
    }
}

void Drawable::RemoveFromOctree()
{
    if (octant_)
    {
        Octree* octree = octant_->GetRoot();
        if (updateQueued_)
            octree->CancelUpdate(this);

        // Perform subclass specific deinitialization if necessary
        OnRemoveFromOctree();

        octant_->RemoveDrawable(this);
    }
}

bool WriteDrawablesToOBJ(PODVector<Drawable*> drawables, File* outputFile, bool asZUp, bool asRightHanded, bool writeLightmapUV)
{
    // Must track indices independently to deal with potential mismatching of drawables vertex attributes (ie. one with UV, another without, then another with)
    unsigned currentPositionIndex = 1;
    unsigned currentUVIndex = 1;
    unsigned currentNormalIndex = 1;
    bool anythingWritten = false;

    // Write the common "I came from X" comment
    outputFile->WriteLine("# OBJ file exported from Urho3D");

    for (unsigned i = 0; i < drawables.Size(); ++i)
    {
        Drawable* drawable = drawables[i];

        // Only write enabled drawables
        if (!drawable->IsEnabledEffective())
            continue;

        Node* node = drawable->GetNode();
        Matrix3x4 transMat = drawable->GetNode()->GetWorldTransform();
        Matrix3x4 n = transMat.Inverse();
        Matrix3 normalMat = Matrix3(n.m00_, n.m01_, n.m02_, n.m10_, n.m11_, n.m12_, n.m20_, n.m21_, n.m22_);
        normalMat = normalMat.Transpose();

        const Vector<SourceBatch>& batches = drawable->GetBatches();
        for (unsigned geoIndex = 0; geoIndex < batches.Size(); ++geoIndex)
        {
            Geometry* geo = drawable->GetLodGeometry(geoIndex, 0);
            if (geo == nullptr)
                continue;
            if (geo->GetPrimitiveType() != TRIANGLE_LIST)
            {
                URHO3D_LOGERRORF("%s (%u) %s (%u) Geometry %u contains an unsupported geometry type %u", node->GetName().Length() > 0 ? node->GetName().CString() : "Node", node->GetID(), drawable->GetTypeName().CString(), drawable->GetID(), geoIndex, (unsigned)geo->GetPrimitiveType());
                continue;
            }

            // If we've reached here than we're going to actually write something to the OBJ file
            anythingWritten = true;

            const unsigned char* vertexData;
            const unsigned char* indexData;
            unsigned elementSize, indexSize;
            const PODVector<VertexElement>* elements;
            geo->GetRawData(vertexData, elementSize, indexData, indexSize, elements);
            if (!vertexData || !elements)
                continue;

            bool hasPosition = VertexBuffer::HasElement(*elements, TYPE_VECTOR3, SEM_POSITION);
            if (!hasPosition)
            {
                URHO3D_LOGERRORF("%s (%u) %s (%u) Geometry %u contains does not have Vector3 type positions in vertex data", node->GetName().Length() > 0 ? node->GetName().CString() : "Node", node->GetID(), drawable->GetTypeName().CString(), drawable->GetID(), geoIndex);
                continue;
            }

            bool hasNormals = VertexBuffer::HasElement(*elements, TYPE_VECTOR3, SEM_NORMAL);
            bool hasUV = VertexBuffer::HasElement(*elements, TYPE_VECTOR2, SEM_TEXCOORD, 0);
            bool hasLMUV = VertexBuffer::HasElement(*elements, TYPE_VECTOR2, SEM_TEXCOORD, 1);

            if (elementSize > 0 && indexSize > 0)
            {
                unsigned vertexStart = geo->GetVertexStart();
                unsigned vertexCount = geo->GetVertexCount();
                unsigned indexStart = geo->GetIndexStart();
                unsigned indexCount = geo->GetIndexCount();

                // Name NodeID DrawableType DrawableID GeometryIndex ("Geo" is included for clarity as StaticModel_32_2 could easily be misinterpreted or even quickly misread as 322)
                // Generated object name example: Node_5_StaticModel_32_Geo_0 ... or ... Bob_5_StaticModel_32_Geo_0
                outputFile->WriteLine(String("o ").AppendWithFormat("%s_%u_%s_%u_Geo_%u", node->GetName().Length() > 0 ? node->GetName().CString() : "Node", node->GetID(), drawable->GetTypeName().CString(), drawable->GetID(), geoIndex));

                // Write vertex position
                unsigned positionOffset = VertexBuffer::GetElementOffset(*elements, TYPE_VECTOR3, SEM_POSITION);
                for (unsigned j = 0; j < vertexCount; ++j)
                {
                    Vector3 vertexPosition = *((const Vector3*)(&vertexData[(vertexStart + j) * elementSize + positionOffset]));
                    vertexPosition = transMat * vertexPosition;

                    // Convert coordinates as requested
                    if (asRightHanded)
                        vertexPosition.x_ *= -1;
                    if (asZUp)
                    {
                        float yVal = vertexPosition.y_;
                        vertexPosition.y_ = vertexPosition.z_;
                        vertexPosition.z_ = yVal;
                    }
                    outputFile->WriteLine("v " + String(vertexPosition));
                }

                if (hasNormals)
                {
                    unsigned normalOffset = VertexBuffer::GetElementOffset(*elements, TYPE_VECTOR3, SEM_NORMAL);
                    for (unsigned j = 0; j < vertexCount; ++j)
                    {
                        Vector3 vertexNormal = *((const Vector3*)(&vertexData[(vertexStart + j) * elementSize + normalOffset]));
                        vertexNormal = normalMat * vertexNormal;
                        vertexNormal.Normalize();

                        if (asRightHanded)
                            vertexNormal.x_ *= -1;
                        if (asZUp)
                        {
                            float yVal = vertexNormal.y_;
                            vertexNormal.y_ = vertexNormal.z_;
                            vertexNormal.z_ = yVal;
                        }

                        outputFile->WriteLine("vn " + String(vertexNormal));
                    }
                }

                // Write TEXCOORD1 or TEXCOORD2 if it was chosen
                if (hasUV || (hasLMUV && writeLightmapUV))
                {
                    // if writing Lightmap UV is chosen, only use it if TEXCOORD2 exists, otherwise use TEXCOORD1
                    unsigned texCoordOffset = (writeLightmapUV && hasLMUV) ? VertexBuffer::GetElementOffset(*elements, TYPE_VECTOR2, SEM_TEXCOORD, 1) :
                        VertexBuffer::GetElementOffset(*elements, TYPE_VECTOR2, SEM_TEXCOORD, 0);
                    for (unsigned j = 0; j < vertexCount; ++j)
                    {
                        Vector2 uvCoords = *((const Vector2*)(&vertexData[(vertexStart + j) * elementSize + texCoordOffset]));
                        outputFile->WriteLine("vt " + String(uvCoords));
                    }
                }

                // If we don't have UV but have normals then must write a double-slash to indicate the absence of UV coords, otherwise use a single slash
                const String slashCharacter = hasNormals ? "//" : "/";

                // Amount by which to offset indices in the OBJ vs their values in the Urho3D geometry, basically the lowest index value
                // Compensates for the above vertex writing which doesn't write ALL vertices, just the used ones
                unsigned indexOffset = M_MAX_INT;
                for (unsigned indexIdx = indexStart; indexIdx < indexStart + indexCount; indexIdx++)
                {
                    if (indexSize == 2)
                        indexOffset = Min(indexOffset, (unsigned)*((unsigned short*)(indexData + indexIdx * indexSize)));
                    else
                        indexOffset = Min(indexOffset, *((unsigned*)(indexData + indexIdx * indexSize)));
                }

                for (unsigned indexIdx = indexStart; indexIdx < indexStart + indexCount; indexIdx += 3)
                {
                    // Deal with 16 or 32 bit indices
                    unsigned longIndices[3];
                    if (indexSize == 2)
                    {
                        //16 bit indices
                        unsigned short indices[3];
                        memcpy(indices, indexData + (indexIdx * indexSize), (size_t)indexSize * 3);
                        longIndices[0] = indices[0] - indexOffset;
                        longIndices[1] = indices[1] - indexOffset;
                        longIndices[2] = indices[2] - indexOffset;
                    }
                    else
                    {
                        //32 bit indices
                        unsigned indices[3];
                        memcpy(indices, indexData + (indexIdx * indexSize), (size_t)indexSize * 3);
                        longIndices[0] = indices[0] - indexOffset;
                        longIndices[1] = indices[1] - indexOffset;
                        longIndices[2] = indices[2] - indexOffset;
                    }

                    String output = "f ";
                    if (hasNormals)
                    {
                        output.AppendWithFormat("%l/%l/%l %l/%l/%l %l/%l/%l",
                            currentPositionIndex + longIndices[0],
                            currentUVIndex + longIndices[0],
                            currentNormalIndex + longIndices[0],
                            currentPositionIndex + longIndices[1],
                            currentUVIndex + longIndices[1],
                            currentNormalIndex + longIndices[1],
                            currentPositionIndex + longIndices[2],
                            currentUVIndex + longIndices[2],
                            currentNormalIndex + longIndices[2]);
                    }
                    else if (hasNormals || hasUV)
                    {
                        unsigned secondTraitIndex = hasNormals ? currentNormalIndex : currentUVIndex;
                        output.AppendWithFormat("%l%s%l %l%s%l %l%s%l",
                            currentPositionIndex + longIndices[0],
                            slashCharacter.CString(),
                            secondTraitIndex + longIndices[0],
                            currentPositionIndex + longIndices[1],
                            slashCharacter.CString(),
                            secondTraitIndex + longIndices[1],
                            currentPositionIndex + longIndices[2],
                            slashCharacter.CString(),
                            secondTraitIndex + longIndices[2]);
                    }
                    else
                    {
                        output.AppendWithFormat("%l %l %l",
                            currentPositionIndex + longIndices[0],
                            currentPositionIndex + longIndices[1],
                            currentPositionIndex + longIndices[2]);
                    }
                    outputFile->WriteLine(output);
                }

                // Increment our positions based on what vertex attributes we have
                currentPositionIndex += vertexCount;
                currentNormalIndex += hasNormals ? vertexCount : 0;
                // is it possible to have TEXCOORD2 but not have TEXCOORD1, assume anything
                currentUVIndex += (hasUV || hasLMUV) ? vertexCount : 0;
            }
        }
    }
    return anythingWritten;
}

}
=======
//

// Copyright (c) 2008-2019 the Urho3D project.
//
// Permission is hereby granted, free of charge, to any person obtaining a copy
// of this software and associated documentation files (the "Software"), to deal
// in the Software without restriction, including without limitation the rights
// to use, copy, modify, merge, publish, distribute, sublicense, and/or sell
// copies of the Software, and to permit persons to whom the Software is
// furnished to do so, subject to the following conditions:
//
// The above copyright notice and this permission notice shall be included in
// all copies or substantial portions of the Software.
//
// THE SOFTWARE IS PROVIDED "AS IS", WITHOUT WARRANTY OF ANY KIND, EXPRESS OR
// IMPLIED, INCLUDING BUT NOT LIMITED TO THE WARRANTIES OF MERCHANTABILITY,
// FITNESS FOR A PARTICULAR PURPOSE AND NONINFRINGEMENT. IN NO EVENT SHALL THE
// AUTHORS OR COPYRIGHT HOLDERS BE LIABLE FOR ANY CLAIM, DAMAGES OR OTHER
// LIABILITY, WHETHER IN AN ACTION OF CONTRACT, TORT OR OTHERWISE, ARISING FROM,
// OUT OF OR IN CONNECTION WITH THE SOFTWARE OR THE USE OR OTHER DEALINGS IN
// THE SOFTWARE.
//

#include "../Precompiled.h"

#include "../Core/Context.h"
#include "../Graphics/Camera.h"
#include "../Graphics/DebugRenderer.h"
#include "../IO/File.h"
#include "../Graphics/Geometry.h"
#include "../Graphics/Material.h"
#include "../Graphics/Octree.h"
#include "../Graphics/Renderer.h"
#include "../Graphics/VertexBuffer.h"
#include "../Graphics/Zone.h"
#include "../IO/Log.h"
#include "../Scene/Scene.h"

#include "../DebugNew.h"

#ifdef _MSC_VER
#pragma warning(disable:6293)
#endif

namespace Urho3D
{

const char* GEOMETRY_CATEGORY = "Geometry";

SourceBatch::SourceBatch() = default;

SourceBatch::SourceBatch(const SourceBatch& batch) = default;

SourceBatch::~SourceBatch() = default;

SourceBatch& SourceBatch::operator =(const SourceBatch& rhs)= default;


Drawable::Drawable(Context* context, unsigned char drawableFlags) :
    Component(context),
    boundingBox_(0.0f, 0.0f),
    drawableFlags_(drawableFlags),
    worldBoundingBoxDirty_(true),
    castShadows_(false),
    occluder_(false),
    occludee_(true),
    updateQueued_(false),
    zoneDirty_(false),
    octant_(nullptr),
    zone_(nullptr),
    viewMask_(DEFAULT_VIEWMASK),
    lightMask_(DEFAULT_LIGHTMASK),
    shadowMask_(DEFAULT_SHADOWMASK),
    zoneMask_(DEFAULT_ZONEMASK),
    viewFrameNumber_(0),
    distance_(0.0f),
    lodDistance_(0.0f),
    drawDistance_(0.0f),
    shadowDistance_(0.0f),
    sortValue_(0.0f),
    minZ_(0.0f),
    maxZ_(0.0f),
    lodBias_(1.0f),
    basePassFlags_(0),
    maxLights_(0),
    firstLight_(nullptr)
{
    if (drawableFlags == DRAWABLE_UNDEFINED || drawableFlags > DRAWABLE_ANY)
    {
        URHO3D_LOGERROR("Drawable with undefined drawableFlags");
    }
}

Drawable::~Drawable()
{
    RemoveFromOctree();
}

void Drawable::RegisterObject(Context* context)
{
    URHO3D_ATTRIBUTE("Max Lights", int, maxLights_, 0, AM_DEFAULT);
    URHO3D_ATTRIBUTE("View Mask", int, viewMask_, DEFAULT_VIEWMASK, AM_DEFAULT);
    URHO3D_ATTRIBUTE("Light Mask", int, lightMask_, DEFAULT_LIGHTMASK, AM_DEFAULT);
    URHO3D_ATTRIBUTE("Shadow Mask", int, shadowMask_, DEFAULT_SHADOWMASK, AM_DEFAULT);
    URHO3D_ACCESSOR_ATTRIBUTE("Zone Mask", GetZoneMask, SetZoneMask, unsigned, DEFAULT_ZONEMASK, AM_DEFAULT);
}

void Drawable::OnSetEnabled()
{
    bool enabled = IsEnabledEffective();

    if (enabled && !octant_)
        AddToOctree();
    else if (!enabled && octant_)
        RemoveFromOctree();
}

void Drawable::ProcessRayQuery(const RayOctreeQuery& query, PODVector<RayQueryResult>& results)
{
    float distance = query.ray_.HitDistance(GetWorldBoundingBox());
    if (distance < query.maxDistance_)
    {
        RayQueryResult result;
        result.position_ = query.ray_.origin_ + distance * query.ray_.direction_;
        result.normal_ = -query.ray_.direction_;
        result.distance_ = distance;
        result.drawable_ = this;
        result.node_ = GetNode();
        result.subObject_ = M_MAX_UNSIGNED;
        results.Push(result);
    }
}

void Drawable::UpdateBatches(const FrameInfo& frame)
{
    const BoundingBox& worldBoundingBox = GetWorldBoundingBox();
    const Matrix3x4& worldTransform = node_->GetWorldTransform();
    distance_ = frame.camera_->GetDistance(worldBoundingBox.Center());

    for (unsigned i = 0; i < batches_.Size(); ++i)
    {
        batches_[i].distance_ = distance_;
        batches_[i].worldTransform_ = &worldTransform;
    }

    float scale = worldBoundingBox.Size().DotProduct(DOT_SCALE);
    float newLodDistance = frame.camera_->GetLodDistance(distance_, scale, lodBias_);

    if (newLodDistance != lodDistance_)
        lodDistance_ = newLodDistance;
}

Geometry* Drawable::GetLodGeometry(unsigned batchIndex, unsigned level)
{
    // By default return the visible batch geometry
    if (batchIndex < batches_.Size())
        return batches_[batchIndex].geometry_;
    else
        return nullptr;
}

bool Drawable::DrawOcclusion(OcclusionBuffer* buffer)
{
    return true;
}

void Drawable::DrawDebugGeometry(DebugRenderer* debug, bool depthTest)
{
    if (debug && IsEnabledEffective())
        debug->AddBoundingBox(GetWorldBoundingBox(), Color::GREEN, depthTest);
}

void Drawable::SetDrawDistance(float distance)
{
    drawDistance_ = distance;
    MarkNetworkUpdate();
}

void Drawable::SetShadowDistance(float distance)
{
    shadowDistance_ = distance;
    MarkNetworkUpdate();
}

void Drawable::SetLodBias(float bias)
{
    lodBias_ = Max(bias, M_EPSILON);
    MarkNetworkUpdate();
}

void Drawable::SetViewMask(unsigned mask)
{
    viewMask_ = mask;
    MarkNetworkUpdate();
}

void Drawable::SetLightMask(unsigned mask)
{
    lightMask_ = mask;
    MarkNetworkUpdate();
}

void Drawable::SetShadowMask(unsigned mask)
{
    shadowMask_ = mask;
    MarkNetworkUpdate();
}

void Drawable::SetZoneMask(unsigned mask)
{
    zoneMask_ = mask;
    // Mark dirty to reset cached zone
    OnMarkedDirty(node_);
    MarkNetworkUpdate();
}

void Drawable::SetMaxLights(unsigned num)
{
    maxLights_ = num;
    MarkNetworkUpdate();
}

void Drawable::SetCastShadows(bool enable)
{
    castShadows_ = enable;
    MarkNetworkUpdate();
}

void Drawable::SetOccluder(bool enable)
{
    occluder_ = enable;
    MarkNetworkUpdate();
}

void Drawable::SetOccludee(bool enable)
{
    if (enable != occludee_)
    {
        occludee_ = enable;
        // Reinsert to octree to make sure octant occlusion does not erroneously hide this drawable
        if (octant_ && !updateQueued_)
            octant_->GetRoot()->QueueUpdate(this);
        MarkNetworkUpdate();
    }
}

void Drawable::MarkForUpdate()
{
    if (!updateQueued_ && octant_)
        octant_->GetRoot()->QueueUpdate(this);
}

const BoundingBox& Drawable::GetWorldBoundingBox()
{
    if (worldBoundingBoxDirty_)
    {
        OnWorldBoundingBoxUpdate();
        worldBoundingBoxDirty_ = false;
    }

    return worldBoundingBox_;
}

bool Drawable::IsInView() const
{
    // Note: in headless mode there is no renderer subsystem and no view frustum tests are performed, so return
    // always false in that case
    auto* renderer = GetSubsystem<Renderer>();
    return renderer && viewFrameNumber_ == renderer->GetFrameInfo().frameNumber_ && !viewCameras_.Empty();
}

bool Drawable::IsInView(Camera* camera) const
{
    auto* renderer = GetSubsystem<Renderer>();
    return renderer && viewFrameNumber_ == renderer->GetFrameInfo().frameNumber_ && (!camera || viewCameras_.Contains(camera));
}

bool Drawable::IsInView(const FrameInfo& frame, bool anyCamera) const
{
    return viewFrameNumber_ == frame.frameNumber_ && (anyCamera || viewCameras_.Contains(frame.camera_));
}

void Drawable::SetZone(Zone* zone, bool temporary)
{
    zone_ = zone;

    // If the zone assignment was temporary (inconclusive) set the dirty flag so that it will be re-evaluated on the next frame
    zoneDirty_ = temporary;
}

void Drawable::SetSortValue(float value)
{
    sortValue_ = value;
}

void Drawable::MarkInView(const FrameInfo& frame)
{
    if (frame.frameNumber_ != viewFrameNumber_)
    {
        viewFrameNumber_ = frame.frameNumber_;
        viewCameras_.Resize(1);
        viewCameras_[0] = frame.camera_;
    }
    else
        viewCameras_.Push(frame.camera_);

    basePassFlags_ = 0;
    firstLight_ = nullptr;
    lights_.Clear();
    vertexLights_.Clear();
}

void Drawable::MarkInView(unsigned frameNumber)
{
    if (frameNumber != viewFrameNumber_)
    {
        viewFrameNumber_ = frameNumber;
        viewCameras_.Clear();
    }
}

void Drawable::LimitLights()
{
    // Maximum lights value 0 means unlimited
    if (!maxLights_ || lights_.Size() <= maxLights_)
        return;

    // If more lights than allowed, move to vertex lights and cut the list
    const BoundingBox& box = GetWorldBoundingBox();
    for (unsigned i = 0; i < lights_.Size(); ++i)
        lights_[i]->SetIntensitySortValue(box);

    Sort(lights_.Begin(), lights_.End(), CompareDrawables);
    vertexLights_.Insert(vertexLights_.End(), lights_.Begin() + maxLights_, lights_.End());
    lights_.Resize(maxLights_);
}

void Drawable::LimitVertexLights(bool removeConvertedLights)
{
    if (removeConvertedLights)
    {
        for (unsigned i = vertexLights_.Size() - 1; i < vertexLights_.Size(); --i)
        {
            if (!vertexLights_[i]->GetPerVertex())
                vertexLights_.Erase(i);
        }
    }

    if (vertexLights_.Size() <= MAX_VERTEX_LIGHTS)
        return;

    const BoundingBox& box = GetWorldBoundingBox();
    for (unsigned i = 0; i < vertexLights_.Size(); ++i)
        vertexLights_[i]->SetIntensitySortValue(box);

    Sort(vertexLights_.Begin(), vertexLights_.End(), CompareDrawables);
    vertexLights_.Resize(MAX_VERTEX_LIGHTS);
}

void Drawable::OnNodeSet(Node* node)
{
    if (node)
        node->AddListener(this);
}

void Drawable::OnSceneSet(Scene* scene)
{
    if (scene)
        AddToOctree();
    else
        RemoveFromOctree();
}

void Drawable::OnMarkedDirty(Node* node)
{
    worldBoundingBoxDirty_ = true;
    if (!updateQueued_ && octant_)
        octant_->GetRoot()->QueueUpdate(this);

    // Mark zone assignment dirty when transform changes
    if (node == node_)
        zoneDirty_ = true;
}

void Drawable::AddToOctree()
{
    // Do not add to octree when disabled
    if (!IsEnabledEffective())
        return;

    Scene* scene = GetScene();
    if (scene)
    {
        auto* octree = scene->GetComponent<Octree>();
        if (octree)
            octree->InsertDrawable(this);
        else
            URHO3D_LOGERROR("No Octree component in scene, drawable will not render");
    }
    else
    {
        // We have a mechanism for adding detached nodes to an octree manually, so do not log this error
        //URHO3D_LOGERROR("Node is detached from scene, drawable will not render");
    }
}

void Drawable::RemoveFromOctree()
{
    if (octant_)
    {
        Octree* octree = octant_->GetRoot();
        if (updateQueued_)
            octree->CancelUpdate(this);

        // Perform subclass specific deinitialization if necessary
        OnRemoveFromOctree();

        octant_->RemoveDrawable(this);
    }
}

bool WriteDrawablesToOBJ(PODVector<Drawable*> drawables, File* outputFile, bool asZUp, bool asRightHanded, bool writeLightmapUV)
{
    // Must track indices independently to deal with potential mismatching of drawables vertex attributes (ie. one with UV, another without, then another with)
    unsigned currentPositionIndex = 1;
    unsigned currentUVIndex = 1;
    unsigned currentNormalIndex = 1;
    bool anythingWritten = false;

    // Write the common "I came from X" comment
    outputFile->WriteLine("# OBJ file exported from Urho3D");

    for (unsigned i = 0; i < drawables.Size(); ++i)
    {
        Drawable* drawable = drawables[i];

        // Only write enabled drawables
        if (!drawable->IsEnabledEffective())
            continue;

        Node* node = drawable->GetNode();
        Matrix3x4 transMat = drawable->GetNode()->GetWorldTransform();
        Matrix3x4 n = transMat.Inverse();
        Matrix3 normalMat = Matrix3(n.m00_, n.m01_, n.m02_, n.m10_, n.m11_, n.m12_, n.m20_, n.m21_, n.m22_);
        normalMat = normalMat.Transpose();

        const Vector<SourceBatch>& batches = drawable->GetBatches();
        for (unsigned geoIndex = 0; geoIndex < batches.Size(); ++geoIndex)
        {
            Geometry* geo = drawable->GetLodGeometry(geoIndex, 0);
            if (geo == nullptr)
                continue;
            if (geo->GetPrimitiveType() != TRIANGLE_LIST)
            {
                URHO3D_LOGERRORF("%s (%u) %s (%u) Geometry %u contains an unsupported geometry type %u", node->GetName().Length() > 0 ? node->GetName().CString() : "Node", node->GetID(), drawable->GetTypeName().CString(), drawable->GetID(), geoIndex, (unsigned)geo->GetPrimitiveType());
                continue;
            }

            // If we've reached here than we're going to actually write something to the OBJ file
            anythingWritten = true;

            const unsigned char* vertexData;
            const unsigned char* indexData;
            unsigned elementSize, indexSize;
            const PODVector<VertexElement>* elements;
            geo->GetRawData(vertexData, elementSize, indexData, indexSize, elements);
            if (!vertexData || !elements)
                continue;

            bool hasPosition = VertexBuffer::HasElement(*elements, TYPE_VECTOR3, SEM_POSITION);
            if (!hasPosition)
            {
                URHO3D_LOGERRORF("%s (%u) %s (%u) Geometry %u contains does not have Vector3 type positions in vertex data", node->GetName().Length() > 0 ? node->GetName().CString() : "Node", node->GetID(), drawable->GetTypeName().CString(), drawable->GetID(), geoIndex);
                continue;
            }

            bool hasNormals = VertexBuffer::HasElement(*elements, TYPE_VECTOR3, SEM_NORMAL);
            bool hasUV = VertexBuffer::HasElement(*elements, TYPE_VECTOR2, SEM_TEXCOORD, 0);
            bool hasLMUV = VertexBuffer::HasElement(*elements, TYPE_VECTOR2, SEM_TEXCOORD, 1);

            if (elementSize > 0 && indexSize > 0)
            {
                unsigned vertexStart = geo->GetVertexStart();
                unsigned vertexCount = geo->GetVertexCount();
                unsigned indexStart = geo->GetIndexStart();
                unsigned indexCount = geo->GetIndexCount();

                // Name NodeID DrawableType DrawableID GeometryIndex ("Geo" is included for clarity as StaticModel_32_2 could easily be misinterpreted or even quickly misread as 322)
                // Generated object name example: Node_5_StaticModel_32_Geo_0 ... or ... Bob_5_StaticModel_32_Geo_0
                outputFile->WriteLine(String("o ").AppendWithFormat("%s_%u_%s_%u_Geo_%u", node->GetName().Length() > 0 ? node->GetName().CString() : "Node", node->GetID(), drawable->GetTypeName().CString(), drawable->GetID(), geoIndex));

                // Write vertex position
                unsigned positionOffset = VertexBuffer::GetElementOffset(*elements, TYPE_VECTOR3, SEM_POSITION);
                for (unsigned j = 0; j < vertexCount; ++j)
                {
                    Vector3 vertexPosition = *((const Vector3*)(&vertexData[(vertexStart + j) * elementSize + positionOffset]));
                    vertexPosition = transMat * vertexPosition;

                    // Convert coordinates as requested
                    if (asRightHanded)
                        vertexPosition.x_ *= -1;
                    if (asZUp)
                    {
                        float yVal = vertexPosition.y_;
                        vertexPosition.y_ = vertexPosition.z_;
                        vertexPosition.z_ = yVal;
                    }
                    outputFile->WriteLine("v " + String(vertexPosition));
                }

                if (hasNormals)
                {
                    unsigned normalOffset = VertexBuffer::GetElementOffset(*elements, TYPE_VECTOR3, SEM_NORMAL);
                    for (unsigned j = 0; j < vertexCount; ++j)
                    {
                        Vector3 vertexNormal = *((const Vector3*)(&vertexData[(vertexStart + j) * elementSize + normalOffset]));
                        vertexNormal = normalMat * vertexNormal;
                        vertexNormal.Normalize();

                        if (asRightHanded)
                            vertexNormal.x_ *= -1;
                        if (asZUp)
                        {
                            float yVal = vertexNormal.y_;
                            vertexNormal.y_ = vertexNormal.z_;
                            vertexNormal.z_ = yVal;
                        }

                        outputFile->WriteLine("vn " + String(vertexNormal));
                    }
                }

                // Write TEXCOORD1 or TEXCOORD2 if it was chosen
                if (hasUV || (hasLMUV && writeLightmapUV))
                {
                    // if writing Lightmap UV is chosen, only use it if TEXCOORD2 exists, otherwise use TEXCOORD1
                    unsigned texCoordOffset = (writeLightmapUV && hasLMUV) ? VertexBuffer::GetElementOffset(*elements, TYPE_VECTOR2, SEM_TEXCOORD, 1) :
                        VertexBuffer::GetElementOffset(*elements, TYPE_VECTOR2, SEM_TEXCOORD, 0);
                    for (unsigned j = 0; j < vertexCount; ++j)
                    {
                        Vector2 uvCoords = *((const Vector2*)(&vertexData[(vertexStart + j) * elementSize + texCoordOffset]));
                        outputFile->WriteLine("vt " + String(uvCoords));
                    }
                }

                // If we don't have UV but have normals then must write a double-slash to indicate the absence of UV coords, otherwise use a single slash
                const String slashCharacter = hasNormals ? "//" : "/";

                // Amount by which to offset indices in the OBJ vs their values in the Urho3D geometry, basically the lowest index value
                // Compensates for the above vertex writing which doesn't write ALL vertices, just the used ones
                unsigned indexOffset = M_MAX_INT;
                for (unsigned indexIdx = indexStart; indexIdx < indexStart + indexCount; indexIdx++)
                {
                    if (indexSize == 2)
                        indexOffset = Min(indexOffset, (unsigned)*((unsigned short*)(indexData + indexIdx * indexSize)));
                    else
                        indexOffset = Min(indexOffset, *((unsigned*)(indexData + indexIdx * indexSize)));
                }

                for (unsigned indexIdx = indexStart; indexIdx < indexStart + indexCount; indexIdx += 3)
                {
                    // Deal with 16 or 32 bit indices
                    unsigned longIndices[3];
                    if (indexSize == 2)
                    {
                        //16 bit indices
                        unsigned short indices[3];
                        memcpy(indices, indexData + (indexIdx * indexSize), (size_t)indexSize * 3);
                        longIndices[0] = indices[0] - indexOffset;
                        longIndices[1] = indices[1] - indexOffset;
                        longIndices[2] = indices[2] - indexOffset;
                    }
                    else
                    {
                        //32 bit indices
                        unsigned indices[3];
                        memcpy(indices, indexData + (indexIdx * indexSize), (size_t)indexSize * 3);
                        longIndices[0] = indices[0] - indexOffset;
                        longIndices[1] = indices[1] - indexOffset;
                        longIndices[2] = indices[2] - indexOffset;
                    }

                    String output = "f ";
                    if (hasNormals)
                    {
                        output.AppendWithFormat("%l/%l/%l %l/%l/%l %l/%l/%l",
                            currentPositionIndex + longIndices[0],
                            currentUVIndex + longIndices[0],
                            currentNormalIndex + longIndices[0],
                            currentPositionIndex + longIndices[1],
                            currentUVIndex + longIndices[1],
                            currentNormalIndex + longIndices[1],
                            currentPositionIndex + longIndices[2],
                            currentUVIndex + longIndices[2],
                            currentNormalIndex + longIndices[2]);
                    }
                    else if (hasNormals || hasUV)
                    {
                        unsigned secondTraitIndex = hasNormals ? currentNormalIndex : currentUVIndex;
                        output.AppendWithFormat("%l%s%l %l%s%l %l%s%l",
                            currentPositionIndex + longIndices[0],
                            slashCharacter.CString(),
                            secondTraitIndex + longIndices[0],
                            currentPositionIndex + longIndices[1],
                            slashCharacter.CString(),
                            secondTraitIndex + longIndices[1],
                            currentPositionIndex + longIndices[2],
                            slashCharacter.CString(),
                            secondTraitIndex + longIndices[2]);
                    }
                    else
                    {
                        output.AppendWithFormat("%l %l %l",
                            currentPositionIndex + longIndices[0],
                            currentPositionIndex + longIndices[1],
                            currentPositionIndex + longIndices[2]);
                    }
                    outputFile->WriteLine(output);
                }

                // Increment our positions based on what vertex attributes we have
                currentPositionIndex += vertexCount;
                currentNormalIndex += hasNormals ? vertexCount : 0;
                // is it possible to have TEXCOORD2 but not have TEXCOORD1, assume anything
                currentUVIndex += (hasUV || hasLMUV) ? vertexCount : 0;
            }
        }
    }
    return anythingWritten;
}

}
>>>>>>> a476f0c4
<|MERGE_RESOLUTION|>--- conflicted
+++ resolved
@@ -1,7 +1,6 @@
-<<<<<<< HEAD
 //
 
-// Copyright (c) 2008-2018 the Urho3D project.
+// Copyright (c) 2008-2019 the Urho3D project.
 //
 // Permission is hereby granted, free of charge, to any person obtaining a copy
 // of this software and associated documentation files (the "Software"), to deal
@@ -626,638 +625,4 @@
     return anythingWritten;
 }
 
-}
-=======
-//
-
-// Copyright (c) 2008-2019 the Urho3D project.
-//
-// Permission is hereby granted, free of charge, to any person obtaining a copy
-// of this software and associated documentation files (the "Software"), to deal
-// in the Software without restriction, including without limitation the rights
-// to use, copy, modify, merge, publish, distribute, sublicense, and/or sell
-// copies of the Software, and to permit persons to whom the Software is
-// furnished to do so, subject to the following conditions:
-//
-// The above copyright notice and this permission notice shall be included in
-// all copies or substantial portions of the Software.
-//
-// THE SOFTWARE IS PROVIDED "AS IS", WITHOUT WARRANTY OF ANY KIND, EXPRESS OR
-// IMPLIED, INCLUDING BUT NOT LIMITED TO THE WARRANTIES OF MERCHANTABILITY,
-// FITNESS FOR A PARTICULAR PURPOSE AND NONINFRINGEMENT. IN NO EVENT SHALL THE
-// AUTHORS OR COPYRIGHT HOLDERS BE LIABLE FOR ANY CLAIM, DAMAGES OR OTHER
-// LIABILITY, WHETHER IN AN ACTION OF CONTRACT, TORT OR OTHERWISE, ARISING FROM,
-// OUT OF OR IN CONNECTION WITH THE SOFTWARE OR THE USE OR OTHER DEALINGS IN
-// THE SOFTWARE.
-//
-
-#include "../Precompiled.h"
-
-#include "../Core/Context.h"
-#include "../Graphics/Camera.h"
-#include "../Graphics/DebugRenderer.h"
-#include "../IO/File.h"
-#include "../Graphics/Geometry.h"
-#include "../Graphics/Material.h"
-#include "../Graphics/Octree.h"
-#include "../Graphics/Renderer.h"
-#include "../Graphics/VertexBuffer.h"
-#include "../Graphics/Zone.h"
-#include "../IO/Log.h"
-#include "../Scene/Scene.h"
-
-#include "../DebugNew.h"
-
-#ifdef _MSC_VER
-#pragma warning(disable:6293)
-#endif
-
-namespace Urho3D
-{
-
-const char* GEOMETRY_CATEGORY = "Geometry";
-
-SourceBatch::SourceBatch() = default;
-
-SourceBatch::SourceBatch(const SourceBatch& batch) = default;
-
-SourceBatch::~SourceBatch() = default;
-
-SourceBatch& SourceBatch::operator =(const SourceBatch& rhs)= default;
-
-
-Drawable::Drawable(Context* context, unsigned char drawableFlags) :
-    Component(context),
-    boundingBox_(0.0f, 0.0f),
-    drawableFlags_(drawableFlags),
-    worldBoundingBoxDirty_(true),
-    castShadows_(false),
-    occluder_(false),
-    occludee_(true),
-    updateQueued_(false),
-    zoneDirty_(false),
-    octant_(nullptr),
-    zone_(nullptr),
-    viewMask_(DEFAULT_VIEWMASK),
-    lightMask_(DEFAULT_LIGHTMASK),
-    shadowMask_(DEFAULT_SHADOWMASK),
-    zoneMask_(DEFAULT_ZONEMASK),
-    viewFrameNumber_(0),
-    distance_(0.0f),
-    lodDistance_(0.0f),
-    drawDistance_(0.0f),
-    shadowDistance_(0.0f),
-    sortValue_(0.0f),
-    minZ_(0.0f),
-    maxZ_(0.0f),
-    lodBias_(1.0f),
-    basePassFlags_(0),
-    maxLights_(0),
-    firstLight_(nullptr)
-{
-    if (drawableFlags == DRAWABLE_UNDEFINED || drawableFlags > DRAWABLE_ANY)
-    {
-        URHO3D_LOGERROR("Drawable with undefined drawableFlags");
-    }
-}
-
-Drawable::~Drawable()
-{
-    RemoveFromOctree();
-}
-
-void Drawable::RegisterObject(Context* context)
-{
-    URHO3D_ATTRIBUTE("Max Lights", int, maxLights_, 0, AM_DEFAULT);
-    URHO3D_ATTRIBUTE("View Mask", int, viewMask_, DEFAULT_VIEWMASK, AM_DEFAULT);
-    URHO3D_ATTRIBUTE("Light Mask", int, lightMask_, DEFAULT_LIGHTMASK, AM_DEFAULT);
-    URHO3D_ATTRIBUTE("Shadow Mask", int, shadowMask_, DEFAULT_SHADOWMASK, AM_DEFAULT);
-    URHO3D_ACCESSOR_ATTRIBUTE("Zone Mask", GetZoneMask, SetZoneMask, unsigned, DEFAULT_ZONEMASK, AM_DEFAULT);
-}
-
-void Drawable::OnSetEnabled()
-{
-    bool enabled = IsEnabledEffective();
-
-    if (enabled && !octant_)
-        AddToOctree();
-    else if (!enabled && octant_)
-        RemoveFromOctree();
-}
-
-void Drawable::ProcessRayQuery(const RayOctreeQuery& query, PODVector<RayQueryResult>& results)
-{
-    float distance = query.ray_.HitDistance(GetWorldBoundingBox());
-    if (distance < query.maxDistance_)
-    {
-        RayQueryResult result;
-        result.position_ = query.ray_.origin_ + distance * query.ray_.direction_;
-        result.normal_ = -query.ray_.direction_;
-        result.distance_ = distance;
-        result.drawable_ = this;
-        result.node_ = GetNode();
-        result.subObject_ = M_MAX_UNSIGNED;
-        results.Push(result);
-    }
-}
-
-void Drawable::UpdateBatches(const FrameInfo& frame)
-{
-    const BoundingBox& worldBoundingBox = GetWorldBoundingBox();
-    const Matrix3x4& worldTransform = node_->GetWorldTransform();
-    distance_ = frame.camera_->GetDistance(worldBoundingBox.Center());
-
-    for (unsigned i = 0; i < batches_.Size(); ++i)
-    {
-        batches_[i].distance_ = distance_;
-        batches_[i].worldTransform_ = &worldTransform;
-    }
-
-    float scale = worldBoundingBox.Size().DotProduct(DOT_SCALE);
-    float newLodDistance = frame.camera_->GetLodDistance(distance_, scale, lodBias_);
-
-    if (newLodDistance != lodDistance_)
-        lodDistance_ = newLodDistance;
-}
-
-Geometry* Drawable::GetLodGeometry(unsigned batchIndex, unsigned level)
-{
-    // By default return the visible batch geometry
-    if (batchIndex < batches_.Size())
-        return batches_[batchIndex].geometry_;
-    else
-        return nullptr;
-}
-
-bool Drawable::DrawOcclusion(OcclusionBuffer* buffer)
-{
-    return true;
-}
-
-void Drawable::DrawDebugGeometry(DebugRenderer* debug, bool depthTest)
-{
-    if (debug && IsEnabledEffective())
-        debug->AddBoundingBox(GetWorldBoundingBox(), Color::GREEN, depthTest);
-}
-
-void Drawable::SetDrawDistance(float distance)
-{
-    drawDistance_ = distance;
-    MarkNetworkUpdate();
-}
-
-void Drawable::SetShadowDistance(float distance)
-{
-    shadowDistance_ = distance;
-    MarkNetworkUpdate();
-}
-
-void Drawable::SetLodBias(float bias)
-{
-    lodBias_ = Max(bias, M_EPSILON);
-    MarkNetworkUpdate();
-}
-
-void Drawable::SetViewMask(unsigned mask)
-{
-    viewMask_ = mask;
-    MarkNetworkUpdate();
-}
-
-void Drawable::SetLightMask(unsigned mask)
-{
-    lightMask_ = mask;
-    MarkNetworkUpdate();
-}
-
-void Drawable::SetShadowMask(unsigned mask)
-{
-    shadowMask_ = mask;
-    MarkNetworkUpdate();
-}
-
-void Drawable::SetZoneMask(unsigned mask)
-{
-    zoneMask_ = mask;
-    // Mark dirty to reset cached zone
-    OnMarkedDirty(node_);
-    MarkNetworkUpdate();
-}
-
-void Drawable::SetMaxLights(unsigned num)
-{
-    maxLights_ = num;
-    MarkNetworkUpdate();
-}
-
-void Drawable::SetCastShadows(bool enable)
-{
-    castShadows_ = enable;
-    MarkNetworkUpdate();
-}
-
-void Drawable::SetOccluder(bool enable)
-{
-    occluder_ = enable;
-    MarkNetworkUpdate();
-}
-
-void Drawable::SetOccludee(bool enable)
-{
-    if (enable != occludee_)
-    {
-        occludee_ = enable;
-        // Reinsert to octree to make sure octant occlusion does not erroneously hide this drawable
-        if (octant_ && !updateQueued_)
-            octant_->GetRoot()->QueueUpdate(this);
-        MarkNetworkUpdate();
-    }
-}
-
-void Drawable::MarkForUpdate()
-{
-    if (!updateQueued_ && octant_)
-        octant_->GetRoot()->QueueUpdate(this);
-}
-
-const BoundingBox& Drawable::GetWorldBoundingBox()
-{
-    if (worldBoundingBoxDirty_)
-    {
-        OnWorldBoundingBoxUpdate();
-        worldBoundingBoxDirty_ = false;
-    }
-
-    return worldBoundingBox_;
-}
-
-bool Drawable::IsInView() const
-{
-    // Note: in headless mode there is no renderer subsystem and no view frustum tests are performed, so return
-    // always false in that case
-    auto* renderer = GetSubsystem<Renderer>();
-    return renderer && viewFrameNumber_ == renderer->GetFrameInfo().frameNumber_ && !viewCameras_.Empty();
-}
-
-bool Drawable::IsInView(Camera* camera) const
-{
-    auto* renderer = GetSubsystem<Renderer>();
-    return renderer && viewFrameNumber_ == renderer->GetFrameInfo().frameNumber_ && (!camera || viewCameras_.Contains(camera));
-}
-
-bool Drawable::IsInView(const FrameInfo& frame, bool anyCamera) const
-{
-    return viewFrameNumber_ == frame.frameNumber_ && (anyCamera || viewCameras_.Contains(frame.camera_));
-}
-
-void Drawable::SetZone(Zone* zone, bool temporary)
-{
-    zone_ = zone;
-
-    // If the zone assignment was temporary (inconclusive) set the dirty flag so that it will be re-evaluated on the next frame
-    zoneDirty_ = temporary;
-}
-
-void Drawable::SetSortValue(float value)
-{
-    sortValue_ = value;
-}
-
-void Drawable::MarkInView(const FrameInfo& frame)
-{
-    if (frame.frameNumber_ != viewFrameNumber_)
-    {
-        viewFrameNumber_ = frame.frameNumber_;
-        viewCameras_.Resize(1);
-        viewCameras_[0] = frame.camera_;
-    }
-    else
-        viewCameras_.Push(frame.camera_);
-
-    basePassFlags_ = 0;
-    firstLight_ = nullptr;
-    lights_.Clear();
-    vertexLights_.Clear();
-}
-
-void Drawable::MarkInView(unsigned frameNumber)
-{
-    if (frameNumber != viewFrameNumber_)
-    {
-        viewFrameNumber_ = frameNumber;
-        viewCameras_.Clear();
-    }
-}
-
-void Drawable::LimitLights()
-{
-    // Maximum lights value 0 means unlimited
-    if (!maxLights_ || lights_.Size() <= maxLights_)
-        return;
-
-    // If more lights than allowed, move to vertex lights and cut the list
-    const BoundingBox& box = GetWorldBoundingBox();
-    for (unsigned i = 0; i < lights_.Size(); ++i)
-        lights_[i]->SetIntensitySortValue(box);
-
-    Sort(lights_.Begin(), lights_.End(), CompareDrawables);
-    vertexLights_.Insert(vertexLights_.End(), lights_.Begin() + maxLights_, lights_.End());
-    lights_.Resize(maxLights_);
-}
-
-void Drawable::LimitVertexLights(bool removeConvertedLights)
-{
-    if (removeConvertedLights)
-    {
-        for (unsigned i = vertexLights_.Size() - 1; i < vertexLights_.Size(); --i)
-        {
-            if (!vertexLights_[i]->GetPerVertex())
-                vertexLights_.Erase(i);
-        }
-    }
-
-    if (vertexLights_.Size() <= MAX_VERTEX_LIGHTS)
-        return;
-
-    const BoundingBox& box = GetWorldBoundingBox();
-    for (unsigned i = 0; i < vertexLights_.Size(); ++i)
-        vertexLights_[i]->SetIntensitySortValue(box);
-
-    Sort(vertexLights_.Begin(), vertexLights_.End(), CompareDrawables);
-    vertexLights_.Resize(MAX_VERTEX_LIGHTS);
-}
-
-void Drawable::OnNodeSet(Node* node)
-{
-    if (node)
-        node->AddListener(this);
-}
-
-void Drawable::OnSceneSet(Scene* scene)
-{
-    if (scene)
-        AddToOctree();
-    else
-        RemoveFromOctree();
-}
-
-void Drawable::OnMarkedDirty(Node* node)
-{
-    worldBoundingBoxDirty_ = true;
-    if (!updateQueued_ && octant_)
-        octant_->GetRoot()->QueueUpdate(this);
-
-    // Mark zone assignment dirty when transform changes
-    if (node == node_)
-        zoneDirty_ = true;
-}
-
-void Drawable::AddToOctree()
-{
-    // Do not add to octree when disabled
-    if (!IsEnabledEffective())
-        return;
-
-    Scene* scene = GetScene();
-    if (scene)
-    {
-        auto* octree = scene->GetComponent<Octree>();
-        if (octree)
-            octree->InsertDrawable(this);
-        else
-            URHO3D_LOGERROR("No Octree component in scene, drawable will not render");
-    }
-    else
-    {
-        // We have a mechanism for adding detached nodes to an octree manually, so do not log this error
-        //URHO3D_LOGERROR("Node is detached from scene, drawable will not render");
-    }
-}
-
-void Drawable::RemoveFromOctree()
-{
-    if (octant_)
-    {
-        Octree* octree = octant_->GetRoot();
-        if (updateQueued_)
-            octree->CancelUpdate(this);
-
-        // Perform subclass specific deinitialization if necessary
-        OnRemoveFromOctree();
-
-        octant_->RemoveDrawable(this);
-    }
-}
-
-bool WriteDrawablesToOBJ(PODVector<Drawable*> drawables, File* outputFile, bool asZUp, bool asRightHanded, bool writeLightmapUV)
-{
-    // Must track indices independently to deal with potential mismatching of drawables vertex attributes (ie. one with UV, another without, then another with)
-    unsigned currentPositionIndex = 1;
-    unsigned currentUVIndex = 1;
-    unsigned currentNormalIndex = 1;
-    bool anythingWritten = false;
-
-    // Write the common "I came from X" comment
-    outputFile->WriteLine("# OBJ file exported from Urho3D");
-
-    for (unsigned i = 0; i < drawables.Size(); ++i)
-    {
-        Drawable* drawable = drawables[i];
-
-        // Only write enabled drawables
-        if (!drawable->IsEnabledEffective())
-            continue;
-
-        Node* node = drawable->GetNode();
-        Matrix3x4 transMat = drawable->GetNode()->GetWorldTransform();
-        Matrix3x4 n = transMat.Inverse();
-        Matrix3 normalMat = Matrix3(n.m00_, n.m01_, n.m02_, n.m10_, n.m11_, n.m12_, n.m20_, n.m21_, n.m22_);
-        normalMat = normalMat.Transpose();
-
-        const Vector<SourceBatch>& batches = drawable->GetBatches();
-        for (unsigned geoIndex = 0; geoIndex < batches.Size(); ++geoIndex)
-        {
-            Geometry* geo = drawable->GetLodGeometry(geoIndex, 0);
-            if (geo == nullptr)
-                continue;
-            if (geo->GetPrimitiveType() != TRIANGLE_LIST)
-            {
-                URHO3D_LOGERRORF("%s (%u) %s (%u) Geometry %u contains an unsupported geometry type %u", node->GetName().Length() > 0 ? node->GetName().CString() : "Node", node->GetID(), drawable->GetTypeName().CString(), drawable->GetID(), geoIndex, (unsigned)geo->GetPrimitiveType());
-                continue;
-            }
-
-            // If we've reached here than we're going to actually write something to the OBJ file
-            anythingWritten = true;
-
-            const unsigned char* vertexData;
-            const unsigned char* indexData;
-            unsigned elementSize, indexSize;
-            const PODVector<VertexElement>* elements;
-            geo->GetRawData(vertexData, elementSize, indexData, indexSize, elements);
-            if (!vertexData || !elements)
-                continue;
-
-            bool hasPosition = VertexBuffer::HasElement(*elements, TYPE_VECTOR3, SEM_POSITION);
-            if (!hasPosition)
-            {
-                URHO3D_LOGERRORF("%s (%u) %s (%u) Geometry %u contains does not have Vector3 type positions in vertex data", node->GetName().Length() > 0 ? node->GetName().CString() : "Node", node->GetID(), drawable->GetTypeName().CString(), drawable->GetID(), geoIndex);
-                continue;
-            }
-
-            bool hasNormals = VertexBuffer::HasElement(*elements, TYPE_VECTOR3, SEM_NORMAL);
-            bool hasUV = VertexBuffer::HasElement(*elements, TYPE_VECTOR2, SEM_TEXCOORD, 0);
-            bool hasLMUV = VertexBuffer::HasElement(*elements, TYPE_VECTOR2, SEM_TEXCOORD, 1);
-
-            if (elementSize > 0 && indexSize > 0)
-            {
-                unsigned vertexStart = geo->GetVertexStart();
-                unsigned vertexCount = geo->GetVertexCount();
-                unsigned indexStart = geo->GetIndexStart();
-                unsigned indexCount = geo->GetIndexCount();
-
-                // Name NodeID DrawableType DrawableID GeometryIndex ("Geo" is included for clarity as StaticModel_32_2 could easily be misinterpreted or even quickly misread as 322)
-                // Generated object name example: Node_5_StaticModel_32_Geo_0 ... or ... Bob_5_StaticModel_32_Geo_0
-                outputFile->WriteLine(String("o ").AppendWithFormat("%s_%u_%s_%u_Geo_%u", node->GetName().Length() > 0 ? node->GetName().CString() : "Node", node->GetID(), drawable->GetTypeName().CString(), drawable->GetID(), geoIndex));
-
-                // Write vertex position
-                unsigned positionOffset = VertexBuffer::GetElementOffset(*elements, TYPE_VECTOR3, SEM_POSITION);
-                for (unsigned j = 0; j < vertexCount; ++j)
-                {
-                    Vector3 vertexPosition = *((const Vector3*)(&vertexData[(vertexStart + j) * elementSize + positionOffset]));
-                    vertexPosition = transMat * vertexPosition;
-
-                    // Convert coordinates as requested
-                    if (asRightHanded)
-                        vertexPosition.x_ *= -1;
-                    if (asZUp)
-                    {
-                        float yVal = vertexPosition.y_;
-                        vertexPosition.y_ = vertexPosition.z_;
-                        vertexPosition.z_ = yVal;
-                    }
-                    outputFile->WriteLine("v " + String(vertexPosition));
-                }
-
-                if (hasNormals)
-                {
-                    unsigned normalOffset = VertexBuffer::GetElementOffset(*elements, TYPE_VECTOR3, SEM_NORMAL);
-                    for (unsigned j = 0; j < vertexCount; ++j)
-                    {
-                        Vector3 vertexNormal = *((const Vector3*)(&vertexData[(vertexStart + j) * elementSize + normalOffset]));
-                        vertexNormal = normalMat * vertexNormal;
-                        vertexNormal.Normalize();
-
-                        if (asRightHanded)
-                            vertexNormal.x_ *= -1;
-                        if (asZUp)
-                        {
-                            float yVal = vertexNormal.y_;
-                            vertexNormal.y_ = vertexNormal.z_;
-                            vertexNormal.z_ = yVal;
-                        }
-
-                        outputFile->WriteLine("vn " + String(vertexNormal));
-                    }
-                }
-
-                // Write TEXCOORD1 or TEXCOORD2 if it was chosen
-                if (hasUV || (hasLMUV && writeLightmapUV))
-                {
-                    // if writing Lightmap UV is chosen, only use it if TEXCOORD2 exists, otherwise use TEXCOORD1
-                    unsigned texCoordOffset = (writeLightmapUV && hasLMUV) ? VertexBuffer::GetElementOffset(*elements, TYPE_VECTOR2, SEM_TEXCOORD, 1) :
-                        VertexBuffer::GetElementOffset(*elements, TYPE_VECTOR2, SEM_TEXCOORD, 0);
-                    for (unsigned j = 0; j < vertexCount; ++j)
-                    {
-                        Vector2 uvCoords = *((const Vector2*)(&vertexData[(vertexStart + j) * elementSize + texCoordOffset]));
-                        outputFile->WriteLine("vt " + String(uvCoords));
-                    }
-                }
-
-                // If we don't have UV but have normals then must write a double-slash to indicate the absence of UV coords, otherwise use a single slash
-                const String slashCharacter = hasNormals ? "//" : "/";
-
-                // Amount by which to offset indices in the OBJ vs their values in the Urho3D geometry, basically the lowest index value
-                // Compensates for the above vertex writing which doesn't write ALL vertices, just the used ones
-                unsigned indexOffset = M_MAX_INT;
-                for (unsigned indexIdx = indexStart; indexIdx < indexStart + indexCount; indexIdx++)
-                {
-                    if (indexSize == 2)
-                        indexOffset = Min(indexOffset, (unsigned)*((unsigned short*)(indexData + indexIdx * indexSize)));
-                    else
-                        indexOffset = Min(indexOffset, *((unsigned*)(indexData + indexIdx * indexSize)));
-                }
-
-                for (unsigned indexIdx = indexStart; indexIdx < indexStart + indexCount; indexIdx += 3)
-                {
-                    // Deal with 16 or 32 bit indices
-                    unsigned longIndices[3];
-                    if (indexSize == 2)
-                    {
-                        //16 bit indices
-                        unsigned short indices[3];
-                        memcpy(indices, indexData + (indexIdx * indexSize), (size_t)indexSize * 3);
-                        longIndices[0] = indices[0] - indexOffset;
-                        longIndices[1] = indices[1] - indexOffset;
-                        longIndices[2] = indices[2] - indexOffset;
-                    }
-                    else
-                    {
-                        //32 bit indices
-                        unsigned indices[3];
-                        memcpy(indices, indexData + (indexIdx * indexSize), (size_t)indexSize * 3);
-                        longIndices[0] = indices[0] - indexOffset;
-                        longIndices[1] = indices[1] - indexOffset;
-                        longIndices[2] = indices[2] - indexOffset;
-                    }
-
-                    String output = "f ";
-                    if (hasNormals)
-                    {
-                        output.AppendWithFormat("%l/%l/%l %l/%l/%l %l/%l/%l",
-                            currentPositionIndex + longIndices[0],
-                            currentUVIndex + longIndices[0],
-                            currentNormalIndex + longIndices[0],
-                            currentPositionIndex + longIndices[1],
-                            currentUVIndex + longIndices[1],
-                            currentNormalIndex + longIndices[1],
-                            currentPositionIndex + longIndices[2],
-                            currentUVIndex + longIndices[2],
-                            currentNormalIndex + longIndices[2]);
-                    }
-                    else if (hasNormals || hasUV)
-                    {
-                        unsigned secondTraitIndex = hasNormals ? currentNormalIndex : currentUVIndex;
-                        output.AppendWithFormat("%l%s%l %l%s%l %l%s%l",
-                            currentPositionIndex + longIndices[0],
-                            slashCharacter.CString(),
-                            secondTraitIndex + longIndices[0],
-                            currentPositionIndex + longIndices[1],
-                            slashCharacter.CString(),
-                            secondTraitIndex + longIndices[1],
-                            currentPositionIndex + longIndices[2],
-                            slashCharacter.CString(),
-                            secondTraitIndex + longIndices[2]);
-                    }
-                    else
-                    {
-                        output.AppendWithFormat("%l %l %l",
-                            currentPositionIndex + longIndices[0],
-                            currentPositionIndex + longIndices[1],
-                            currentPositionIndex + longIndices[2]);
-                    }
-                    outputFile->WriteLine(output);
-                }
-
-                // Increment our positions based on what vertex attributes we have
-                currentPositionIndex += vertexCount;
-                currentNormalIndex += hasNormals ? vertexCount : 0;
-                // is it possible to have TEXCOORD2 but not have TEXCOORD1, assume anything
-                currentUVIndex += (hasUV || hasLMUV) ? vertexCount : 0;
-            }
-        }
-    }
-    return anythingWritten;
-}
-
-}
->>>>>>> a476f0c4
+}