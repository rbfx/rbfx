<<<<<<< HEAD
//
// Copyright (c) 2008-2019 the Urho3D project.
//
// Permission is hereby granted, free of charge, to any person obtaining a copy
// of this software and associated documentation files (the "Software"), to deal
// in the Software without restriction, including without limitation the rights
// to use, copy, modify, merge, publish, distribute, sublicense, and/or sell
// copies of the Software, and to permit persons to whom the Software is
// furnished to do so, subject to the following conditions:
//
// The above copyright notice and this permission notice shall be included in
// all copies or substantial portions of the Software.
//
// THE SOFTWARE IS PROVIDED "AS IS", WITHOUT WARRANTY OF ANY KIND, EXPRESS OR
// IMPLIED, INCLUDING BUT NOT LIMITED TO THE WARRANTIES OF MERCHANTABILITY,
// FITNESS FOR A PARTICULAR PURPOSE AND NONINFRINGEMENT. IN NO EVENT SHALL THE
// AUTHORS OR COPYRIGHT HOLDERS BE LIABLE FOR ANY CLAIM, DAMAGES OR OTHER
// LIABILITY, WHETHER IN AN ACTION OF CONTRACT, TORT OR OTHERWISE, ARISING FROM,
// OUT OF OR IN CONNECTION WITH THE SOFTWARE OR THE USE OR OTHER DEALINGS IN
// THE SOFTWARE.
//

#pragma once

#include "../Graphics/StaticModel.h"

namespace Urho3D
{

/// Static model component with fixed position in relation to the camera.
class URHO3D_API Skybox : public StaticModel
{
    URHO3D_OBJECT(Skybox, StaticModel);

public:
    /// Construct.
    explicit Skybox(Context* context);
    /// Destruct.
    ~Skybox() override;
    /// Register object factory. StaticModel must be registered first.
    static void RegisterObject(Context* context);

    /// Process octree raycast. May be called from a worker thread.
    void ProcessRayQuery(const RayOctreeQuery& query, ea::vector<RayQueryResult>& results) override;
    /// Calculate distance and prepare batches for rendering. May be called from worker thread(s), possibly re-entrantly.
    void UpdateBatches(const FrameInfo& frame) override;

protected:
    /// Recalculate the world-space bounding box.
    void OnWorldBoundingBoxUpdate() override;

    /// Custom world transform per camera.
    ea::unordered_map<Camera*, Matrix3x4> customWorldTransforms_;
    /// Last frame counter for knowing when to erase the custom world transforms of previous frame.
    unsigned lastFrame_;
};

}
=======
//
// Copyright (c) 2008-2020 the Urho3D project.
//
// Permission is hereby granted, free of charge, to any person obtaining a copy
// of this software and associated documentation files (the "Software"), to deal
// in the Software without restriction, including without limitation the rights
// to use, copy, modify, merge, publish, distribute, sublicense, and/or sell
// copies of the Software, and to permit persons to whom the Software is
// furnished to do so, subject to the following conditions:
//
// The above copyright notice and this permission notice shall be included in
// all copies or substantial portions of the Software.
//
// THE SOFTWARE IS PROVIDED "AS IS", WITHOUT WARRANTY OF ANY KIND, EXPRESS OR
// IMPLIED, INCLUDING BUT NOT LIMITED TO THE WARRANTIES OF MERCHANTABILITY,
// FITNESS FOR A PARTICULAR PURPOSE AND NONINFRINGEMENT. IN NO EVENT SHALL THE
// AUTHORS OR COPYRIGHT HOLDERS BE LIABLE FOR ANY CLAIM, DAMAGES OR OTHER
// LIABILITY, WHETHER IN AN ACTION OF CONTRACT, TORT OR OTHERWISE, ARISING FROM,
// OUT OF OR IN CONNECTION WITH THE SOFTWARE OR THE USE OR OTHER DEALINGS IN
// THE SOFTWARE.
//

#pragma once

#include "../Graphics/StaticModel.h"

namespace Urho3D
{

/// Static model component with fixed position in relation to the camera.
class URHO3D_API Skybox : public StaticModel
{
    URHO3D_OBJECT(Skybox, StaticModel);

public:
    /// Construct.
    explicit Skybox(Context* context);
    /// Destruct.
    ~Skybox() override;
    /// Register object factory. StaticModel must be registered first.
    static void RegisterObject(Context* context);

    /// Process octree raycast. May be called from a worker thread.
    void ProcessRayQuery(const RayOctreeQuery& query, PODVector<RayQueryResult>& results) override;
    /// Calculate distance and prepare batches for rendering. May be called from worker thread(s), possibly re-entrantly.
    void UpdateBatches(const FrameInfo& frame) override;

protected:
    /// Recalculate the world-space bounding box.
    void OnWorldBoundingBoxUpdate() override;

    /// Custom world transform per camera.
    HashMap<Camera*, Matrix3x4> customWorldTransforms_;
    /// Last frame counter for knowing when to erase the custom world transforms of previous frame.
    unsigned lastFrame_;
};

}
>>>>>>> 6296d22e
<|MERGE_RESOLUTION|>--- conflicted
+++ resolved
@@ -1,6 +1,5 @@
-<<<<<<< HEAD
 //
-// Copyright (c) 2008-2019 the Urho3D project.
+// Copyright (c) 2008-2020 the Urho3D project.
 //
 // Permission is hereby granted, free of charge, to any person obtaining a copy
 // of this software and associated documentation files (the "Software"), to deal
@@ -56,64 +55,4 @@
     unsigned lastFrame_;
 };
 
-}
-=======
-//
-// Copyright (c) 2008-2020 the Urho3D project.
-//
-// Permission is hereby granted, free of charge, to any person obtaining a copy
-// of this software and associated documentation files (the "Software"), to deal
-// in the Software without restriction, including without limitation the rights
-// to use, copy, modify, merge, publish, distribute, sublicense, and/or sell
-// copies of the Software, and to permit persons to whom the Software is
-// furnished to do so, subject to the following conditions:
-//
-// The above copyright notice and this permission notice shall be included in
-// all copies or substantial portions of the Software.
-//
-// THE SOFTWARE IS PROVIDED "AS IS", WITHOUT WARRANTY OF ANY KIND, EXPRESS OR
-// IMPLIED, INCLUDING BUT NOT LIMITED TO THE WARRANTIES OF MERCHANTABILITY,
-// FITNESS FOR A PARTICULAR PURPOSE AND NONINFRINGEMENT. IN NO EVENT SHALL THE
-// AUTHORS OR COPYRIGHT HOLDERS BE LIABLE FOR ANY CLAIM, DAMAGES OR OTHER
-// LIABILITY, WHETHER IN AN ACTION OF CONTRACT, TORT OR OTHERWISE, ARISING FROM,
-// OUT OF OR IN CONNECTION WITH THE SOFTWARE OR THE USE OR OTHER DEALINGS IN
-// THE SOFTWARE.
-//
-
-#pragma once
-
-#include "../Graphics/StaticModel.h"
-
-namespace Urho3D
-{
-
-/// Static model component with fixed position in relation to the camera.
-class URHO3D_API Skybox : public StaticModel
-{
-    URHO3D_OBJECT(Skybox, StaticModel);
-
-public:
-    /// Construct.
-    explicit Skybox(Context* context);
-    /// Destruct.
-    ~Skybox() override;
-    /// Register object factory. StaticModel must be registered first.
-    static void RegisterObject(Context* context);
-
-    /// Process octree raycast. May be called from a worker thread.
-    void ProcessRayQuery(const RayOctreeQuery& query, PODVector<RayQueryResult>& results) override;
-    /// Calculate distance and prepare batches for rendering. May be called from worker thread(s), possibly re-entrantly.
-    void UpdateBatches(const FrameInfo& frame) override;
-
-protected:
-    /// Recalculate the world-space bounding box.
-    void OnWorldBoundingBoxUpdate() override;
-
-    /// Custom world transform per camera.
-    HashMap<Camera*, Matrix3x4> customWorldTransforms_;
-    /// Last frame counter for knowing when to erase the custom world transforms of previous frame.
-    unsigned lastFrame_;
-};
-
-}
->>>>>>> 6296d22e
+}