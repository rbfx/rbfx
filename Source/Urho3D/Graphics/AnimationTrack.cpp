//
// Copyright (c) 2008-2020 the Urho3D project.
//
// Permission is hereby granted, free of charge, to any person obtaining a copy
// of this software and associated documentation files (the "Software"), to deal
// in the Software without restriction, including without limitation the rights
// to use, copy, modify, merge, publish, distribute, sublicense, and/or sell
// copies of the Software, and to permit persons to whom the Software is
// furnished to do so, subject to the following conditions:
//
// The above copyright notice and this permission notice shall be included in
// all copies or substantial portions of the Software.
//
// THE SOFTWARE IS PROVIDED "AS IS", WITHOUT WARRANTY OF ANY KIND, EXPRESS OR
// IMPLIED, INCLUDING BUT NOT LIMITED TO THE WARRANTIES OF MERCHANTABILITY,
// FITNESS FOR A PARTICULAR PURPOSE AND NONINFRINGEMENT. IN NO EVENT SHALL THE
// AUTHORS OR COPYRIGHT HOLDERS BE LIABLE FOR ANY CLAIM, DAMAGES OR OTHER
// LIABILITY, WHETHER IN AN ACTION OF CONTRACT, TORT OR OTHERWISE, ARISING FROM,
// OUT OF OR IN CONNECTION WITH THE SOFTWARE OR THE USE OR OTHER DEALINGS IN
// THE SOFTWARE.
//

#include "../Precompiled.h"

#include "../Graphics/AnimationTrack.h"
#include "../IO/ArchiveSerialization.h"

#include "../DebugNew.h"

namespace Urho3D
{
namespace
{
const char* interpMethodNames[] = {"None", "Linear", "TensionSpline", "TangentSpline", nullptr};

    /// Iterator.
struct KeyframeAdapterIterator
{
    /// Construct.
    KeyframeAdapterIterator(VariantAnimationTrack& track, unsigned index)
        : track_(track)
        , index_(index)
    {
    }

    /// Compare equal.
    bool operator==(const KeyframeAdapterIterator& rhs) const { return index_ == rhs.index_; }
    /// Compare not equal.
    bool operator!=(const KeyframeAdapterIterator& rhs) const { return index_ != rhs.index_; }

    /// Pre-increment.
    KeyframeAdapterIterator& operator++()
    {
        ++index_;
        return *this;
    }

    /// Post-increment.
    KeyframeAdapterIterator operator++(int)
    {
        KeyframeAdapterIterator temp = *this;
        ++index_;
        return temp;
    }
    /// Dereferencing.
    KeyframeAdapterIterator& operator*() { return *this; }
    /// Serialized track.
    VariantAnimationTrack& track_;
    /// Serialized keyframe index.
    unsigned index_;
};

/// Adapter for keyframe serialization.
struct KeyframeAdapter
{
    /// Value type for vector compatibility.
    typedef KeyframeAdapterIterator value_type;

    /// Construct.
    KeyframeAdapter(VariantAnimationTrack& track)
        : track_(track)
    {
        
    }

    /// Size method for vector compatibility.
    size_t size() const { return track_.keyFrames_.size(); }

    /// Clear method for vector compatibility.
    void clear()
    {
        track_.keyFrames_.clear();
        track_.inTangents_.clear();
        track_.outTangents_.clear();
    }

    /// Resize method for vector compatibility.
    void resize(size_t size)
    {
        track_.keyFrames_.resize(size);
        track_.inTangents_.resize(size);
        track_.outTangents_.resize(size);
    }

    /// Index operator for vector compatibility.
    KeyframeAdapterIterator operator[](unsigned index)
    { return KeyframeAdapterIterator(track_, index);
    }

    /// Begin method for vector compatibility.
    KeyframeAdapterIterator begin() { return KeyframeAdapterIterator(track_, 0); }
    /// End method for vector compatibility.
    KeyframeAdapterIterator end() { return KeyframeAdapterIterator(track_, track_.keyFrames_.size()); }

    /// Serialized track.
    VariantAnimationTrack& track_;
};

const char* const keyFrameInterpolationNames[] =
{
    "none",
    "linear",
    "spline",
    "cubicspline",
    nullptr
};

Variant InterpolateSpline(VariantType type,
    const Variant& v1, const Variant& v2, const Variant& t1, const Variant& t2, float t)
{
    const float tt = t * t;
    const float ttt = t * tt;

    const float h1 = 2.0f * ttt - 3.0f * tt + 1.0f;
    const float h2 = -2.0f * ttt + 3.0f * tt;
    const float h3 = ttt - 2.0f * tt + t;
    const float h4 = ttt - tt;

    switch (type)
    {
    case VAR_FLOAT:
        return v1.GetFloat() * h1 + v2.GetFloat() * h2 + t1.GetFloat() * h3 + t2.GetFloat() * h4;

    case VAR_VECTOR2:
        return v1.GetVector2() * h1 + v2.GetVector2() * h2 + t1.GetVector2() * h3 + t2.GetVector2() * h4;

    case VAR_VECTOR3:
        return v1.GetVector3() * h1 + v2.GetVector3() * h2 + t1.GetVector3() * h3 + t2.GetVector3() * h4;

    case VAR_VECTOR4:
        return v1.GetVector4() * h1 + v2.GetVector4() * h2 + t1.GetVector4() * h3 + t2.GetVector4() * h4;

    case VAR_QUATERNION:
        return (v1.GetQuaternion() * h1 + v2.GetQuaternion() * h2 + t1.GetQuaternion() * h3 + t2.GetQuaternion() * h4).Normalized();

    case VAR_COLOR:
        return v1.GetColor() * h1 + v2.GetColor() * h2 + t1.GetColor() * h3 + t2.GetColor() * h4;

    case VAR_DOUBLE:
        return v1.GetDouble() * h1 + v2.GetDouble() * h2 + t1.GetDouble() * h3 + t2.GetDouble() * h4;

    default:
        return v1;
    }
}

Variant SubstractAndMultiply(VariantType type, const Variant& v1, const Variant& v2, float t)
{
    switch (type)
    {
    case VAR_FLOAT:
        return (v1.GetFloat() - v2.GetFloat()) * t;

    case VAR_VECTOR2:
        return (v1.GetVector2() - v2.GetVector2()) * t;

    case VAR_VECTOR3:
        return (v1.GetVector3() - v2.GetVector3()) * t;

    case VAR_VECTOR4:
        return (v1.GetVector4() - v2.GetVector4()) * t;

    case VAR_QUATERNION:
        return (v1.GetQuaternion() - v2.GetQuaternion()) * t;

    case VAR_COLOR:
        return (v1.GetColor() - v2.GetColor()) * t;

    case VAR_DOUBLE:
        return (v1.GetDouble() - v2.GetDouble()) * t;

    default:
        return Variant(type);
    }
}

}

void AnimationTrack::Sample(float time, float duration, bool isLooped, unsigned& frameIndex, Transform& value) const
{
    float blendFactor{};
    unsigned nextFrameIndex{};
    GetKeyFrames(time, duration, isLooped, frameIndex, nextFrameIndex, blendFactor);

    const AnimationKeyFrame& keyFrame = keyFrames_[frameIndex];
    const AnimationKeyFrame& nextKeyFrame = keyFrames_[nextFrameIndex];

    if (blendFactor >= M_EPSILON)
    {
        if (channelMask_ & CHANNEL_POSITION)
            value.position_ = keyFrame.position_.Lerp(nextKeyFrame.position_, blendFactor);
        if (channelMask_ & CHANNEL_ROTATION)
            value.rotation_ = keyFrame.rotation_.Slerp(nextKeyFrame.rotation_, blendFactor);
        if (channelMask_ & CHANNEL_SCALE)
            value.scale_ = keyFrame.scale_.Lerp(nextKeyFrame.scale_, blendFactor);
    }
    else
    {
        if (channelMask_ & CHANNEL_POSITION)
            value.position_ = keyFrame.position_;
        if (channelMask_ & CHANNEL_ROTATION)
            value.rotation_ = keyFrame.rotation_;
        if (channelMask_ & CHANNEL_SCALE)
            value.scale_ = keyFrame.scale_;
    }
}

void VariantAnimationTrack::Commit()
{
    type_ = GetType();
    nameHash_ = name_;

    switch (type_)
    {
    case VAR_FLOAT:
    case VAR_VECTOR2:
    case VAR_VECTOR3:
    case VAR_VECTOR4:
    case VAR_QUATERNION:
    case VAR_COLOR:
    case VAR_DOUBLE:
        // Floating point compounds may have any interpolation type.
        // Calculate tangents if spline interpolation is used.
        if (interpolation_ == KeyFrameInterpolation::TensionSpline)
        {
            const unsigned numKeyFrames = keyFrames_.size();
            inTangents_.resize(numKeyFrames);

            for (unsigned i = 1; i + 1 < numKeyFrames; ++i)
            {
                inTangents_[i] = SubstractAndMultiply(
                    type_, keyFrames_[i + 1].value_, keyFrames_[i - 1].value_, splineTension_);
            }

            // If spline is not closed, make end point's tangent zero
            if (numKeyFrames <= 2 || keyFrames_[0].value_ != keyFrames_[numKeyFrames - 1].value_)
            {
                inTangents_[0] = Variant(type_);
                if (numKeyFrames >= 2)
                    inTangents_[numKeyFrames - 1] = Variant(type_);
            }
            else
            {
                const Variant tangent = SubstractAndMultiply(
                    type_, keyFrames_[1].value_, keyFrames_[numKeyFrames - 2].value_, splineTension_);
                inTangents_[0] = tangent;
                inTangents_[numKeyFrames - 1] = tangent;
            }

            outTangents_ = inTangents_;
        }
        break;

    case VAR_INT:
    case VAR_INT64:
    case VAR_INTRECT:
    case VAR_INTVECTOR2:
    case VAR_INTVECTOR3:
        // Integer compounds cannot have spline interpolation, fallback to linear.
        if (interpolation_ == KeyFrameInterpolation::TensionSpline || interpolation_ == KeyFrameInterpolation::TangentSpline)
            interpolation_ = KeyFrameInterpolation::Linear;
        break;

    default:
        // Other types don't support interpolation at all, fallback to none.
        interpolation_ = KeyFrameInterpolation::None;
        break;
    }
}

Variant VariantAnimationTrack::Sample(float time, float duration, bool isLooped, unsigned& frameIndex) const
{
    float blendFactor{};
    unsigned nextFrameIndex{};
    GetKeyFrames(time, duration, isLooped, frameIndex, nextFrameIndex, blendFactor);

    const VariantAnimationKeyFrame& keyFrame = keyFrames_[frameIndex];
    const VariantAnimationKeyFrame& nextKeyFrame = keyFrames_[nextFrameIndex];

    if (blendFactor >= M_EPSILON)
    {
        const bool isSplineInterpolation = interpolation_ == KeyFrameInterpolation::TensionSpline || interpolation_ == KeyFrameInterpolation::TangentSpline;
        if (isSplineInterpolation && inTangents_.size() == keyFrames_.size() && outTangents_.size() == keyFrames_.size())
        {
            return InterpolateSpline(type_, keyFrame.value_, nextKeyFrame.value_,
                outTangents_[frameIndex], inTangents_[nextFrameIndex], blendFactor);
        }
        else if (interpolation_ == KeyFrameInterpolation::Linear)
            return keyFrame.value_.Lerp(nextKeyFrame.value_, blendFactor);
    }

    return keyFrame.value_;
}

VariantType VariantAnimationTrack::GetType() const
{
    return keyFrames_.empty() ? VAR_NONE : keyFrames_[0].value_.GetType();
}

bool VariantAnimationTrack::Serialize(Archive& archive)
{
    SerializeValue(archive, "name", name_);
<<<<<<< HEAD
    if (archive.IsInput())
        nameHash_ = name_;
    SerializeValue(archive, "baseValue", baseValue_);
    SerializeEnum(archive, "interpolation", interpMethodNames, interpolation_);
    SerializeValue(archive, "splineTension", splineTension_);
    if (interpolation_ == KeyFrameInterpolation::TangentSpline
        && keyFrames_.size() == inTangents_.size()
        && keyFrames_.size() == outTangents_.size())
    {
        KeyframeAdapter adapter(*this);
        SerializeVectorAsObjects(archive, "keyframes", "keyframe", adapter);
    }
    else
    {
        SerializeVectorAsObjects(archive, "keyframes", "keyframe", keyFrames_);
        if (archive.IsInput() && interpolation_ == KeyFrameInterpolation::TensionSpline)
            Commit();
    }
 
    return true;
}

bool SerializeValue(Archive& archive, const char* name, KeyframeAdapterIterator value)
{
    if (auto block = archive.OpenUnorderedBlock(name))
    {
        if (!SerializeValue(archive, "time", value.track_.keyFrames_[value.index_].time_))
            return false;
        if (!SerializeValue(archive, "value", value.track_.keyFrames_[value.index_].value_))
            return false;
        if (!SerializeValue(archive, "in", value.track_.inTangents_[value.index_]))
            return false;
        if (!SerializeValue(archive, "out", value.track_.outTangents_[value.index_]))
            return false;

        return true;
    }
    return false;
}

bool SerializeValue(Archive& archive, const char* name, VariantAnimationKeyFrame& value)
{
    if (auto block = archive.OpenUnorderedBlock(name))
    {
        if (!SerializeValue(archive, "time", value.time_))
            return false;
        if (!SerializeValue(archive, "value", value.value_))
            return false;

        return true;
    }
    return false;
=======
    SerializeValue(archive, "type", type_);
    SerializeEnum(archive, "interpolation", keyFrameInterpolationNames, interpolation_);
    SerializeValue(archive, "splineTension", splineTension_);

    if (interpolation_ == KeyFrameInterpolation::TangentSpline)
    {
        SerializeVectorTieAsObjects(archive, "keyframes", "keyframe", ea::tie(keyFrames_, inTangents_, outTangents_),
            [&](Archive& archive, const char* name, ea::tuple<VariantAnimationKeyFrame&, Variant&, Variant&> value)
        {
            if (auto block = archive.OpenUnorderedBlock(name))
            {
                auto& keyFrame = ea::get<0>(value);
                auto& inTangent = ea::get<1>(value);
                auto& outTangent = ea::get<2>(value);
                if (!SerializeValue(archive, "time", keyFrame.time_))
                    return false;
                if (!SerializeVariantValue(archive, type_, "value", keyFrame.value_))
                    return false;
                if (!SerializeVariantValue(archive, type_, "in", inTangent))
                    return false;
                if (!SerializeVariantValue(archive, type_, "out", outTangent))
                    return false;

                return true;
            }
            return false;
        });
    }
    else
    {
        SerializeVectorAsObjects(archive, "keyframes", "keyframe", keyFrames_,
            [&](Archive& archive, const char* name, VariantAnimationKeyFrame& value)
        {
            if (auto block = archive.OpenUnorderedBlock(name))
            {
                if (!SerializeValue(archive, "time", value.time_))
                    return false;
                if (!SerializeVariantValue(archive, type_, "value", value.value_))
                    return false;

                return true;
            }
            return false;
        });
    }

    if (archive.IsInput())
        Commit();

    return true;
>>>>>>> 0c86a2f0
}

bool SerializeValue(Archive& archive, const char* name, VariantAnimationTrack& value)
{
    if (auto block = archive.OpenUnorderedBlock(name))
        return value.Serialize(archive);
    return false;
}

}<|MERGE_RESOLUTION|>--- conflicted
+++ resolved
@@ -31,90 +31,6 @@
 {
 namespace
 {
-const char* interpMethodNames[] = {"None", "Linear", "TensionSpline", "TangentSpline", nullptr};
-
-    /// Iterator.
-struct KeyframeAdapterIterator
-{
-    /// Construct.
-    KeyframeAdapterIterator(VariantAnimationTrack& track, unsigned index)
-        : track_(track)
-        , index_(index)
-    {
-    }
-
-    /// Compare equal.
-    bool operator==(const KeyframeAdapterIterator& rhs) const { return index_ == rhs.index_; }
-    /// Compare not equal.
-    bool operator!=(const KeyframeAdapterIterator& rhs) const { return index_ != rhs.index_; }
-
-    /// Pre-increment.
-    KeyframeAdapterIterator& operator++()
-    {
-        ++index_;
-        return *this;
-    }
-
-    /// Post-increment.
-    KeyframeAdapterIterator operator++(int)
-    {
-        KeyframeAdapterIterator temp = *this;
-        ++index_;
-        return temp;
-    }
-    /// Dereferencing.
-    KeyframeAdapterIterator& operator*() { return *this; }
-    /// Serialized track.
-    VariantAnimationTrack& track_;
-    /// Serialized keyframe index.
-    unsigned index_;
-};
-
-/// Adapter for keyframe serialization.
-struct KeyframeAdapter
-{
-    /// Value type for vector compatibility.
-    typedef KeyframeAdapterIterator value_type;
-
-    /// Construct.
-    KeyframeAdapter(VariantAnimationTrack& track)
-        : track_(track)
-    {
-        
-    }
-
-    /// Size method for vector compatibility.
-    size_t size() const { return track_.keyFrames_.size(); }
-
-    /// Clear method for vector compatibility.
-    void clear()
-    {
-        track_.keyFrames_.clear();
-        track_.inTangents_.clear();
-        track_.outTangents_.clear();
-    }
-
-    /// Resize method for vector compatibility.
-    void resize(size_t size)
-    {
-        track_.keyFrames_.resize(size);
-        track_.inTangents_.resize(size);
-        track_.outTangents_.resize(size);
-    }
-
-    /// Index operator for vector compatibility.
-    KeyframeAdapterIterator operator[](unsigned index)
-    { return KeyframeAdapterIterator(track_, index);
-    }
-
-    /// Begin method for vector compatibility.
-    KeyframeAdapterIterator begin() { return KeyframeAdapterIterator(track_, 0); }
-    /// End method for vector compatibility.
-    KeyframeAdapterIterator end() { return KeyframeAdapterIterator(track_, track_.keyFrames_.size()); }
-
-    /// Serialized track.
-    VariantAnimationTrack& track_;
-};
 
 const char* const keyFrameInterpolationNames[] =
 {
@@ -320,60 +236,6 @@
 bool VariantAnimationTrack::Serialize(Archive& archive)
 {
     SerializeValue(archive, "name", name_);
-<<<<<<< HEAD
-    if (archive.IsInput())
-        nameHash_ = name_;
-    SerializeValue(archive, "baseValue", baseValue_);
-    SerializeEnum(archive, "interpolation", interpMethodNames, interpolation_);
-    SerializeValue(archive, "splineTension", splineTension_);
-    if (interpolation_ == KeyFrameInterpolation::TangentSpline
-        && keyFrames_.size() == inTangents_.size()
-        && keyFrames_.size() == outTangents_.size())
-    {
-        KeyframeAdapter adapter(*this);
-        SerializeVectorAsObjects(archive, "keyframes", "keyframe", adapter);
-    }
-    else
-    {
-        SerializeVectorAsObjects(archive, "keyframes", "keyframe", keyFrames_);
-        if (archive.IsInput() && interpolation_ == KeyFrameInterpolation::TensionSpline)
-            Commit();
-    }
- 
-    return true;
-}
-
-bool SerializeValue(Archive& archive, const char* name, KeyframeAdapterIterator value)
-{
-    if (auto block = archive.OpenUnorderedBlock(name))
-    {
-        if (!SerializeValue(archive, "time", value.track_.keyFrames_[value.index_].time_))
-            return false;
-        if (!SerializeValue(archive, "value", value.track_.keyFrames_[value.index_].value_))
-            return false;
-        if (!SerializeValue(archive, "in", value.track_.inTangents_[value.index_]))
-            return false;
-        if (!SerializeValue(archive, "out", value.track_.outTangents_[value.index_]))
-            return false;
-
-        return true;
-    }
-    return false;
-}
-
-bool SerializeValue(Archive& archive, const char* name, VariantAnimationKeyFrame& value)
-{
-    if (auto block = archive.OpenUnorderedBlock(name))
-    {
-        if (!SerializeValue(archive, "time", value.time_))
-            return false;
-        if (!SerializeValue(archive, "value", value.value_))
-            return false;
-
-        return true;
-    }
-    return false;
-=======
     SerializeValue(archive, "type", type_);
     SerializeEnum(archive, "interpolation", keyFrameInterpolationNames, interpolation_);
     SerializeValue(archive, "splineTension", splineTension_);
@@ -424,7 +286,6 @@
         Commit();
 
     return true;
->>>>>>> 0c86a2f0
 }
 
 bool SerializeValue(Archive& archive, const char* name, VariantAnimationTrack& value)
