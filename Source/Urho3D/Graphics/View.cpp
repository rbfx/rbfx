--- conflicted
+++ resolved
@@ -1,6 +1,5 @@
-<<<<<<< HEAD
 //
-// Copyright (c) 2008-2019 the Urho3D project.
+// Copyright (c) 2008-2020 the Urho3D project.
 //
 // Permission is hereby granted, free of charge, to any person obtaining a copy
 // of this software and associated documentation files (the "Software"), to deal
@@ -3239,3230 +3238,4 @@
     return nullptr;
 }
 
-}
-=======
-//
-// Copyright (c) 2008-2020 the Urho3D project.
-//
-// Permission is hereby granted, free of charge, to any person obtaining a copy
-// of this software and associated documentation files (the "Software"), to deal
-// in the Software without restriction, including without limitation the rights
-// to use, copy, modify, merge, publish, distribute, sublicense, and/or sell
-// copies of the Software, and to permit persons to whom the Software is
-// furnished to do so, subject to the following conditions:
-//
-// The above copyright notice and this permission notice shall be included in
-// all copies or substantial portions of the Software.
-//
-// THE SOFTWARE IS PROVIDED "AS IS", WITHOUT WARRANTY OF ANY KIND, EXPRESS OR
-// IMPLIED, INCLUDING BUT NOT LIMITED TO THE WARRANTIES OF MERCHANTABILITY,
-// FITNESS FOR A PARTICULAR PURPOSE AND NONINFRINGEMENT. IN NO EVENT SHALL THE
-// AUTHORS OR COPYRIGHT HOLDERS BE LIABLE FOR ANY CLAIM, DAMAGES OR OTHER
-// LIABILITY, WHETHER IN AN ACTION OF CONTRACT, TORT OR OTHERWISE, ARISING FROM,
-// OUT OF OR IN CONNECTION WITH THE SOFTWARE OR THE USE OR OTHER DEALINGS IN
-// THE SOFTWARE.
-//
-
-#include "../Precompiled.h"
-
-#include "../Core/Profiler.h"
-#include "../Core/WorkQueue.h"
-#include "../Graphics/Camera.h"
-#include "../Graphics/DebugRenderer.h"
-#include "../Graphics/Geometry.h"
-#include "../Graphics/Graphics.h"
-#include "../Graphics/GraphicsEvents.h"
-#include "../Graphics/GraphicsImpl.h"
-#include "../Graphics/Material.h"
-#include "../Graphics/OcclusionBuffer.h"
-#include "../Graphics/Octree.h"
-#include "../Graphics/Renderer.h"
-#include "../Graphics/RenderPath.h"
-#include "../Graphics/ShaderVariation.h"
-#include "../Graphics/Skybox.h"
-#include "../Graphics/Technique.h"
-#include "../Graphics/Texture2D.h"
-#include "../Graphics/Texture2DArray.h"
-#include "../Graphics/Texture3D.h"
-#include "../Graphics/TextureCube.h"
-#include "../Graphics/VertexBuffer.h"
-#include "../Graphics/View.h"
-#include "../IO/FileSystem.h"
-#include "../IO/Log.h"
-#include "../Resource/ResourceCache.h"
-#include "../Scene/Scene.h"
-#include "../UI/UI.h"
-
-#include "../DebugNew.h"
-
-namespace Urho3D
-{
-
-/// %Frustum octree query for shadowcasters.
-class ShadowCasterOctreeQuery : public FrustumOctreeQuery
-{
-public:
-    /// Construct with frustum and query parameters.
-    ShadowCasterOctreeQuery(PODVector<Drawable*>& result, const Frustum& frustum, unsigned char drawableFlags = DRAWABLE_ANY,
-        unsigned viewMask = DEFAULT_VIEWMASK) :
-        FrustumOctreeQuery(result, frustum, drawableFlags, viewMask)
-    {
-    }
-
-    /// Intersection test for drawables.
-    void TestDrawables(Drawable** start, Drawable** end, bool inside) override
-    {
-        while (start != end)
-        {
-            Drawable* drawable = *start++;
-
-            if (drawable->GetCastShadows() && (drawable->GetDrawableFlags() & drawableFlags_) &&
-                (drawable->GetViewMask() & viewMask_))
-            {
-                if (inside || frustum_.IsInsideFast(drawable->GetWorldBoundingBox()))
-                    result_.Push(drawable);
-            }
-        }
-    }
-};
-
-/// %Frustum octree query for zones and occluders.
-class ZoneOccluderOctreeQuery : public FrustumOctreeQuery
-{
-public:
-    /// Construct with frustum and query parameters.
-    ZoneOccluderOctreeQuery(PODVector<Drawable*>& result, const Frustum& frustum, unsigned char drawableFlags = DRAWABLE_ANY,
-        unsigned viewMask = DEFAULT_VIEWMASK) :
-        FrustumOctreeQuery(result, frustum, drawableFlags, viewMask)
-    {
-    }
-
-    /// Intersection test for drawables.
-    void TestDrawables(Drawable** start, Drawable** end, bool inside) override
-    {
-        while (start != end)
-        {
-            Drawable* drawable = *start++;
-            unsigned char flags = drawable->GetDrawableFlags();
-
-            if ((flags == DRAWABLE_ZONE || (flags == DRAWABLE_GEOMETRY && drawable->IsOccluder())) &&
-                (drawable->GetViewMask() & viewMask_))
-            {
-                if (inside || frustum_.IsInsideFast(drawable->GetWorldBoundingBox()))
-                    result_.Push(drawable);
-            }
-        }
-    }
-};
-
-/// %Frustum octree query with occlusion.
-class OccludedFrustumOctreeQuery : public FrustumOctreeQuery
-{
-public:
-    /// Construct with frustum, occlusion buffer and query parameters.
-    OccludedFrustumOctreeQuery(PODVector<Drawable*>& result, const Frustum& frustum, OcclusionBuffer* buffer,
-        unsigned char drawableFlags = DRAWABLE_ANY, unsigned viewMask = DEFAULT_VIEWMASK) :
-        FrustumOctreeQuery(result, frustum, drawableFlags, viewMask),
-        buffer_(buffer)
-    {
-    }
-
-    /// Intersection test for an octant.
-    Intersection TestOctant(const BoundingBox& box, bool inside) override
-    {
-        if (inside)
-            return buffer_->IsVisible(box) ? INSIDE : OUTSIDE;
-        else
-        {
-            Intersection result = frustum_.IsInside(box);
-            if (result != OUTSIDE && !buffer_->IsVisible(box))
-                result = OUTSIDE;
-            return result;
-        }
-    }
-
-    /// Intersection test for drawables. Note: drawable occlusion is performed later in worker threads.
-    void TestDrawables(Drawable** start, Drawable** end, bool inside) override
-    {
-        while (start != end)
-        {
-            Drawable* drawable = *start++;
-
-            if ((drawable->GetDrawableFlags() & drawableFlags_) && (drawable->GetViewMask() & viewMask_))
-            {
-                if (inside || frustum_.IsInsideFast(drawable->GetWorldBoundingBox()))
-                    result_.Push(drawable);
-            }
-        }
-    }
-
-    /// Occlusion buffer.
-    OcclusionBuffer* buffer_;
-};
-
-void CheckVisibilityWork(const WorkItem* item, unsigned threadIndex)
-{
-    auto* view = reinterpret_cast<View*>(item->aux_);
-    auto** start = reinterpret_cast<Drawable**>(item->start_);
-    auto** end = reinterpret_cast<Drawable**>(item->end_);
-    OcclusionBuffer* buffer = view->occlusionBuffer_;
-    const Matrix3x4& viewMatrix = view->cullCamera_->GetView();
-    Vector3 viewZ = Vector3(viewMatrix.m20_, viewMatrix.m21_, viewMatrix.m22_);
-    Vector3 absViewZ = viewZ.Abs();
-    unsigned cameraViewMask = view->cullCamera_->GetViewMask();
-    bool cameraZoneOverride = view->cameraZoneOverride_;
-    PerThreadSceneResult& result = view->sceneResults_[threadIndex];
-
-    while (start != end)
-    {
-        Drawable* drawable = *start++;
-
-        if (!buffer || !drawable->IsOccludee() || buffer->IsVisible(drawable->GetWorldBoundingBox()))
-        {
-            drawable->UpdateBatches(view->frame_);
-            // If draw distance non-zero, update and check it
-            float maxDistance = drawable->GetDrawDistance();
-            if (maxDistance > 0.0f)
-            {
-                if (drawable->GetDistance() > maxDistance)
-                    continue;
-            }
-
-            drawable->MarkInView(view->frame_);
-
-            // For geometries, find zone, clear lights and calculate view space Z range
-            if (drawable->GetDrawableFlags() & DRAWABLE_GEOMETRY)
-            {
-                Zone* drawableZone = drawable->GetZone();
-                if (!cameraZoneOverride &&
-                    (drawable->IsZoneDirty() || !drawableZone || (drawableZone->GetViewMask() & cameraViewMask) == 0))
-                    view->FindZone(drawable);
-
-                const BoundingBox& geomBox = drawable->GetWorldBoundingBox();
-                Vector3 center = geomBox.Center();
-                Vector3 edge = geomBox.Size() * 0.5f;
-
-                // Do not add "infinite" objects like skybox to prevent shadow map focusing behaving erroneously
-                if (edge.LengthSquared() < M_LARGE_VALUE * M_LARGE_VALUE)
-                {
-                    float viewCenterZ = viewZ.DotProduct(center) + viewMatrix.m23_;
-                    float viewEdgeZ = absViewZ.DotProduct(edge);
-                    float minZ = viewCenterZ - viewEdgeZ;
-                    float maxZ = viewCenterZ + viewEdgeZ;
-                    drawable->SetMinMaxZ(viewCenterZ - viewEdgeZ, viewCenterZ + viewEdgeZ);
-                    result.minZ_ = Min(result.minZ_, minZ);
-                    result.maxZ_ = Max(result.maxZ_, maxZ);
-                }
-                else
-                    drawable->SetMinMaxZ(M_LARGE_VALUE, M_LARGE_VALUE);
-
-                result.geometries_.Push(drawable);
-            }
-            else if (drawable->GetDrawableFlags() & DRAWABLE_LIGHT)
-            {
-                auto* light = static_cast<Light*>(drawable);
-                // Skip lights with zero brightness or black color
-                if (!light->GetEffectiveColor().Equals(Color::BLACK))
-                    result.lights_.Push(light);
-            }
-        }
-    }
-}
-
-void ProcessLightWork(const WorkItem* item, unsigned threadIndex)
-{
-    auto* view = reinterpret_cast<View*>(item->aux_);
-    auto* query = reinterpret_cast<LightQueryResult*>(item->start_);
-
-    view->ProcessLight(*query, threadIndex);
-}
-
-void UpdateDrawableGeometriesWork(const WorkItem* item, unsigned threadIndex)
-{
-    const FrameInfo& frame = *(reinterpret_cast<FrameInfo*>(item->aux_));
-    auto** start = reinterpret_cast<Drawable**>(item->start_);
-    auto** end = reinterpret_cast<Drawable**>(item->end_);
-
-    while (start != end)
-    {
-        Drawable* drawable = *start++;
-        // We may leave null pointer holes in the queue if a drawable is found out to require a main thread update
-        if (drawable)
-            drawable->UpdateGeometry(frame);
-    }
-}
-
-void SortBatchQueueFrontToBackWork(const WorkItem* item, unsigned threadIndex)
-{
-    auto* queue = reinterpret_cast<BatchQueue*>(item->start_);
-
-    queue->SortFrontToBack();
-}
-
-void SortBatchQueueBackToFrontWork(const WorkItem* item, unsigned threadIndex)
-{
-    auto* queue = reinterpret_cast<BatchQueue*>(item->start_);
-
-    queue->SortBackToFront();
-}
-
-void SortLightQueueWork(const WorkItem* item, unsigned threadIndex)
-{
-    auto* start = reinterpret_cast<LightBatchQueue*>(item->start_);
-    start->litBaseBatches_.SortFrontToBack();
-    start->litBatches_.SortFrontToBack();
-}
-
-void SortShadowQueueWork(const WorkItem* item, unsigned threadIndex)
-{
-    auto* start = reinterpret_cast<LightBatchQueue*>(item->start_);
-    for (unsigned i = 0; i < start->shadowSplits_.Size(); ++i)
-        start->shadowSplits_[i].shadowBatches_.SortFrontToBack();
-}
-
-StringHash ParseTextureTypeXml(ResourceCache* cache, const String& filename);
-
-View::View(Context* context) :
-    Object(context),
-    graphics_(GetSubsystem<Graphics>()),
-    renderer_(GetSubsystem<Renderer>())
-{
-    // Create octree query and scene results vector for each thread
-    unsigned numThreads = GetSubsystem<WorkQueue>()->GetNumThreads() + 1; // Worker threads + main thread
-    tempDrawables_.Resize(numThreads);
-    sceneResults_.Resize(numThreads);
-}
-
-bool View::Define(RenderSurface* renderTarget, Viewport* viewport)
-{
-    sourceView_ = nullptr;
-    renderPath_ = viewport->GetRenderPath();
-    if (!renderPath_)
-        return false;
-
-    renderTarget_ = renderTarget;
-    drawDebug_ = viewport->GetDrawDebug();
-
-    // Validate the rect and calculate size. If zero rect, use whole rendertarget size
-    int rtWidth = renderTarget ? renderTarget->GetWidth() : graphics_->GetWidth();
-    int rtHeight = renderTarget ? renderTarget->GetHeight() : graphics_->GetHeight();
-    const IntRect& rect = viewport->GetRect();
-
-    if (rect != IntRect::ZERO)
-    {
-        viewRect_.left_ = Clamp(rect.left_, 0, rtWidth - 1);
-        viewRect_.top_ = Clamp(rect.top_, 0, rtHeight - 1);
-        viewRect_.right_ = Clamp(rect.right_, viewRect_.left_ + 1, rtWidth);
-        viewRect_.bottom_ = Clamp(rect.bottom_, viewRect_.top_ + 1, rtHeight);
-    }
-    else
-        viewRect_ = IntRect(0, 0, rtWidth, rtHeight);
-
-    viewSize_ = viewRect_.Size();
-    rtSize_ = IntVector2(rtWidth, rtHeight);
-
-    // On OpenGL flip the viewport if rendering to a texture for consistent UV addressing with Direct3D9
-#ifdef URHO3D_OPENGL
-    if (renderTarget_)
-    {
-        viewRect_.bottom_ = rtHeight - viewRect_.top_;
-        viewRect_.top_ = viewRect_.bottom_ - viewSize_.y_;
-    }
-#endif
-
-    scene_ = viewport->GetScene();
-    cullCamera_ = viewport->GetCullCamera();
-    camera_ = viewport->GetCamera();
-    if (!cullCamera_)
-        cullCamera_ = camera_;
-    else
-    {
-        // If view specifies a culling camera (view preparation sharing), check if already prepared
-        sourceView_ = renderer_->GetPreparedView(cullCamera_);
-        if (sourceView_ && sourceView_->scene_ == scene_ && sourceView_->renderPath_ == renderPath_)
-        {
-            // Copy properties needed later in rendering
-            deferred_ = sourceView_->deferred_;
-            deferredAmbient_ = sourceView_->deferredAmbient_;
-            useLitBase_ = sourceView_->useLitBase_;
-            hasScenePasses_ = sourceView_->hasScenePasses_;
-            noStencil_ = sourceView_->noStencil_;
-            lightVolumeCommand_ = sourceView_->lightVolumeCommand_;
-            forwardLightsCommand_ = sourceView_->forwardLightsCommand_;
-            octree_ = sourceView_->octree_;
-            return true;
-        }
-        else
-        {
-            // Mismatch in scene or renderpath, fall back to unique view preparation
-            sourceView_ = nullptr;
-        }
-    }
-
-    // Set default passes
-    gBufferPassIndex_ = M_MAX_UNSIGNED;
-    basePassIndex_ = Technique::GetPassIndex("base");
-    alphaPassIndex_ = Technique::GetPassIndex("alpha");
-    lightPassIndex_ = Technique::GetPassIndex("light");
-    litBasePassIndex_ = Technique::GetPassIndex("litbase");
-    litAlphaPassIndex_ = Technique::GetPassIndex("litalpha");
-
-    deferred_ = false;
-    deferredAmbient_ = false;
-    useLitBase_ = false;
-    hasScenePasses_ = false;
-    noStencil_ = false;
-    lightVolumeCommand_ = nullptr;
-    forwardLightsCommand_ = nullptr;
-
-    scenePasses_.Clear();
-    geometriesUpdated_ = false;
-
-#ifdef URHO3D_OPENGL
-#ifdef GL_ES_VERSION_2_0
-    // On OpenGL ES we assume a stencil is not available or would not give a good performance, and disable light stencil
-    // optimizations in any case
-    noStencil_ = true;
-#else
-    for (unsigned i = 0; i < renderPath_->commands_.Size(); ++i)
-    {
-        const RenderPathCommand& command = renderPath_->commands_[i];
-        if (!command.enabled_)
-            continue;
-        if (command.depthStencilName_.Length())
-        {
-            // Using a readable depth texture will disable light stencil optimizations on OpenGL, as for compatibility reasons
-            // we are using a depth format without stencil channel
-            noStencil_ = true;
-            break;
-        }
-    }
-#endif
-#endif
-
-    // Make sure that all necessary batch queues exist
-    for (unsigned i = 0; i < renderPath_->commands_.Size(); ++i)
-    {
-        RenderPathCommand& command = renderPath_->commands_[i];
-        if (!command.enabled_)
-            continue;
-
-        if (command.type_ == CMD_SCENEPASS)
-        {
-            hasScenePasses_ = true;
-
-            ScenePassInfo info{};
-            info.passIndex_ = command.passIndex_ = Technique::GetPassIndex(command.pass_);
-            info.allowInstancing_ = command.sortMode_ != SORT_BACKTOFRONT;
-            info.markToStencil_ = !noStencil_ && command.markToStencil_;
-            info.vertexLights_ = command.vertexLights_;
-
-            // Check scenepass metadata for defining custom passes which interact with lighting
-            if (!command.metadata_.Empty())
-            {
-                if (command.metadata_ == "gbuffer")
-                    gBufferPassIndex_ = command.passIndex_;
-                else if (command.metadata_ == "base" && command.pass_ != "base")
-                {
-                    basePassIndex_ = command.passIndex_;
-                    litBasePassIndex_ = Technique::GetPassIndex("lit" + command.pass_);
-                }
-                else if (command.metadata_ == "alpha" && command.pass_ != "alpha")
-                {
-                    alphaPassIndex_ = command.passIndex_;
-                    litAlphaPassIndex_ = Technique::GetPassIndex("lit" + command.pass_);
-                }
-            }
-
-            HashMap<unsigned, BatchQueue>::Iterator j = batchQueues_.Find(info.passIndex_);
-            if (j == batchQueues_.End())
-                j = batchQueues_.Insert(Pair<unsigned, BatchQueue>(info.passIndex_, BatchQueue()));
-            info.batchQueue_ = &j->second_;
-            SetQueueShaderDefines(*info.batchQueue_, command);
-
-            scenePasses_.Push(info);
-        }
-        // Allow a custom forward light pass
-        else if (command.type_ == CMD_FORWARDLIGHTS && !command.pass_.Empty())
-            lightPassIndex_ = command.passIndex_ = Technique::GetPassIndex(command.pass_);
-    }
-
-    octree_ = nullptr;
-    // Get default zone first in case we do not have zones defined
-    cameraZone_ = farClipZone_ = renderer_->GetDefaultZone();
-
-    if (hasScenePasses_)
-    {
-        if (!scene_ || !cullCamera_ || !cullCamera_->IsEnabledEffective())
-            return false;
-
-        // If scene is loading scene content asynchronously, it is incomplete and should not be rendered
-        if (scene_->IsAsyncLoading() && scene_->GetAsyncLoadMode() > LOAD_RESOURCES_ONLY)
-            return false;
-
-        octree_ = scene_->GetComponent<Octree>();
-        if (!octree_)
-            return false;
-
-        // Do not accept view if camera projection is illegal
-        // (there is a possibility of crash if occlusion is used and it can not clip properly)
-        if (!cullCamera_->IsProjectionValid())
-            return false;
-    }
-
-    // Go through commands to check for deferred rendering and other flags
-    for (unsigned i = 0; i < renderPath_->commands_.Size(); ++i)
-    {
-        const RenderPathCommand& command = renderPath_->commands_[i];
-        if (!command.enabled_)
-            continue;
-
-        // Check if ambient pass and G-buffer rendering happens at the same time
-        if (command.type_ == CMD_SCENEPASS && command.outputs_.Size() > 1)
-        {
-            if (CheckViewportWrite(command))
-                deferredAmbient_ = true;
-        }
-        else if (command.type_ == CMD_LIGHTVOLUMES)
-        {
-            lightVolumeCommand_ = &command;
-            deferred_ = true;
-        }
-        else if (command.type_ == CMD_FORWARDLIGHTS)
-        {
-            forwardLightsCommand_ = &command;
-            useLitBase_ = command.useLitBase_;
-        }
-    }
-
-    drawShadows_ = renderer_->GetDrawShadows();
-    materialQuality_ = renderer_->GetMaterialQuality();
-    maxOccluderTriangles_ = renderer_->GetMaxOccluderTriangles();
-    minInstances_ = renderer_->GetMinInstances();
-
-    // Set possible quality overrides from the camera
-    // Note that the culling camera is used here (its settings are authoritative) while the render camera
-    // will be just used for the final view & projection matrices
-    unsigned viewOverrideFlags = cullCamera_ ? cullCamera_->GetViewOverrideFlags() : VO_NONE;
-    if (viewOverrideFlags & VO_LOW_MATERIAL_QUALITY)
-        materialQuality_ = QUALITY_LOW;
-    if (viewOverrideFlags & VO_DISABLE_SHADOWS)
-        drawShadows_ = false;
-    if (viewOverrideFlags & VO_DISABLE_OCCLUSION)
-        maxOccluderTriangles_ = 0;
-
-    // Occlusion buffer has constant width. If resulting height would be too large due to aspect ratio, disable occlusion
-    if (viewSize_.y_ > viewSize_.x_ * 4)
-        maxOccluderTriangles_ = 0;
-
-    return true;
-}
-
-void View::Update(const FrameInfo& frame)
-{
-    // No need to update if using another prepared view
-    if (sourceView_)
-        return;
-
-    frame_.camera_ = cullCamera_;
-    frame_.timeStep_ = frame.timeStep_;
-    frame_.frameNumber_ = frame.frameNumber_;
-    frame_.viewSize_ = viewSize_;
-
-    using namespace BeginViewUpdate;
-
-    SendViewEvent(E_BEGINVIEWUPDATE);
-
-    int maxSortedInstances = renderer_->GetMaxSortedInstances();
-
-    // Clear buffers, geometry, light, occluder & batch list
-    renderTargets_.Clear();
-    geometries_.Clear();
-    lights_.Clear();
-    zones_.Clear();
-    occluders_.Clear();
-    activeOccluders_ = 0;
-    vertexLightQueues_.Clear();
-    for (HashMap<unsigned, BatchQueue>::Iterator i = batchQueues_.Begin(); i != batchQueues_.End(); ++i)
-        i->second_.Clear(maxSortedInstances);
-
-    if (hasScenePasses_ && (!cullCamera_ || !octree_))
-    {
-        SendViewEvent(E_ENDVIEWUPDATE);
-        return;
-    }
-
-    // Set automatic aspect ratio if required
-    if (cullCamera_ && cullCamera_->GetAutoAspectRatio())
-        cullCamera_->SetAspectRatioInternal((float)frame_.viewSize_.x_ / (float)frame_.viewSize_.y_);
-
-    GetDrawables();
-    GetBatches();
-    renderer_->StorePreparedView(this, cullCamera_);
-
-    SendViewEvent(E_ENDVIEWUPDATE);
-}
-
-void View::Render()
-{
-    SendViewEvent(E_BEGINVIEWRENDER);
-
-    if (hasScenePasses_ && (!octree_ || !camera_))
-    {
-        SendViewEvent(E_ENDVIEWRENDER);
-        return;
-    }
-
-    UpdateGeometries();
-
-    // Allocate screen buffers as necessary
-    AllocateScreenBuffers();
-    SendViewEvent(E_VIEWBUFFERSREADY);
-
-    // Forget parameter sources from the previous view
-    graphics_->ClearParameterSources();
-
-    if (renderer_->GetDynamicInstancing() && graphics_->GetInstancingSupport())
-        PrepareInstancingBuffer();
-
-    // It is possible, though not recommended, that the same camera is used for multiple main views. Set automatic aspect ratio
-    // to ensure correct projection will be used
-    if (camera_ && camera_->GetAutoAspectRatio())
-        camera_->SetAspectRatioInternal((float)(viewSize_.x_) / (float)(viewSize_.y_));
-
-    // Bind the face selection and indirection cube maps for point light shadows
-#ifndef GL_ES_VERSION_2_0
-    if (renderer_->GetDrawShadows())
-    {
-        graphics_->SetTexture(TU_FACESELECT, renderer_->GetFaceSelectCubeMap());
-        graphics_->SetTexture(TU_INDIRECTION, renderer_->GetIndirectionCubeMap());
-    }
-#endif
-
-    if (renderTarget_)
-    {
-        // On OpenGL, flip the projection if rendering to a texture so that the texture can be addressed in the same way
-        // as a render texture produced on Direct3D9
-#ifdef URHO3D_OPENGL
-        if (camera_)
-            camera_->SetFlipVertical(true);
-#endif
-    }
-
-    // Render
-    ExecuteRenderPathCommands();
-
-    // Reset state after commands
-    graphics_->SetFillMode(FILL_SOLID);
-    graphics_->SetLineAntiAlias(false);
-    graphics_->SetClipPlane(false);
-    graphics_->SetColorWrite(true);
-    graphics_->SetDepthBias(0.0f, 0.0f);
-    graphics_->SetScissorTest(false);
-    graphics_->SetStencilTest(false);
-
-    // Draw the associated debug geometry now if enabled
-    if (drawDebug_ && octree_ && camera_)
-    {
-        auto* debug = octree_->GetComponent<DebugRenderer>();
-        if (debug && debug->IsEnabledEffective() && debug->HasContent())
-        {
-            // If used resolve from backbuffer, blit first to the backbuffer to ensure correct depth buffer on OpenGL
-            // Otherwise use the last rendertarget and blit after debug geometry
-            if (usedResolve_ && currentRenderTarget_ != renderTarget_)
-            {
-                BlitFramebuffer(currentRenderTarget_->GetParentTexture(), renderTarget_, false);
-                currentRenderTarget_ = renderTarget_;
-                lastCustomDepthSurface_ = nullptr;
-            }
-
-            graphics_->SetRenderTarget(0, currentRenderTarget_);
-            for (unsigned i = 1; i < MAX_RENDERTARGETS; ++i)
-                graphics_->SetRenderTarget(i, (RenderSurface*)nullptr);
-
-            // If a custom depth surface was used, use it also for debug rendering
-            graphics_->SetDepthStencil(lastCustomDepthSurface_ ? lastCustomDepthSurface_ : GetDepthStencil(currentRenderTarget_));
-
-            IntVector2 rtSizeNow = graphics_->GetRenderTargetDimensions();
-            IntRect viewport = (currentRenderTarget_ == renderTarget_) ? viewRect_ : IntRect(0, 0, rtSizeNow.x_,
-                rtSizeNow.y_);
-            graphics_->SetViewport(viewport);
-
-            debug->SetView(camera_);
-            debug->Render();
-        }
-    }
-
-#ifdef URHO3D_OPENGL
-    if (camera_)
-        camera_->SetFlipVertical(false);
-#endif
-
-    // Run framebuffer blitting if necessary. If scene was resolved from backbuffer, do not touch depth
-    // (backbuffer should contain proper depth already)
-    if (currentRenderTarget_ != renderTarget_)
-        BlitFramebuffer(currentRenderTarget_->GetParentTexture(), renderTarget_, !usedResolve_);
-
-    SendViewEvent(E_ENDVIEWRENDER);
-}
-
-Graphics* View::GetGraphics() const
-{
-    return graphics_;
-}
-
-Renderer* View::GetRenderer() const
-{
-    return renderer_;
-}
-
-View* View::GetSourceView() const
-{
-    return sourceView_;
-}
-
-void View::SetGlobalShaderParameters()
-{
-    graphics_->SetShaderParameter(VSP_DELTATIME, frame_.timeStep_);
-    graphics_->SetShaderParameter(PSP_DELTATIME, frame_.timeStep_);
-
-    if (scene_)
-    {
-        float elapsedTime = scene_->GetElapsedTime();
-        graphics_->SetShaderParameter(VSP_ELAPSEDTIME, elapsedTime);
-        graphics_->SetShaderParameter(PSP_ELAPSEDTIME, elapsedTime);
-    }
-
-    SendViewEvent(E_VIEWGLOBALSHADERPARAMETERS);
-}
-
-void View::SetCameraShaderParameters(Camera* camera)
-{
-    if (!camera)
-        return;
-
-    Matrix3x4 cameraEffectiveTransform = camera->GetEffectiveWorldTransform();
-
-    graphics_->SetShaderParameter(VSP_CAMERAPOS, cameraEffectiveTransform.Translation());
-    graphics_->SetShaderParameter(VSP_VIEWINV, cameraEffectiveTransform);
-    graphics_->SetShaderParameter(VSP_VIEW, camera->GetView());
-    graphics_->SetShaderParameter(PSP_CAMERAPOS, cameraEffectiveTransform.Translation());
-
-    float nearClip = camera->GetNearClip();
-    float farClip = camera->GetFarClip();
-    graphics_->SetShaderParameter(VSP_NEARCLIP, nearClip);
-    graphics_->SetShaderParameter(VSP_FARCLIP, farClip);
-    graphics_->SetShaderParameter(PSP_NEARCLIP, nearClip);
-    graphics_->SetShaderParameter(PSP_FARCLIP, farClip);
-
-    Vector4 depthMode = Vector4::ZERO;
-    if (camera->IsOrthographic())
-    {
-        depthMode.x_ = 1.0f;
-#ifdef URHO3D_OPENGL
-        depthMode.z_ = 0.5f;
-        depthMode.w_ = 0.5f;
-#else
-        depthMode.z_ = 1.0f;
-#endif
-    }
-    else
-        depthMode.w_ = 1.0f / camera->GetFarClip();
-
-    graphics_->SetShaderParameter(VSP_DEPTHMODE, depthMode);
-
-    Vector4 depthReconstruct
-        (farClip / (farClip - nearClip), -nearClip / (farClip - nearClip), camera->IsOrthographic() ? 1.0f : 0.0f,
-            camera->IsOrthographic() ? 0.0f : 1.0f);
-    graphics_->SetShaderParameter(PSP_DEPTHRECONSTRUCT, depthReconstruct);
-
-    Vector3 nearVector, farVector;
-    camera->GetFrustumSize(nearVector, farVector);
-    graphics_->SetShaderParameter(VSP_FRUSTUMSIZE, farVector);
-
-    Matrix4 projection = camera->GetGPUProjection();
-#ifdef URHO3D_OPENGL
-    // Add constant depth bias manually to the projection matrix due to glPolygonOffset() inconsistency
-    float constantBias = 2.0f * graphics_->GetDepthConstantBias();
-    projection.m22_ += projection.m32_ * constantBias;
-    projection.m23_ += projection.m33_ * constantBias;
-#endif
-
-    graphics_->SetShaderParameter(VSP_VIEWPROJ, projection * camera->GetView());
-
-    // If in a scene pass and the command defines shader parameters, set them now
-    if (passCommand_)
-        SetCommandShaderParameters(*passCommand_);
-}
-
-void View::SetCommandShaderParameters(const RenderPathCommand& command)
-{
-    const HashMap<StringHash, Variant>& parameters = command.shaderParameters_;
-    for (HashMap<StringHash, Variant>::ConstIterator k = parameters.Begin(); k != parameters.End(); ++k)
-        graphics_->SetShaderParameter(k->first_, k->second_);
-}
-
-void View::SetGBufferShaderParameters(const IntVector2& texSize, const IntRect& viewRect)
-{
-    auto texWidth = (float)texSize.x_;
-    auto texHeight = (float)texSize.y_;
-    float widthRange = 0.5f * viewRect.Width() / texWidth;
-    float heightRange = 0.5f * viewRect.Height() / texHeight;
-
-#ifdef URHO3D_OPENGL
-    Vector4 bufferUVOffset(((float)viewRect.left_) / texWidth + widthRange,
-        1.0f - (((float)viewRect.top_) / texHeight + heightRange), widthRange, heightRange);
-#else
-    const Vector2& pixelUVOffset = Graphics::GetPixelUVOffset();
-    Vector4 bufferUVOffset((pixelUVOffset.x_ + (float)viewRect.left_) / texWidth + widthRange,
-        (pixelUVOffset.y_ + (float)viewRect.top_) / texHeight + heightRange, widthRange, heightRange);
-#endif
-    graphics_->SetShaderParameter(VSP_GBUFFEROFFSETS, bufferUVOffset);
-
-    float invSizeX = 1.0f / texWidth;
-    float invSizeY = 1.0f / texHeight;
-    graphics_->SetShaderParameter(PSP_GBUFFERINVSIZE, Vector2(invSizeX, invSizeY));
-}
-
-void View::GetDrawables()
-{
-    if (!octree_ || !cullCamera_)
-        return;
-
-    URHO3D_PROFILE(GetDrawables);
-
-    auto* queue = GetSubsystem<WorkQueue>();
-    PODVector<Drawable*>& tempDrawables = tempDrawables_[0];
-
-    // Get zones and occluders first
-    {
-        ZoneOccluderOctreeQuery
-            query(tempDrawables, cullCamera_->GetFrustum(), DRAWABLE_GEOMETRY | DRAWABLE_ZONE, cullCamera_->GetViewMask());
-        octree_->GetDrawables(query);
-    }
-
-    highestZonePriority_ = M_MIN_INT;
-    int bestPriority = M_MIN_INT;
-    Node* cameraNode = cullCamera_->GetNode();
-    Vector3 cameraPos = cameraNode->GetWorldPosition();
-
-    for (PODVector<Drawable*>::ConstIterator i = tempDrawables.Begin(); i != tempDrawables.End(); ++i)
-    {
-        Drawable* drawable = *i;
-        unsigned char flags = drawable->GetDrawableFlags();
-
-        if (flags & DRAWABLE_ZONE)
-        {
-            auto* zone = static_cast<Zone*>(drawable);
-            zones_.Push(zone);
-            int priority = zone->GetPriority();
-            if (priority > highestZonePriority_)
-                highestZonePriority_ = priority;
-            if (priority > bestPriority && zone->IsInside(cameraPos))
-            {
-                cameraZone_ = zone;
-                bestPriority = priority;
-            }
-        }
-        else
-            occluders_.Push(drawable);
-    }
-
-    // Determine the zone at far clip distance. If not found, or camera zone has override mode, use camera zone
-    cameraZoneOverride_ = cameraZone_->GetOverride();
-    if (!cameraZoneOverride_)
-    {
-        Vector3 farClipPos = cameraPos + cameraNode->GetWorldDirection() * Vector3(0.0f, 0.0f, cullCamera_->GetFarClip());
-        bestPriority = M_MIN_INT;
-
-        for (PODVector<Zone*>::Iterator i = zones_.Begin(); i != zones_.End(); ++i)
-        {
-            int priority = (*i)->GetPriority();
-            if (priority > bestPriority && (*i)->IsInside(farClipPos))
-            {
-                farClipZone_ = *i;
-                bestPriority = priority;
-            }
-        }
-    }
-    if (farClipZone_ == renderer_->GetDefaultZone())
-        farClipZone_ = cameraZone_;
-
-    // If occlusion in use, get & render the occluders
-    occlusionBuffer_ = nullptr;
-    if (maxOccluderTriangles_ > 0)
-    {
-        UpdateOccluders(occluders_, cullCamera_);
-        if (occluders_.Size())
-        {
-            URHO3D_PROFILE(DrawOcclusion);
-
-            occlusionBuffer_ = renderer_->GetOcclusionBuffer(cullCamera_);
-            DrawOccluders(occlusionBuffer_, occluders_);
-        }
-    }
-    else
-        occluders_.Clear();
-
-    // Get lights and geometries. Coarse occlusion for octants is used at this point
-    if (occlusionBuffer_)
-    {
-        OccludedFrustumOctreeQuery query
-            (tempDrawables, cullCamera_->GetFrustum(), occlusionBuffer_, DRAWABLE_GEOMETRY | DRAWABLE_LIGHT, cullCamera_->GetViewMask());
-        octree_->GetDrawables(query);
-    }
-    else
-    {
-        FrustumOctreeQuery query(tempDrawables, cullCamera_->GetFrustum(), DRAWABLE_GEOMETRY | DRAWABLE_LIGHT, cullCamera_->GetViewMask());
-        octree_->GetDrawables(query);
-    }
-
-    // Check drawable occlusion, find zones for moved drawables and collect geometries & lights in worker threads
-    {
-        for (unsigned i = 0; i < sceneResults_.Size(); ++i)
-        {
-            PerThreadSceneResult& result = sceneResults_[i];
-
-            result.geometries_.Clear();
-            result.lights_.Clear();
-            result.minZ_ = M_INFINITY;
-            result.maxZ_ = 0.0f;
-        }
-
-        int numWorkItems = queue->GetNumThreads() + 1; // Worker threads + main thread
-        int drawablesPerItem = tempDrawables.Size() / numWorkItems;
-
-        PODVector<Drawable*>::Iterator start = tempDrawables.Begin();
-        // Create a work item for each thread
-        for (int i = 0; i < numWorkItems; ++i)
-        {
-            SharedPtr<WorkItem> item = queue->GetFreeItem();
-            item->priority_ = M_MAX_UNSIGNED;
-            item->workFunction_ = CheckVisibilityWork;
-            item->aux_ = this;
-
-            PODVector<Drawable*>::Iterator end = tempDrawables.End();
-            if (i < numWorkItems - 1 && end - start > drawablesPerItem)
-                end = start + drawablesPerItem;
-
-            item->start_ = &(*start);
-            item->end_ = &(*end);
-            queue->AddWorkItem(item);
-
-            start = end;
-        }
-
-        queue->Complete(M_MAX_UNSIGNED);
-    }
-
-    // Combine lights, geometries & scene Z range from the threads
-    geometries_.Clear();
-    lights_.Clear();
-    minZ_ = M_INFINITY;
-    maxZ_ = 0.0f;
-
-    if (sceneResults_.Size() > 1)
-    {
-        for (unsigned i = 0; i < sceneResults_.Size(); ++i)
-        {
-            PerThreadSceneResult& result = sceneResults_[i];
-            geometries_.Push(result.geometries_);
-            lights_.Push(result.lights_);
-            minZ_ = Min(minZ_, result.minZ_);
-            maxZ_ = Max(maxZ_, result.maxZ_);
-        }
-    }
-    else
-    {
-        // If just 1 thread, copy the results directly
-        PerThreadSceneResult& result = sceneResults_[0];
-        minZ_ = result.minZ_;
-        maxZ_ = result.maxZ_;
-        Swap(geometries_, result.geometries_);
-        Swap(lights_, result.lights_);
-    }
-
-    if (minZ_ == M_INFINITY)
-        minZ_ = 0.0f;
-
-    // Sort the lights to brightest/closest first, and per-vertex lights first so that per-vertex base pass can be evaluated first
-    for (unsigned i = 0; i < lights_.Size(); ++i)
-    {
-        Light* light = lights_[i];
-        light->SetIntensitySortValue(cullCamera_->GetDistance(light->GetNode()->GetWorldPosition()));
-        light->SetLightQueue(nullptr);
-    }
-
-    Sort(lights_.Begin(), lights_.End(), CompareLights);
-}
-
-void View::GetBatches()
-{
-    if (!octree_ || !cullCamera_)
-        return;
-
-    nonThreadedGeometries_.Clear();
-    threadedGeometries_.Clear();
-
-    ProcessLights();
-    GetLightBatches();
-    GetBaseBatches();
-}
-
-void View::ProcessLights()
-{
-    // Process lit geometries and shadow casters for each light
-    URHO3D_PROFILE(ProcessLights);
-
-    auto* queue = GetSubsystem<WorkQueue>();
-    lightQueryResults_.Resize(lights_.Size());
-
-    for (unsigned i = 0; i < lightQueryResults_.Size(); ++i)
-    {
-        SharedPtr<WorkItem> item = queue->GetFreeItem();
-        item->priority_ = M_MAX_UNSIGNED;
-        item->workFunction_ = ProcessLightWork;
-        item->aux_ = this;
-
-        LightQueryResult& query = lightQueryResults_[i];
-        query.light_ = lights_[i];
-
-        item->start_ = &query;
-        queue->AddWorkItem(item);
-    }
-
-    // Ensure all lights have been processed before proceeding
-    queue->Complete(M_MAX_UNSIGNED);
-}
-
-void View::GetLightBatches()
-{
-    BatchQueue* alphaQueue = batchQueues_.Contains(alphaPassIndex_) ? &batchQueues_[alphaPassIndex_] : nullptr;
-
-    // Build light queues and lit batches
-    {
-        URHO3D_PROFILE(GetLightBatches);
-
-        // Preallocate light queues: per-pixel lights which have lit geometries
-        unsigned numLightQueues = 0;
-        unsigned usedLightQueues = 0;
-        for (Vector<LightQueryResult>::ConstIterator i = lightQueryResults_.Begin(); i != lightQueryResults_.End(); ++i)
-        {
-            if (!i->light_->GetPerVertex() && i->litGeometries_.Size())
-                ++numLightQueues;
-        }
-
-        lightQueues_.Resize(numLightQueues);
-        maxLightsDrawables_.Clear();
-        auto maxSortedInstances = (unsigned)renderer_->GetMaxSortedInstances();
-
-        for (Vector<LightQueryResult>::Iterator i = lightQueryResults_.Begin(); i != lightQueryResults_.End(); ++i)
-        {
-            LightQueryResult& query = *i;
-
-            // If light has no affected geometries, no need to process further
-            if (query.litGeometries_.Empty())
-                continue;
-
-            Light* light = query.light_;
-
-            // Per-pixel light
-            if (!light->GetPerVertex())
-            {
-                unsigned shadowSplits = query.numSplits_;
-
-                // Initialize light queue and store it to the light so that it can be found later
-                LightBatchQueue& lightQueue = lightQueues_[usedLightQueues++];
-                light->SetLightQueue(&lightQueue);
-                lightQueue.light_ = light;
-                lightQueue.negative_ = light->IsNegative();
-                lightQueue.shadowMap_ = nullptr;
-                lightQueue.litBaseBatches_.Clear(maxSortedInstances);
-                lightQueue.litBatches_.Clear(maxSortedInstances);
-                if (forwardLightsCommand_)
-                {
-                    SetQueueShaderDefines(lightQueue.litBaseBatches_, *forwardLightsCommand_);
-                    SetQueueShaderDefines(lightQueue.litBatches_, *forwardLightsCommand_);
-                }
-                else
-                {
-                    lightQueue.litBaseBatches_.hasExtraDefines_ = false;
-                    lightQueue.litBatches_.hasExtraDefines_ = false;
-                }
-                lightQueue.volumeBatches_.Clear();
-
-                // Allocate shadow map now
-                if (shadowSplits > 0)
-                {
-                    lightQueue.shadowMap_ = renderer_->GetShadowMap(light, cullCamera_, (unsigned)viewSize_.x_, (unsigned)viewSize_.y_);
-                    // If did not manage to get a shadow map, convert the light to unshadowed
-                    if (!lightQueue.shadowMap_)
-                        shadowSplits = 0;
-                }
-
-                // Setup shadow batch queues
-                lightQueue.shadowSplits_.Resize(shadowSplits);
-                for (unsigned j = 0; j < shadowSplits; ++j)
-                {
-                    ShadowBatchQueue& shadowQueue = lightQueue.shadowSplits_[j];
-                    Camera* shadowCamera = query.shadowCameras_[j];
-                    shadowQueue.shadowCamera_ = shadowCamera;
-                    shadowQueue.nearSplit_ = query.shadowNearSplits_[j];
-                    shadowQueue.farSplit_ = query.shadowFarSplits_[j];
-                    shadowQueue.shadowBatches_.Clear(maxSortedInstances);
-
-                    // Setup the shadow split viewport and finalize shadow camera parameters
-                    shadowQueue.shadowViewport_ = GetShadowMapViewport(light, j, lightQueue.shadowMap_);
-                    FinalizeShadowCamera(shadowCamera, light, shadowQueue.shadowViewport_, query.shadowCasterBox_[j]);
-
-                    // Loop through shadow casters
-                    for (PODVector<Drawable*>::ConstIterator k = query.shadowCasters_.Begin() + query.shadowCasterBegin_[j];
-                         k < query.shadowCasters_.Begin() + query.shadowCasterEnd_[j]; ++k)
-                    {
-                        Drawable* drawable = *k;
-                        // If drawable is not in actual view frustum, mark it in view here and check its geometry update type
-                        if (!drawable->IsInView(frame_, true))
-                        {
-                            drawable->MarkInView(frame_.frameNumber_);
-                            UpdateGeometryType type = drawable->GetUpdateGeometryType();
-                            if (type == UPDATE_MAIN_THREAD)
-                                nonThreadedGeometries_.Push(drawable);
-                            else if (type == UPDATE_WORKER_THREAD)
-                                threadedGeometries_.Push(drawable);
-                        }
-
-                        const Vector<SourceBatch>& batches = drawable->GetBatches();
-
-                        for (unsigned l = 0; l < batches.Size(); ++l)
-                        {
-                            const SourceBatch& srcBatch = batches[l];
-
-                            Technique* tech = GetTechnique(drawable, srcBatch.material_);
-                            if (!srcBatch.geometry_ || !srcBatch.numWorldTransforms_ || !tech)
-                                continue;
-
-                            Pass* pass = tech->GetSupportedPass(Technique::shadowPassIndex);
-                            // Skip if material has no shadow pass
-                            if (!pass)
-                                continue;
-
-                            Batch destBatch(srcBatch);
-                            destBatch.pass_ = pass;
-                            destBatch.zone_ = nullptr;
-
-                            AddBatchToQueue(shadowQueue.shadowBatches_, destBatch, tech);
-                        }
-                    }
-                }
-
-                // Process lit geometries
-                for (PODVector<Drawable*>::ConstIterator j = query.litGeometries_.Begin(); j != query.litGeometries_.End(); ++j)
-                {
-                    Drawable* drawable = *j;
-                    drawable->AddLight(light);
-
-                    // If drawable limits maximum lights, only record the light, and check maximum count / build batches later
-                    if (!drawable->GetMaxLights())
-                        GetLitBatches(drawable, lightQueue, alphaQueue);
-                    else
-                        maxLightsDrawables_.Insert(drawable);
-                }
-
-                // In deferred modes, store the light volume batch now. Since light mask 8 lowest bits are output to the stencil,
-                // lights that have all zeroes in the low 8 bits can be skipped; they would not affect geometry anyway
-                if (deferred_ && (light->GetLightMask() & 0xffu) != 0)
-                {
-                    Batch volumeBatch;
-                    volumeBatch.geometry_ = renderer_->GetLightGeometry(light);
-                    volumeBatch.geometryType_ = GEOM_STATIC;
-                    volumeBatch.worldTransform_ = &light->GetVolumeTransform(cullCamera_);
-                    volumeBatch.numWorldTransforms_ = 1;
-                    volumeBatch.lightQueue_ = &lightQueue;
-                    volumeBatch.distance_ = light->GetDistance();
-                    volumeBatch.material_ = nullptr;
-                    volumeBatch.pass_ = nullptr;
-                    volumeBatch.zone_ = nullptr;
-                    renderer_->SetLightVolumeBatchShaders(volumeBatch, cullCamera_, lightVolumeCommand_->vertexShaderName_,
-                        lightVolumeCommand_->pixelShaderName_, lightVolumeCommand_->vertexShaderDefines_,
-                        lightVolumeCommand_->pixelShaderDefines_);
-                    lightQueue.volumeBatches_.Push(volumeBatch);
-                }
-            }
-            // Per-vertex light
-            else
-            {
-                // Add the vertex light to lit drawables. It will be processed later during base pass batch generation
-                for (PODVector<Drawable*>::ConstIterator j = query.litGeometries_.Begin(); j != query.litGeometries_.End(); ++j)
-                {
-                    Drawable* drawable = *j;
-                    drawable->AddVertexLight(light);
-                }
-            }
-        }
-    }
-
-    // Process drawables with limited per-pixel light count
-    if (maxLightsDrawables_.Size())
-    {
-        URHO3D_PROFILE(GetMaxLightsBatches);
-
-        for (HashSet<Drawable*>::Iterator i = maxLightsDrawables_.Begin(); i != maxLightsDrawables_.End(); ++i)
-        {
-            Drawable* drawable = *i;
-            drawable->LimitLights();
-            const PODVector<Light*>& lights = drawable->GetLights();
-
-            for (unsigned i = 0; i < lights.Size(); ++i)
-            {
-                Light* light = lights[i];
-                // Find the correct light queue again
-                LightBatchQueue* queue = light->GetLightQueue();
-                if (queue)
-                    GetLitBatches(drawable, *queue, alphaQueue);
-            }
-        }
-    }
-}
-
-void View::GetBaseBatches()
-{
-    URHO3D_PROFILE(GetBaseBatches);
-
-    for (PODVector<Drawable*>::ConstIterator i = geometries_.Begin(); i != geometries_.End(); ++i)
-    {
-        Drawable* drawable = *i;
-        UpdateGeometryType type = drawable->GetUpdateGeometryType();
-        if (type == UPDATE_MAIN_THREAD)
-            nonThreadedGeometries_.Push(drawable);
-        else if (type == UPDATE_WORKER_THREAD)
-            threadedGeometries_.Push(drawable);
-
-        const Vector<SourceBatch>& batches = drawable->GetBatches();
-        bool vertexLightsProcessed = false;
-
-        for (unsigned j = 0; j < batches.Size(); ++j)
-        {
-            const SourceBatch& srcBatch = batches[j];
-
-            // Check here if the material refers to a rendertarget texture with camera(s) attached
-            // Only check this for backbuffer views (null rendertarget)
-            if (srcBatch.material_ && srcBatch.material_->GetAuxViewFrameNumber() != frame_.frameNumber_ && !renderTarget_)
-                CheckMaterialForAuxView(srcBatch.material_);
-
-            Technique* tech = GetTechnique(drawable, srcBatch.material_);
-            if (!srcBatch.geometry_ || !srcBatch.numWorldTransforms_ || !tech)
-                continue;
-
-            // Check each of the scene passes
-            for (unsigned k = 0; k < scenePasses_.Size(); ++k)
-            {
-                ScenePassInfo& info = scenePasses_[k];
-                // Skip forward base pass if the corresponding litbase pass already exists
-                if (info.passIndex_ == basePassIndex_ && j < 32 && drawable->HasBasePass(j))
-                    continue;
-
-                Pass* pass = tech->GetSupportedPass(info.passIndex_);
-                if (!pass)
-                    continue;
-
-                Batch destBatch(srcBatch);
-                destBatch.pass_ = pass;
-                destBatch.zone_ = GetZone(drawable);
-                destBatch.isBase_ = true;
-                destBatch.lightMask_ = (unsigned char)GetLightMask(drawable);
-
-                if (info.vertexLights_)
-                {
-                    const PODVector<Light*>& drawableVertexLights = drawable->GetVertexLights();
-                    if (drawableVertexLights.Size() && !vertexLightsProcessed)
-                    {
-                        // Limit vertex lights. If this is a deferred opaque batch, remove converted per-pixel lights,
-                        // as they will be rendered as light volumes in any case, and drawing them also as vertex lights
-                        // would result in double lighting
-                        drawable->LimitVertexLights(deferred_ && destBatch.pass_->GetBlendMode() == BLEND_REPLACE);
-                        vertexLightsProcessed = true;
-                    }
-
-                    if (drawableVertexLights.Size())
-                    {
-                        // Find a vertex light queue. If not found, create new
-                        unsigned long long hash = GetVertexLightQueueHash(drawableVertexLights);
-                        HashMap<unsigned long long, LightBatchQueue>::Iterator i = vertexLightQueues_.Find(hash);
-                        if (i == vertexLightQueues_.End())
-                        {
-                            i = vertexLightQueues_.Insert(MakePair(hash, LightBatchQueue()));
-                            i->second_.light_ = nullptr;
-                            i->second_.shadowMap_ = nullptr;
-                            i->second_.vertexLights_ = drawableVertexLights;
-                        }
-
-                        destBatch.lightQueue_ = &(i->second_);
-                    }
-                }
-                else
-                    destBatch.lightQueue_ = nullptr;
-
-                bool allowInstancing = info.allowInstancing_;
-                if (allowInstancing && info.markToStencil_ && destBatch.lightMask_ != (destBatch.zone_->GetLightMask() & 0xffu))
-                    allowInstancing = false;
-
-                AddBatchToQueue(*info.batchQueue_, destBatch, tech, allowInstancing);
-            }
-        }
-    }
-}
-
-void View::UpdateGeometries()
-{
-    // Update geometries in the source view if necessary (prepare order may differ from render order)
-    if (sourceView_ && !sourceView_->geometriesUpdated_)
-    {
-        sourceView_->UpdateGeometries();
-        return;
-    }
-
-    URHO3D_PROFILE(SortAndUpdateGeometry);
-
-    auto* queue = GetSubsystem<WorkQueue>();
-
-    // Sort batches
-    {
-        for (unsigned i = 0; i < renderPath_->commands_.Size(); ++i)
-        {
-            const RenderPathCommand& command = renderPath_->commands_[i];
-            if (!IsNecessary(command))
-                continue;
-
-            if (command.type_ == CMD_SCENEPASS)
-            {
-                SharedPtr<WorkItem> item = queue->GetFreeItem();
-                item->priority_ = M_MAX_UNSIGNED;
-                item->workFunction_ =
-                    command.sortMode_ == SORT_FRONTTOBACK ? SortBatchQueueFrontToBackWork : SortBatchQueueBackToFrontWork;
-                item->start_ = &batchQueues_[command.passIndex_];
-                queue->AddWorkItem(item);
-            }
-        }
-
-        for (Vector<LightBatchQueue>::Iterator i = lightQueues_.Begin(); i != lightQueues_.End(); ++i)
-        {
-            SharedPtr<WorkItem> lightItem = queue->GetFreeItem();
-            lightItem->priority_ = M_MAX_UNSIGNED;
-            lightItem->workFunction_ = SortLightQueueWork;
-            lightItem->start_ = &(*i);
-            queue->AddWorkItem(lightItem);
-
-            if (i->shadowSplits_.Size())
-            {
-                SharedPtr<WorkItem> shadowItem = queue->GetFreeItem();
-                shadowItem->priority_ = M_MAX_UNSIGNED;
-                shadowItem->workFunction_ = SortShadowQueueWork;
-                shadowItem->start_ = &(*i);
-                queue->AddWorkItem(shadowItem);
-            }
-        }
-    }
-
-    // Update geometries. Split into threaded and non-threaded updates.
-    {
-        if (threadedGeometries_.Size())
-        {
-            // In special cases (context loss, multi-view) a drawable may theoretically first have reported a threaded update, but will actually
-            // require a main thread update. Check these cases first and move as applicable. The threaded work routine will tolerate the null
-            // pointer holes that we leave to the threaded update queue.
-            for (PODVector<Drawable*>::Iterator i = threadedGeometries_.Begin(); i != threadedGeometries_.End(); ++i)
-            {
-                if ((*i)->GetUpdateGeometryType() == UPDATE_MAIN_THREAD)
-                {
-                    nonThreadedGeometries_.Push(*i);
-                    *i = nullptr;
-                }
-            }
-
-            int numWorkItems = queue->GetNumThreads() + 1; // Worker threads + main thread
-            int drawablesPerItem = threadedGeometries_.Size() / numWorkItems;
-
-            PODVector<Drawable*>::Iterator start = threadedGeometries_.Begin();
-            for (int i = 0; i < numWorkItems; ++i)
-            {
-                PODVector<Drawable*>::Iterator end = threadedGeometries_.End();
-                if (i < numWorkItems - 1 && end - start > drawablesPerItem)
-                    end = start + drawablesPerItem;
-
-                SharedPtr<WorkItem> item = queue->GetFreeItem();
-                item->priority_ = M_MAX_UNSIGNED;
-                item->workFunction_ = UpdateDrawableGeometriesWork;
-                item->aux_ = const_cast<FrameInfo*>(&frame_);
-                item->start_ = &(*start);
-                item->end_ = &(*end);
-                queue->AddWorkItem(item);
-
-                start = end;
-            }
-        }
-
-        // While the work queue is processed, update non-threaded geometries
-        for (PODVector<Drawable*>::ConstIterator i = nonThreadedGeometries_.Begin(); i != nonThreadedGeometries_.End(); ++i)
-            (*i)->UpdateGeometry(frame_);
-    }
-
-    // Finally ensure all threaded work has completed
-    queue->Complete(M_MAX_UNSIGNED);
-    geometriesUpdated_ = true;
-}
-
-void View::GetLitBatches(Drawable* drawable, LightBatchQueue& lightQueue, BatchQueue* alphaQueue)
-{
-    Light* light = lightQueue.light_;
-    Zone* zone = GetZone(drawable);
-    const Vector<SourceBatch>& batches = drawable->GetBatches();
-
-    bool allowLitBase =
-        useLitBase_ && !lightQueue.negative_ && light == drawable->GetFirstLight() && drawable->GetVertexLights().Empty() &&
-        !zone->GetAmbientGradient();
-
-    for (unsigned i = 0; i < batches.Size(); ++i)
-    {
-        const SourceBatch& srcBatch = batches[i];
-
-        Technique* tech = GetTechnique(drawable, srcBatch.material_);
-        if (!srcBatch.geometry_ || !srcBatch.numWorldTransforms_ || !tech)
-            continue;
-
-        // Do not create pixel lit forward passes for materials that render into the G-buffer
-        if (gBufferPassIndex_ != M_MAX_UNSIGNED && tech->HasPass(gBufferPassIndex_))
-            continue;
-
-        Batch destBatch(srcBatch);
-        bool isLitAlpha = false;
-
-        // Check for lit base pass. Because it uses the replace blend mode, it must be ensured to be the first light
-        // Also vertex lighting or ambient gradient require the non-lit base pass, so skip in those cases
-        if (i < 32 && allowLitBase)
-        {
-            destBatch.pass_ = tech->GetSupportedPass(litBasePassIndex_);
-            if (destBatch.pass_)
-            {
-                destBatch.isBase_ = true;
-                drawable->SetBasePass(i);
-            }
-            else
-                destBatch.pass_ = tech->GetSupportedPass(lightPassIndex_);
-        }
-        else
-            destBatch.pass_ = tech->GetSupportedPass(lightPassIndex_);
-
-        // If no lit pass, check for lit alpha
-        if (!destBatch.pass_)
-        {
-            destBatch.pass_ = tech->GetSupportedPass(litAlphaPassIndex_);
-            isLitAlpha = true;
-        }
-
-        // Skip if material does not receive light at all
-        if (!destBatch.pass_)
-            continue;
-
-        destBatch.lightQueue_ = &lightQueue;
-        destBatch.zone_ = zone;
-
-        if (!isLitAlpha)
-        {
-            if (destBatch.isBase_)
-                AddBatchToQueue(lightQueue.litBaseBatches_, destBatch, tech);
-            else
-                AddBatchToQueue(lightQueue.litBatches_, destBatch, tech);
-        }
-        else if (alphaQueue)
-        {
-            // Transparent batches can not be instanced, and shadows on transparencies can only be rendered if shadow maps are
-            // not reused
-            AddBatchToQueue(*alphaQueue, destBatch, tech, false, !renderer_->GetReuseShadowMaps());
-        }
-    }
-}
-
-void View::ExecuteRenderPathCommands()
-{
-    View* actualView = sourceView_ ? sourceView_ : this;
-
-    // If not reusing shadowmaps, render all of them first
-    if (!renderer_->GetReuseShadowMaps() && renderer_->GetDrawShadows() && !actualView->lightQueues_.Empty())
-    {
-        URHO3D_PROFILE(RenderShadowMaps);
-
-        for (Vector<LightBatchQueue>::Iterator i = actualView->lightQueues_.Begin(); i != actualView->lightQueues_.End(); ++i)
-        {
-            if (NeedRenderShadowMap(*i))
-                RenderShadowMap(*i);
-        }
-    }
-
-    {
-        URHO3D_PROFILE(ExecuteRenderPath);
-
-        // Set for safety in case of empty renderpath
-        currentRenderTarget_ = substituteRenderTarget_ ? substituteRenderTarget_ : renderTarget_;
-        currentViewportTexture_ = nullptr;
-        passCommand_ = nullptr;
-
-        bool viewportModified = false;
-        bool isPingponging = false;
-        usedResolve_ = false;
-
-        unsigned lastCommandIndex = 0;
-        for (unsigned i = 0; i < renderPath_->commands_.Size(); ++i)
-        {
-            RenderPathCommand& command = renderPath_->commands_[i];
-            if (actualView->IsNecessary(command))
-                lastCommandIndex = i;
-        }
-
-        for (unsigned i = 0; i < renderPath_->commands_.Size(); ++i)
-        {
-            RenderPathCommand& command = renderPath_->commands_[i];
-            if (!actualView->IsNecessary(command))
-                continue;
-
-            bool viewportRead = actualView->CheckViewportRead(command);
-            bool viewportWrite = actualView->CheckViewportWrite(command);
-            bool beginPingpong = actualView->CheckPingpong(i);
-
-            // Has the viewport been modified and will be read as a texture by the current command?
-            if (viewportRead && viewportModified)
-            {
-                // Start pingponging without a blit if already rendering to the substitute render target
-                if (currentRenderTarget_ && currentRenderTarget_ == substituteRenderTarget_ && beginPingpong)
-                    isPingponging = true;
-
-                // If not using pingponging, simply resolve/copy to the first viewport texture
-                if (!isPingponging)
-                {
-                    if (!currentRenderTarget_)
-                    {
-                        graphics_->ResolveToTexture(dynamic_cast<Texture2D*>(viewportTextures_[0]), viewRect_);
-                        currentViewportTexture_ = viewportTextures_[0];
-                        viewportModified = false;
-                        usedResolve_ = true;
-                    }
-                    else
-                    {
-                        if (viewportWrite)
-                        {
-                            BlitFramebuffer(currentRenderTarget_->GetParentTexture(),
-                                GetRenderSurfaceFromTexture(viewportTextures_[0]), false);
-                            currentViewportTexture_ = viewportTextures_[0];
-                            viewportModified = false;
-                        }
-                        else
-                        {
-                            // If the current render target is already a texture, and we are not writing to it, can read that
-                            // texture directly instead of blitting. However keep the viewport dirty flag in case a later command
-                            // will do both read and write, and then we need to blit / resolve
-                            currentViewportTexture_ = currentRenderTarget_->GetParentTexture();
-                        }
-                    }
-                }
-                else
-                {
-                    // Swap the pingpong double buffer sides. Texture 0 will be read next
-                    viewportTextures_[1] = viewportTextures_[0];
-                    viewportTextures_[0] = currentRenderTarget_->GetParentTexture();
-                    currentViewportTexture_ = viewportTextures_[0];
-                    viewportModified = false;
-                }
-            }
-
-            if (beginPingpong)
-                isPingponging = true;
-
-            // Determine viewport write target
-            if (viewportWrite)
-            {
-                if (isPingponging)
-                {
-                    currentRenderTarget_ = GetRenderSurfaceFromTexture(viewportTextures_[1]);
-                    // If the render path ends into a quad, it can be redirected to the final render target
-                    // However, on OpenGL we can not reliably do this in case the final target is the backbuffer, and we want to
-                    // render depth buffer sensitive debug geometry afterward (backbuffer and textures can not share depth)
-#ifndef URHO3D_OPENGL
-                    if (i == lastCommandIndex && command.type_ == CMD_QUAD)
-#else
-                    if (i == lastCommandIndex && command.type_ == CMD_QUAD && renderTarget_)
-#endif
-                        currentRenderTarget_ = renderTarget_;
-                }
-                else
-                    currentRenderTarget_ = substituteRenderTarget_ ? substituteRenderTarget_ : renderTarget_;
-            }
-
-            switch (command.type_)
-            {
-            case CMD_CLEAR:
-                {
-                    URHO3D_PROFILE(ClearRenderTarget);
-
-                    Color clearColor = command.clearColor_;
-                    if (command.useFogColor_)
-                        clearColor = actualView->farClipZone_->GetFogColor();
-
-                    SetRenderTargets(command);
-                    graphics_->Clear(command.clearFlags_, clearColor, command.clearDepth_, command.clearStencil_);
-                }
-                break;
-
-            case CMD_SCENEPASS:
-                {
-                    BatchQueue& queue = actualView->batchQueues_[command.passIndex_];
-                    if (!queue.IsEmpty())
-                    {
-                        URHO3D_PROFILE(RenderScenePass);
-
-                        SetRenderTargets(command);
-                        bool allowDepthWrite = SetTextures(command);
-                        graphics_->SetClipPlane(camera_->GetUseClipping(), camera_->GetClipPlane(), camera_->GetView(),
-                            camera_->GetGPUProjection());
-
-                        if (command.shaderParameters_.Size())
-                        {
-                            // If pass defines shader parameters, reset parameter sources now to ensure they all will be set
-                            // (will be set after camera shader parameters)
-                            graphics_->ClearParameterSources();
-                            passCommand_ = &command;
-                        }
-
-                        queue.Draw(this, camera_, command.markToStencil_, false, allowDepthWrite);
-
-                        passCommand_ = nullptr;
-                    }
-                }
-                break;
-
-            case CMD_QUAD:
-                {
-                    URHO3D_PROFILE(RenderQuad);
-
-                    SetRenderTargets(command);
-                    SetTextures(command);
-                    RenderQuad(command);
-                }
-                break;
-
-            case CMD_FORWARDLIGHTS:
-                // Render shadow maps + opaque objects' additive lighting
-                if (!actualView->lightQueues_.Empty())
-                {
-                    URHO3D_PROFILE(RenderLights);
-
-                    SetRenderTargets(command);
-
-                    for (Vector<LightBatchQueue>::Iterator i = actualView->lightQueues_.Begin(); i != actualView->lightQueues_.End(); ++i)
-                    {
-                        // If reusing shadowmaps, render each of them before the lit batches
-                        if (renderer_->GetReuseShadowMaps() && NeedRenderShadowMap(*i))
-                        {
-                            RenderShadowMap(*i);
-                            SetRenderTargets(command);
-                        }
-
-                        bool allowDepthWrite = SetTextures(command);
-                        graphics_->SetClipPlane(camera_->GetUseClipping(), camera_->GetClipPlane(), camera_->GetView(),
-                            camera_->GetGPUProjection());
-
-                        if (command.shaderParameters_.Size())
-                        {
-                            graphics_->ClearParameterSources();
-                            passCommand_ = &command;
-                        }
-
-                        // Draw base (replace blend) batches first
-                        i->litBaseBatches_.Draw(this, camera_, false, false, allowDepthWrite);
-
-                        // Then, if there are additive passes, optimize the light and draw them
-                        if (!i->litBatches_.IsEmpty())
-                        {
-                            renderer_->OptimizeLightByScissor(i->light_, camera_);
-                            if (!noStencil_)
-                                renderer_->OptimizeLightByStencil(i->light_, camera_);
-                            i->litBatches_.Draw(this, camera_, false, true, allowDepthWrite);
-                        }
-
-                        passCommand_ = nullptr;
-                    }
-
-                    graphics_->SetScissorTest(false);
-                    graphics_->SetStencilTest(false);
-                }
-                break;
-
-            case CMD_LIGHTVOLUMES:
-                // Render shadow maps + light volumes
-                if (!actualView->lightQueues_.Empty())
-                {
-                    URHO3D_PROFILE(RenderLightVolumes);
-
-                    SetRenderTargets(command);
-                    for (Vector<LightBatchQueue>::Iterator i = actualView->lightQueues_.Begin(); i != actualView->lightQueues_.End(); ++i)
-                    {
-                        // If reusing shadowmaps, render each of them before the lit batches
-                        if (renderer_->GetReuseShadowMaps() && NeedRenderShadowMap(*i))
-                        {
-                            RenderShadowMap(*i);
-                            SetRenderTargets(command);
-                        }
-
-                        SetTextures(command);
-
-                        if (command.shaderParameters_.Size())
-                        {
-                            graphics_->ClearParameterSources();
-                            passCommand_ = &command;
-                        }
-
-                        for (unsigned j = 0; j < i->volumeBatches_.Size(); ++j)
-                        {
-                            SetupLightVolumeBatch(i->volumeBatches_[j]);
-                            i->volumeBatches_[j].Draw(this, camera_, false);
-                        }
-
-                        passCommand_ = nullptr;
-                    }
-
-                    graphics_->SetScissorTest(false);
-                    graphics_->SetStencilTest(false);
-                }
-                break;
-
-            case CMD_RENDERUI:
-                {
-                    SetRenderTargets(command);
-                    GetSubsystem<UI>()->Render(true);
-                }
-                break;
-
-            case CMD_SENDEVENT:
-                {
-                    using namespace RenderPathEvent;
-
-                    VariantMap& eventData = GetEventDataMap();
-                    eventData[P_NAME] = command.eventName_;
-                    renderer_->SendEvent(E_RENDERPATHEVENT, eventData);
-                }
-                break;
-
-            default:
-                break;
-            }
-
-            // If current command output to the viewport, mark it modified
-            if (viewportWrite)
-                viewportModified = true;
-        }
-    }
-}
-
-void View::SetRenderTargets(RenderPathCommand& command)
-{
-    unsigned index = 0;
-    bool useColorWrite = true;
-    bool useCustomDepth = false;
-    bool useViewportOutput = false;
-
-    while (index < command.outputs_.Size())
-    {
-        if (!command.outputs_[index].first_.Compare("viewport", false))
-        {
-            graphics_->SetRenderTarget(index, currentRenderTarget_);
-            useViewportOutput = true;
-        }
-        else
-        {
-            Texture* texture = FindNamedTexture(command.outputs_[index].first_, true, false);
-
-            // Check for depth only rendering (by specifying a depth texture as the sole output)
-            if (!index && command.outputs_.Size() == 1 && texture && (texture->GetFormat() == Graphics::GetReadableDepthFormat() ||
-                                                                      texture->GetFormat() == Graphics::GetDepthStencilFormat()))
-            {
-                useColorWrite = false;
-                useCustomDepth = true;
-#if !defined(URHO3D_OPENGL) && !defined(URHO3D_D3D11)
-                // On D3D9 actual depth-only rendering is illegal, we need a color rendertarget
-                if (!depthOnlyDummyTexture_)
-                {
-                    depthOnlyDummyTexture_ = renderer_->GetScreenBuffer(texture->GetWidth(), texture->GetHeight(),
-                        graphics_->GetDummyColorFormat(), texture->GetMultiSample(), texture->GetAutoResolve(), false, false, false);
-                }
-#endif
-                graphics_->SetRenderTarget(0, GetRenderSurfaceFromTexture(depthOnlyDummyTexture_));
-                graphics_->SetDepthStencil(GetRenderSurfaceFromTexture(texture));
-            }
-            else
-                graphics_->SetRenderTarget(index, GetRenderSurfaceFromTexture(texture, command.outputs_[index].second_));
-        }
-
-        ++index;
-    }
-
-    while (index < MAX_RENDERTARGETS)
-    {
-        graphics_->SetRenderTarget(index, (RenderSurface*)nullptr);
-        ++index;
-    }
-
-    if (command.depthStencilName_.Length())
-    {
-        Texture* depthTexture = FindNamedTexture(command.depthStencilName_, true, false);
-        if (depthTexture)
-        {
-            useCustomDepth = true;
-            lastCustomDepthSurface_ = GetRenderSurfaceFromTexture(depthTexture);
-            graphics_->SetDepthStencil(lastCustomDepthSurface_);
-        }
-    }
-
-    // When rendering to the final destination rendertarget, use the actual viewport. Otherwise texture rendertargets should use
-    // their full size as the viewport
-    IntVector2 rtSizeNow = graphics_->GetRenderTargetDimensions();
-    IntRect viewport = (useViewportOutput && currentRenderTarget_ == renderTarget_) ? viewRect_ : IntRect(0, 0, rtSizeNow.x_,
-        rtSizeNow.y_);
-
-    if (!useCustomDepth)
-        graphics_->SetDepthStencil(GetDepthStencil(graphics_->GetRenderTarget(0)));
-    graphics_->SetViewport(viewport);
-    graphics_->SetColorWrite(useColorWrite);
-}
-
-bool View::SetTextures(RenderPathCommand& command)
-{
-    bool allowDepthWrite = true;
-
-    for (unsigned i = 0; i < MAX_TEXTURE_UNITS; ++i)
-    {
-        if (command.textureNames_[i].Empty())
-            continue;
-
-        // Bind the rendered output
-        if (!command.textureNames_[i].Compare("viewport", false))
-        {
-            graphics_->SetTexture(i, currentViewportTexture_);
-            continue;
-        }
-
-#ifdef DESKTOP_GRAPHICS
-        Texture* texture = FindNamedTexture(command.textureNames_[i], false, i == TU_VOLUMEMAP);
-#else
-        Texture* texture = FindNamedTexture(command.textureNames_[i], false, false);
-#endif
-
-        if (texture)
-        {
-            graphics_->SetTexture(i, texture);
-            // Check if the current depth stencil is being sampled
-            if (graphics_->GetDepthStencil() && texture == graphics_->GetDepthStencil()->GetParentTexture())
-                allowDepthWrite = false;
-        }
-        else
-        {
-            // If requesting a texture fails, clear the texture name to prevent redundant attempts
-            command.textureNames_[i] = String::EMPTY;
-        }
-    }
-
-    return allowDepthWrite;
-}
-
-void View::RenderQuad(RenderPathCommand& command)
-{
-    if (command.vertexShaderName_.Empty() || command.pixelShaderName_.Empty())
-        return;
-
-    // If shader can not be found, clear it from the command to prevent redundant attempts
-    ShaderVariation* vs = graphics_->GetShader(VS, command.vertexShaderName_, command.vertexShaderDefines_);
-    if (!vs)
-        command.vertexShaderName_ = String::EMPTY;
-    ShaderVariation* ps = graphics_->GetShader(PS, command.pixelShaderName_, command.pixelShaderDefines_);
-    if (!ps)
-        command.pixelShaderName_ = String::EMPTY;
-
-    // Set shaders & shader parameters and textures
-    graphics_->SetShaders(vs, ps);
-
-    SetGlobalShaderParameters();
-    SetCameraShaderParameters(camera_);
-
-    // During renderpath commands the G-Buffer or viewport texture is assumed to always be viewport-sized
-    IntRect viewport = graphics_->GetViewport();
-    IntVector2 viewSize = IntVector2(viewport.Width(), viewport.Height());
-    SetGBufferShaderParameters(viewSize, IntRect(0, 0, viewSize.x_, viewSize.y_));
-
-    // Set per-rendertarget inverse size / offset shader parameters as necessary
-    for (unsigned i = 0; i < renderPath_->renderTargets_.Size(); ++i)
-    {
-        const RenderTargetInfo& rtInfo = renderPath_->renderTargets_[i];
-        if (!rtInfo.enabled_)
-            continue;
-
-        StringHash nameHash(rtInfo.name_);
-        if (!renderTargets_.Contains(nameHash))
-            continue;
-
-        String invSizeName = rtInfo.name_ + "InvSize";
-        String offsetsName = rtInfo.name_ + "Offsets";
-        auto width = (float)renderTargets_[nameHash]->GetWidth();
-        auto height = (float)renderTargets_[nameHash]->GetHeight();
-
-        const Vector2& pixelUVOffset = Graphics::GetPixelUVOffset();
-        graphics_->SetShaderParameter(invSizeName, Vector2(1.0f / width, 1.0f / height));
-        graphics_->SetShaderParameter(offsetsName, Vector2(pixelUVOffset.x_ / width, pixelUVOffset.y_ / height));
-    }
-
-    // Set command's shader parameters last to allow them to override any of the above
-    SetCommandShaderParameters(command);
-
-    graphics_->SetBlendMode(command.blendMode_);
-    graphics_->SetDepthTest(CMP_ALWAYS);
-    graphics_->SetDepthWrite(false);
-    graphics_->SetFillMode(FILL_SOLID);
-    graphics_->SetLineAntiAlias(false);
-    graphics_->SetClipPlane(false);
-    graphics_->SetScissorTest(false);
-    graphics_->SetStencilTest(false);
-
-    DrawFullscreenQuad(false);
-}
-
-bool View::IsNecessary(const RenderPathCommand& command)
-{
-    return command.enabled_ && command.outputs_.Size() &&
-           (command.type_ != CMD_SCENEPASS || !batchQueues_[command.passIndex_].IsEmpty());
-}
-
-bool View::CheckViewportRead(const RenderPathCommand& command)
-{
-    for (const auto& textureName : command.textureNames_)
-    {
-        if (!textureName.Empty() && !textureName.Compare("viewport", false))
-            return true;
-    }
-
-    return false;
-}
-
-bool View::CheckViewportWrite(const RenderPathCommand& command)
-{
-    for (unsigned i = 0; i < command.outputs_.Size(); ++i)
-    {
-        if (!command.outputs_[i].first_.Compare("viewport", false))
-            return true;
-    }
-
-    return false;
-}
-
-
-bool View::CheckPingpong(unsigned index)
-{
-    // Current command must be a viewport-reading & writing quad to begin the pingpong chain
-    RenderPathCommand& current = renderPath_->commands_[index];
-    if (current.type_ != CMD_QUAD || !CheckViewportRead(current) || !CheckViewportWrite(current))
-        return false;
-
-    // If there are commands other than quads that target the viewport, we must keep rendering to the final target and resolving
-    // to a viewport texture when necessary instead of pingponging, as a scene pass is not guaranteed to fill the entire viewport
-    for (unsigned i = index + 1; i < renderPath_->commands_.Size(); ++i)
-    {
-        RenderPathCommand& command = renderPath_->commands_[i];
-        if (!IsNecessary(command))
-            continue;
-        if (CheckViewportWrite(command))
-        {
-            if (command.type_ != CMD_QUAD)
-                return false;
-        }
-    }
-
-    return true;
-}
-
-void View::AllocateScreenBuffers()
-{
-    View* actualView = sourceView_ ? sourceView_ : this;
-
-    bool hasScenePassToRTs = false;
-    bool hasCustomDepth = false;
-    bool hasViewportRead = false;
-    bool hasPingpong = false;
-    bool needSubstitute = false;
-    unsigned numViewportTextures = 0;
-    depthOnlyDummyTexture_ = nullptr;
-    lastCustomDepthSurface_ = nullptr;
-
-    // Check for commands with special meaning: has custom depth, renders a scene pass to other than the destination viewport,
-    // read the viewport, or pingpong between viewport textures. These may trigger the need to substitute the destination RT
-    for (unsigned i = 0; i < renderPath_->commands_.Size(); ++i)
-    {
-        const RenderPathCommand& command = renderPath_->commands_[i];
-        if (!actualView->IsNecessary(command))
-            continue;
-        if (!hasViewportRead && CheckViewportRead(command))
-            hasViewportRead = true;
-        if (!hasPingpong && CheckPingpong(i))
-            hasPingpong = true;
-        if (command.depthStencilName_.Length())
-            hasCustomDepth = true;
-        if (!hasScenePassToRTs && command.type_ == CMD_SCENEPASS)
-        {
-            for (unsigned j = 0; j < command.outputs_.Size(); ++j)
-            {
-                if (command.outputs_[j].first_.Compare("viewport", false))
-                {
-                    hasScenePassToRTs = true;
-                    break;
-                }
-            }
-        }
-    }
-
-#ifdef URHO3D_OPENGL
-    // Due to FBO limitations, in OpenGL deferred modes need to render to texture first and then blit to the backbuffer
-    // Also, if rendering to a texture with full deferred rendering, it must be RGBA to comply with the rest of the buffers,
-    // unless using OpenGL 3
-    if (((deferred_ || hasScenePassToRTs) && !renderTarget_) || (!Graphics::GetGL3Support() && deferredAmbient_ && renderTarget_
-        && renderTarget_->GetParentTexture()->GetFormat() != Graphics::GetRGBAFormat()))
-            needSubstitute = true;
-    // Also need substitute if rendering to backbuffer using a custom (readable) depth buffer
-    if (!renderTarget_ && hasCustomDepth)
-        needSubstitute = true;
-#endif
-    // If backbuffer is antialiased when using deferred rendering, need to reserve a buffer
-    if (deferred_ && !renderTarget_ && graphics_->GetMultiSample() > 1)
-        needSubstitute = true;
-    // If viewport is smaller than whole texture/backbuffer in deferred rendering, need to reserve a buffer, as the G-buffer
-    // textures will be sized equal to the viewport
-    if (viewSize_.x_ < rtSize_.x_ || viewSize_.y_ < rtSize_.y_)
-    {
-        if (deferred_ || hasScenePassToRTs || hasCustomDepth)
-            needSubstitute = true;
-    }
-
-    // Follow final rendertarget format, or use RGB to match the backbuffer format
-    unsigned format = renderTarget_ ? renderTarget_->GetParentTexture()->GetFormat() : Graphics::GetRGBFormat();
-
-    // If HDR rendering is enabled use RGBA16f and reserve a buffer
-    if (renderer_->GetHDRRendering())
-    {
-        format = Graphics::GetRGBAFloat16Format();
-        needSubstitute = true;
-    }
-
-#ifdef URHO3D_OPENGL
-    // On OpenGL 2 ensure that all MRT buffers are RGBA in deferred rendering
-    if (deferred_ && !renderer_->GetHDRRendering() && !Graphics::GetGL3Support())
-        format = Graphics::GetRGBAFormat();
-#endif
-
-    if (hasViewportRead)
-    {
-        ++numViewportTextures;
-
-        // If OpenGL ES, use substitute target to avoid resolve from the backbuffer, which may be slow. However if multisampling
-        // is specified, there is no choice
-#ifdef GL_ES_VERSION_2_0
-        if (!renderTarget_ && graphics_->GetMultiSample() < 2)
-            needSubstitute = true;
-#endif
-
-        // If we have viewport read and target is a cube map, must allocate a substitute target instead as BlitFramebuffer()
-        // does not support reading a cube map
-        if (renderTarget_ && renderTarget_->GetParentTexture()->GetType() == TextureCube::GetTypeStatic())
-            needSubstitute = true;
-
-        // If rendering to a texture, but the viewport is less than the whole texture, use a substitute to ensure
-        // postprocessing shaders will never read outside the viewport
-        if (renderTarget_ && (viewSize_.x_ < renderTarget_->GetWidth() || viewSize_.y_ < renderTarget_->GetHeight()))
-            needSubstitute = true;
-
-        if (hasPingpong && !needSubstitute)
-            ++numViewportTextures;
-    }
-
-    // Allocate screen buffers. Enable filtering in case the quad commands need that
-    // Follow the sRGB mode of the destination render target
-    bool sRGB = renderTarget_ ? renderTarget_->GetParentTexture()->GetSRGB() : graphics_->GetSRGB();
-    substituteRenderTarget_ = needSubstitute ? GetRenderSurfaceFromTexture(renderer_->GetScreenBuffer(viewSize_.x_, viewSize_.y_,
-        format, 1, false, false, true, sRGB)) : nullptr;
-    for (unsigned i = 0; i < MAX_VIEWPORT_TEXTURES; ++i)
-    {
-        viewportTextures_[i] = i < numViewportTextures ? renderer_->GetScreenBuffer(viewSize_.x_, viewSize_.y_, format, 1, false,
-            false, true, sRGB) : nullptr;
-    }
-    // If using a substitute render target and pingponging, the substitute can act as the second viewport texture
-    if (numViewportTextures == 1 && substituteRenderTarget_)
-        viewportTextures_[1] = substituteRenderTarget_->GetParentTexture();
-
-    // Allocate extra render targets defined by the render path
-    for (unsigned i = 0; i < renderPath_->renderTargets_.Size(); ++i)
-    {
-        const RenderTargetInfo& rtInfo = renderPath_->renderTargets_[i];
-        if (!rtInfo.enabled_)
-            continue;
-
-        float width = rtInfo.size_.x_;
-        float height = rtInfo.size_.y_;
-
-        if (rtInfo.sizeMode_ == SIZE_VIEWPORTDIVISOR)
-        {
-            width = (float)viewSize_.x_ / Max(width, M_EPSILON);
-            height = (float)viewSize_.y_ / Max(height, M_EPSILON);
-        }
-        else if (rtInfo.sizeMode_ == SIZE_VIEWPORTMULTIPLIER)
-        {
-            width = (float)viewSize_.x_ * width;
-            height = (float)viewSize_.y_ * height;
-        }
-
-        auto intWidth = RoundToInt(width);
-        auto intHeight = RoundToInt(height);
-
-        // If the rendertarget is persistent, key it with a hash derived from the RT name and the view's pointer
-        renderTargets_[rtInfo.name_] =
-            renderer_->GetScreenBuffer(intWidth, intHeight, rtInfo.format_, rtInfo.multiSample_, rtInfo.autoResolve_,
-                rtInfo.cubemap_, rtInfo.filtered_, rtInfo.sRGB_, rtInfo.persistent_ ? StringHash(rtInfo.name_).Value()
-                + (unsigned)(size_t)this : 0);
-    }
-}
-
-void View::BlitFramebuffer(Texture* source, RenderSurface* destination, bool depthWrite)
-{
-    if (!source)
-        return;
-
-    URHO3D_PROFILE(BlitFramebuffer);
-
-    // If blitting to the destination rendertarget, use the actual viewport. Intermediate textures on the other hand
-    // are always viewport-sized
-    IntVector2 srcSize(source->GetWidth(), source->GetHeight());
-    IntVector2 destSize = destination ? IntVector2(destination->GetWidth(), destination->GetHeight()) : IntVector2(
-        graphics_->GetWidth(), graphics_->GetHeight());
-
-    IntRect srcRect = (GetRenderSurfaceFromTexture(source) == renderTarget_) ? viewRect_ : IntRect(0, 0, srcSize.x_, srcSize.y_);
-    IntRect destRect = (destination == renderTarget_) ? viewRect_ : IntRect(0, 0, destSize.x_, destSize.y_);
-
-    graphics_->SetBlendMode(BLEND_REPLACE);
-    graphics_->SetDepthTest(CMP_ALWAYS);
-    graphics_->SetDepthWrite(depthWrite);
-    graphics_->SetFillMode(FILL_SOLID);
-    graphics_->SetLineAntiAlias(false);
-    graphics_->SetClipPlane(false);
-    graphics_->SetScissorTest(false);
-    graphics_->SetStencilTest(false);
-    graphics_->SetRenderTarget(0, destination);
-    for (unsigned i = 1; i < MAX_RENDERTARGETS; ++i)
-        graphics_->SetRenderTarget(i, (RenderSurface*)nullptr);
-    graphics_->SetDepthStencil(GetDepthStencil(destination));
-    graphics_->SetViewport(destRect);
-
-    static const char* shaderName = "CopyFramebuffer";
-    graphics_->SetShaders(graphics_->GetShader(VS, shaderName), graphics_->GetShader(PS, shaderName));
-
-    SetGBufferShaderParameters(srcSize, srcRect);
-
-    graphics_->SetTexture(TU_DIFFUSE, source);
-    DrawFullscreenQuad(true);
-}
-
-void View::DrawFullscreenQuad(bool setIdentityProjection)
-{
-    Geometry* geometry = renderer_->GetQuadGeometry();
-
-    // If no camera, no choice but to use identity projection
-    if (!camera_)
-        setIdentityProjection = true;
-
-    if (setIdentityProjection)
-    {
-        Matrix3x4 model = Matrix3x4::IDENTITY;
-        Matrix4 projection = Matrix4::IDENTITY;
-#ifdef URHO3D_OPENGL
-        if (camera_ && camera_->GetFlipVertical())
-            projection.m11_ = -1.0f;
-        model.m23_ = 0.0f;
-#else
-        model.m23_ = 0.5f;
-#endif
-
-        graphics_->SetShaderParameter(VSP_MODEL, model);
-        graphics_->SetShaderParameter(VSP_VIEWPROJ, projection);
-    }
-    else
-        graphics_->SetShaderParameter(VSP_MODEL, Light::GetFullscreenQuadTransform(camera_));
-
-    graphics_->SetCullMode(CULL_NONE);
-    graphics_->ClearTransformSources();
-
-    geometry->Draw(graphics_);
-}
-
-void View::UpdateOccluders(PODVector<Drawable*>& occluders, Camera* camera)
-{
-    float occluderSizeThreshold_ = renderer_->GetOccluderSizeThreshold();
-    float halfViewSize = camera->GetHalfViewSize();
-    float invOrthoSize = 1.0f / camera->GetOrthoSize();
-
-    for (PODVector<Drawable*>::Iterator i = occluders.Begin(); i != occluders.End();)
-    {
-        Drawable* occluder = *i;
-        bool erase = false;
-
-        if (!occluder->IsInView(frame_, true))
-            occluder->UpdateBatches(frame_);
-
-        // Check occluder's draw distance (in main camera view)
-        float maxDistance = occluder->GetDrawDistance();
-        if (maxDistance <= 0.0f || occluder->GetDistance() <= maxDistance)
-        {
-            // Check that occluder is big enough on the screen
-            const BoundingBox& box = occluder->GetWorldBoundingBox();
-            float diagonal = box.Size().Length();
-            float compare;
-            if (!camera->IsOrthographic())
-            {
-                // Occluders which are near the camera are more useful then occluders at the end of the camera's draw distance
-                float cameraMaxDistanceFraction = occluder->GetDistance() / camera->GetFarClip();
-                compare = diagonal * halfViewSize / (occluder->GetDistance() * cameraMaxDistanceFraction);
-
-                // Give higher priority to occluders which the camera is inside their AABB
-                const Vector3& cameraPos = camera->GetNode() ? camera->GetNode()->GetWorldPosition() : Vector3::ZERO;
-                if (box.IsInside(cameraPos))
-                    compare *= diagonal;    // size^2
-            }
-            else
-                compare = diagonal * invOrthoSize;
-
-            if (compare < occluderSizeThreshold_)
-                erase = true;
-            else
-            {
-                // Best occluders have big triangles (low density)
-                float density = occluder->GetNumOccluderTriangles() / diagonal;
-                // Lower value is higher priority
-                occluder->SetSortValue(density / compare);
-            }
-        }
-        else
-            erase = true;
-
-        if (erase)
-            i = occluders.Erase(i);
-        else
-            ++i;
-    }
-
-    // Sort occluders so that if triangle budget is exceeded, best occluders have been drawn
-    if (occluders.Size())
-        Sort(occluders.Begin(), occluders.End(), CompareDrawables);
-}
-
-void View::DrawOccluders(OcclusionBuffer* buffer, const PODVector<Drawable*>& occluders)
-{
-    buffer->SetMaxTriangles((unsigned)maxOccluderTriangles_);
-    buffer->Clear();
-
-    if (!buffer->IsThreaded())
-    {
-        // If not threaded, draw occluders one by one and test the next occluder against already rasterized depth
-        for (unsigned i = 0; i < occluders.Size(); ++i)
-        {
-            Drawable* occluder = occluders[i];
-            if (i > 0)
-            {
-                // For subsequent occluders, do a test against the pixel-level occlusion buffer to see if rendering is necessary
-                if (!buffer->IsVisible(occluder->GetWorldBoundingBox()))
-                    continue;
-            }
-
-            // Check for running out of triangles
-            ++activeOccluders_;
-            bool success = occluder->DrawOcclusion(buffer);
-            // Draw triangles submitted by this occluder
-            buffer->DrawTriangles();
-            if (!success)
-                break;
-        }
-    }
-    else
-    {
-        // In threaded mode submit all triangles first, then render (cannot test in this case)
-        for (unsigned i = 0; i < occluders.Size(); ++i)
-        {
-            // Check for running out of triangles
-            ++activeOccluders_;
-            if (!occluders[i]->DrawOcclusion(buffer))
-                break;
-        }
-
-        buffer->DrawTriangles();
-    }
-
-    // Finally build the depth mip levels
-    buffer->BuildDepthHierarchy();
-}
-
-void View::ProcessLight(LightQueryResult& query, unsigned threadIndex)
-{
-    Light* light = query.light_;
-    LightType type = light->GetLightType();
-    unsigned lightMask = light->GetLightMask();
-    const Frustum& frustum = cullCamera_->GetFrustum();
-
-    // Check if light should be shadowed
-    bool isShadowed = drawShadows_ && light->GetCastShadows() && !light->GetPerVertex() && light->GetShadowIntensity() < 1.0f;
-    // If shadow distance non-zero, check it
-    if (isShadowed && light->GetShadowDistance() > 0.0f && light->GetDistance() > light->GetShadowDistance())
-        isShadowed = false;
-    // OpenGL ES can not support point light shadows
-#ifdef GL_ES_VERSION_2_0
-    if (isShadowed && type == LIGHT_POINT)
-        isShadowed = false;
-#endif
-    // Get lit geometries. They must match the light mask and be inside the main camera frustum to be considered
-    PODVector<Drawable*>& tempDrawables = tempDrawables_[threadIndex];
-    query.litGeometries_.Clear();
-
-    switch (type)
-    {
-    case LIGHT_DIRECTIONAL:
-        for (unsigned i = 0; i < geometries_.Size(); ++i)
-        {
-            if (GetLightMask(geometries_[i]) & lightMask)
-                query.litGeometries_.Push(geometries_[i]);
-        }
-        break;
-
-    case LIGHT_SPOT:
-        {
-            FrustumOctreeQuery octreeQuery(tempDrawables, light->GetFrustum(), DRAWABLE_GEOMETRY,
-                cullCamera_->GetViewMask());
-            octree_->GetDrawables(octreeQuery);
-            for (unsigned i = 0; i < tempDrawables.Size(); ++i)
-            {
-                if (tempDrawables[i]->IsInView(frame_) && (GetLightMask(tempDrawables[i]) & lightMask))
-                    query.litGeometries_.Push(tempDrawables[i]);
-            }
-        }
-        break;
-
-    case LIGHT_POINT:
-        {
-            SphereOctreeQuery octreeQuery(tempDrawables, Sphere(light->GetNode()->GetWorldPosition(), light->GetRange()),
-                DRAWABLE_GEOMETRY, cullCamera_->GetViewMask());
-            octree_->GetDrawables(octreeQuery);
-            for (unsigned i = 0; i < tempDrawables.Size(); ++i)
-            {
-                if (tempDrawables[i]->IsInView(frame_) && (GetLightMask(tempDrawables[i]) & lightMask))
-                    query.litGeometries_.Push(tempDrawables[i]);
-            }
-        }
-        break;
-    }
-
-    // If no lit geometries or not shadowed, no need to process shadow cameras
-    if (query.litGeometries_.Empty() || !isShadowed)
-    {
-        query.numSplits_ = 0;
-        return;
-    }
-
-    // Determine number of shadow cameras and setup their initial positions
-    SetupShadowCameras(query);
-
-    // Process each split for shadow casters
-    query.shadowCasters_.Clear();
-    for (unsigned i = 0; i < query.numSplits_; ++i)
-    {
-        Camera* shadowCamera = query.shadowCameras_[i];
-        const Frustum& shadowCameraFrustum = shadowCamera->GetFrustum();
-        query.shadowCasterBegin_[i] = query.shadowCasterEnd_[i] = query.shadowCasters_.Size();
-
-        // For point light check that the face is visible: if not, can skip the split
-        if (type == LIGHT_POINT && frustum.IsInsideFast(BoundingBox(shadowCameraFrustum)) == OUTSIDE)
-            continue;
-
-        // For directional light check that the split is inside the visible scene: if not, can skip the split
-        if (type == LIGHT_DIRECTIONAL)
-        {
-            if (minZ_ > query.shadowFarSplits_[i])
-                continue;
-            if (maxZ_ < query.shadowNearSplits_[i])
-                continue;
-
-            // Reuse lit geometry query for all except directional lights
-            ShadowCasterOctreeQuery query(tempDrawables, shadowCameraFrustum, DRAWABLE_GEOMETRY, cullCamera_->GetViewMask());
-            octree_->GetDrawables(query);
-        }
-
-        // Check which shadow casters actually contribute to the shadowing
-        ProcessShadowCasters(query, tempDrawables, i);
-    }
-
-    // If no shadow casters, the light can be rendered unshadowed. At this point we have not allocated a shadow map yet, so the
-    // only cost has been the shadow camera setup & queries
-    if (query.shadowCasters_.Empty())
-        query.numSplits_ = 0;
-}
-
-void View::ProcessShadowCasters(LightQueryResult& query, const PODVector<Drawable*>& drawables, unsigned splitIndex)
-{
-    Light* light = query.light_;
-    unsigned lightMask = light->GetLightMask();
-
-    Camera* shadowCamera = query.shadowCameras_[splitIndex];
-    const Frustum& shadowCameraFrustum = shadowCamera->GetFrustum();
-    const Matrix3x4& lightView = shadowCamera->GetView();
-    const Matrix4& lightProj = shadowCamera->GetProjection();
-    LightType type = light->GetLightType();
-
-    query.shadowCasterBox_[splitIndex].Clear();
-
-    // Transform scene frustum into shadow camera's view space for shadow caster visibility check. For point & spot lights,
-    // we can use the whole scene frustum. For directional lights, use the intersection of the scene frustum and the split
-    // frustum, so that shadow casters do not get rendered into unnecessary splits
-    Frustum lightViewFrustum;
-    if (type != LIGHT_DIRECTIONAL)
-        lightViewFrustum = cullCamera_->GetSplitFrustum(minZ_, maxZ_).Transformed(lightView);
-    else
-        lightViewFrustum = cullCamera_->GetSplitFrustum(Max(minZ_, query.shadowNearSplits_[splitIndex]),
-            Min(maxZ_, query.shadowFarSplits_[splitIndex])).Transformed(lightView);
-
-    BoundingBox lightViewFrustumBox(lightViewFrustum);
-
-    // Check for degenerate split frustum: in that case there is no need to get shadow casters
-    if (lightViewFrustum.vertices_[0] == lightViewFrustum.vertices_[4])
-        return;
-
-    BoundingBox lightViewBox;
-    BoundingBox lightProjBox;
-
-    for (PODVector<Drawable*>::ConstIterator i = drawables.Begin(); i != drawables.End(); ++i)
-    {
-        Drawable* drawable = *i;
-        // In case this is a point or spot light query result reused for optimization, we may have non-shadowcasters included.
-        // Check for that first
-        if (!drawable->GetCastShadows())
-            continue;
-        // Check shadow mask
-        if (!(GetShadowMask(drawable) & lightMask))
-            continue;
-        // For point light, check that this drawable is inside the split shadow camera frustum
-        if (type == LIGHT_POINT && shadowCameraFrustum.IsInsideFast(drawable->GetWorldBoundingBox()) == OUTSIDE)
-            continue;
-
-        // Check shadow distance
-        // Note: as lights are processed threaded, it is possible a drawable's UpdateBatches() function is called several
-        // times. However, this should not cause problems as no scene modification happens at this point.
-        if (!drawable->IsInView(frame_, true))
-            drawable->UpdateBatches(frame_);
-        float maxShadowDistance = drawable->GetShadowDistance();
-        float drawDistance = drawable->GetDrawDistance();
-        if (drawDistance > 0.0f && (maxShadowDistance <= 0.0f || drawDistance < maxShadowDistance))
-            maxShadowDistance = drawDistance;
-        if (maxShadowDistance > 0.0f && drawable->GetDistance() > maxShadowDistance)
-            continue;
-
-        // Project shadow caster bounding box to light view space for visibility check
-        lightViewBox = drawable->GetWorldBoundingBox().Transformed(lightView);
-
-        if (IsShadowCasterVisible(drawable, lightViewBox, shadowCamera, lightView, lightViewFrustum, lightViewFrustumBox))
-        {
-            // Merge to shadow caster bounding box (only needed for focused spot lights) and add to the list
-            if (type == LIGHT_SPOT && light->GetShadowFocus().focus_)
-            {
-                lightProjBox = lightViewBox.Projected(lightProj);
-                query.shadowCasterBox_[splitIndex].Merge(lightProjBox);
-            }
-            query.shadowCasters_.Push(drawable);
-        }
-    }
-
-    query.shadowCasterEnd_[splitIndex] = query.shadowCasters_.Size();
-}
-
-bool View::IsShadowCasterVisible(Drawable* drawable, BoundingBox lightViewBox, Camera* shadowCamera, const Matrix3x4& lightView,
-    const Frustum& lightViewFrustum, const BoundingBox& lightViewFrustumBox)
-{
-    if (shadowCamera->IsOrthographic())
-    {
-        // Extrude the light space bounding box up to the far edge of the frustum's light space bounding box
-        lightViewBox.max_.z_ = Max(lightViewBox.max_.z_, lightViewFrustumBox.max_.z_);
-        return lightViewFrustum.IsInsideFast(lightViewBox) != OUTSIDE;
-    }
-    else
-    {
-        // If light is not directional, can do a simple check: if object is visible, its shadow is too
-        if (drawable->IsInView(frame_))
-            return true;
-
-        // For perspective lights, extrusion direction depends on the position of the shadow caster
-        Vector3 center = lightViewBox.Center();
-        Ray extrusionRay(center, center);
-
-        float extrusionDistance = shadowCamera->GetFarClip();
-        float originalDistance = Clamp(center.Length(), M_EPSILON, extrusionDistance);
-
-        // Because of the perspective, the bounding box must also grow when it is extruded to the distance
-        float sizeFactor = extrusionDistance / originalDistance;
-
-        // Calculate the endpoint box and merge it to the original. Because it's axis-aligned, it will be larger
-        // than necessary, so the test will be conservative
-        Vector3 newCenter = extrusionDistance * extrusionRay.direction_;
-        Vector3 newHalfSize = lightViewBox.Size() * sizeFactor * 0.5f;
-        BoundingBox extrudedBox(newCenter - newHalfSize, newCenter + newHalfSize);
-        lightViewBox.Merge(extrudedBox);
-
-        return lightViewFrustum.IsInsideFast(lightViewBox) != OUTSIDE;
-    }
-}
-
-IntRect View::GetShadowMapViewport(Light* light, int splitIndex, Texture2D* shadowMap)
-{
-    int width = shadowMap->GetWidth();
-    int height = shadowMap->GetHeight();
-
-    switch (light->GetLightType())
-    {
-    case LIGHT_DIRECTIONAL:
-        {
-            int numSplits = light->GetNumShadowSplits();
-            if (numSplits == 1)
-                return {0, 0, width, height};
-            else if (numSplits == 2)
-                return {splitIndex * width / 2, 0, (splitIndex + 1) * width / 2, height};
-            else
-                return {(splitIndex & 1) * width / 2, (splitIndex / 2) * height / 2,
-                    ((splitIndex & 1) + 1) * width / 2, (splitIndex / 2 + 1) * height / 2};
-        }
-
-    case LIGHT_SPOT:
-        return {0, 0, width, height};
-
-    case LIGHT_POINT:
-        return {(splitIndex & 1) * width / 2, (splitIndex / 2) * height / 3,
-            ((splitIndex & 1) + 1) * width / 2, (splitIndex / 2 + 1) * height / 3};
-    }
-
-    return {};
-}
-
-void View::SetupShadowCameras(LightQueryResult& query)
-{
-    Light* light = query.light_;
-
-    unsigned splits = 0;
-
-    switch (light->GetLightType())
-    {
-    case LIGHT_DIRECTIONAL:
-        {
-            const CascadeParameters& cascade = light->GetShadowCascade();
-
-            float nearSplit = cullCamera_->GetNearClip();
-            float farSplit;
-            int numSplits = light->GetNumShadowSplits();
-
-            while (splits < numSplits)
-            {
-                // If split is completely beyond camera far clip, we are done
-                if (nearSplit > cullCamera_->GetFarClip())
-                    break;
-
-                farSplit = Min(cullCamera_->GetFarClip(), cascade.splits_[splits]);
-                if (farSplit <= nearSplit)
-                    break;
-
-                // Setup the shadow camera for the split
-                Camera* shadowCamera = renderer_->GetShadowCamera();
-                query.shadowCameras_[splits] = shadowCamera;
-                query.shadowNearSplits_[splits] = nearSplit;
-                query.shadowFarSplits_[splits] = farSplit;
-                SetupDirLightShadowCamera(shadowCamera, light, nearSplit, farSplit);
-
-                nearSplit = farSplit;
-                ++splits;
-            }
-        }
-        break;
-
-    case LIGHT_SPOT:
-        {
-            Camera* shadowCamera = renderer_->GetShadowCamera();
-            query.shadowCameras_[0] = shadowCamera;
-            Node* cameraNode = shadowCamera->GetNode();
-            Node* lightNode = light->GetNode();
-
-            cameraNode->SetTransform(lightNode->GetWorldPosition(), lightNode->GetWorldRotation());
-            shadowCamera->SetNearClip(light->GetShadowNearFarRatio() * light->GetRange());
-            shadowCamera->SetFarClip(light->GetRange());
-            shadowCamera->SetFov(light->GetFov());
-            shadowCamera->SetAspectRatio(light->GetAspectRatio());
-
-            splits = 1;
-        }
-        break;
-
-    case LIGHT_POINT:
-        {
-            static const Vector3* directions[] =
-            {
-                &Vector3::RIGHT,
-                &Vector3::LEFT,
-                &Vector3::UP,
-                &Vector3::DOWN,
-                &Vector3::FORWARD,
-                &Vector3::BACK
-            };
-
-            for (unsigned i = 0; i < MAX_CUBEMAP_FACES; ++i)
-            {
-                Camera* shadowCamera = renderer_->GetShadowCamera();
-                query.shadowCameras_[i] = shadowCamera;
-                Node* cameraNode = shadowCamera->GetNode();
-
-                // When making a shadowed point light, align the splits along X, Y and Z axes regardless of light rotation
-                cameraNode->SetPosition(light->GetNode()->GetWorldPosition());
-                cameraNode->SetDirection(*directions[i]);
-                shadowCamera->SetNearClip(light->GetShadowNearFarRatio() * light->GetRange());
-                shadowCamera->SetFarClip(light->GetRange());
-                shadowCamera->SetFov(90.0f);
-                shadowCamera->SetAspectRatio(1.0f);
-            }
-
-            splits = MAX_CUBEMAP_FACES;
-        }
-        break;
-    }
-
-    query.numSplits_ = splits;
-}
-
-void View::SetupDirLightShadowCamera(Camera* shadowCamera, Light* light, float nearSplit, float farSplit)
-{
-    Node* shadowCameraNode = shadowCamera->GetNode();
-    Node* lightNode = light->GetNode();
-    float extrusionDistance = Min(cullCamera_->GetFarClip(), light->GetShadowMaxExtrusion());
-    const FocusParameters& parameters = light->GetShadowFocus();
-
-    // Calculate initial position & rotation
-    Vector3 pos = cullCamera_->GetNode()->GetWorldPosition() - extrusionDistance * lightNode->GetWorldDirection();
-    shadowCameraNode->SetTransform(pos, lightNode->GetWorldRotation());
-
-    // Calculate main camera shadowed frustum in light's view space
-    farSplit = Min(farSplit, cullCamera_->GetFarClip());
-    // Use the scene Z bounds to limit frustum size if applicable
-    if (parameters.focus_)
-    {
-        nearSplit = Max(minZ_, nearSplit);
-        farSplit = Min(maxZ_, farSplit);
-    }
-
-    Frustum splitFrustum = cullCamera_->GetSplitFrustum(nearSplit, farSplit);
-    Polyhedron frustumVolume;
-    frustumVolume.Define(splitFrustum);
-    // If focusing enabled, clip the frustum volume by the combined bounding box of the lit geometries within the frustum
-    if (parameters.focus_)
-    {
-        BoundingBox litGeometriesBox;
-        unsigned lightMask = light->GetLightMask();
-
-        for (unsigned i = 0; i < geometries_.Size(); ++i)
-        {
-            Drawable* drawable = geometries_[i];
-            if (drawable->GetMinZ() <= farSplit && drawable->GetMaxZ() >= nearSplit &&
-                (GetLightMask(drawable) & lightMask))
-                litGeometriesBox.Merge(drawable->GetWorldBoundingBox());
-        }
-
-        if (litGeometriesBox.Defined())
-        {
-            frustumVolume.Clip(litGeometriesBox);
-            // If volume became empty, restore it to avoid zero size
-            if (frustumVolume.Empty())
-                frustumVolume.Define(splitFrustum);
-        }
-    }
-
-    // Transform frustum volume to light space
-    const Matrix3x4& lightView = shadowCamera->GetView();
-    frustumVolume.Transform(lightView);
-
-    // Fit the frustum volume inside a bounding box. If uniform size, use a sphere instead
-    BoundingBox shadowBox;
-    if (!parameters.nonUniform_)
-        shadowBox.Define(Sphere(frustumVolume));
-    else
-        shadowBox.Define(frustumVolume);
-
-    shadowCamera->SetOrthographic(true);
-    shadowCamera->SetAspectRatio(1.0f);
-    shadowCamera->SetNearClip(0.0f);
-    shadowCamera->SetFarClip(shadowBox.max_.z_);
-
-    // Center shadow camera on the bounding box. Can not snap to texels yet as the shadow map viewport is unknown
-    QuantizeDirLightShadowCamera(shadowCamera, light, IntRect(0, 0, 0, 0), shadowBox);
-}
-
-void View::FinalizeShadowCamera(Camera* shadowCamera, Light* light, const IntRect& shadowViewport,
-    const BoundingBox& shadowCasterBox)
-{
-    const FocusParameters& parameters = light->GetShadowFocus();
-    auto shadowMapWidth = (float)(shadowViewport.Width());
-    LightType type = light->GetLightType();
-
-    if (type == LIGHT_DIRECTIONAL)
-    {
-        BoundingBox shadowBox;
-        shadowBox.max_.y_ = shadowCamera->GetOrthoSize() * 0.5f;
-        shadowBox.max_.x_ = shadowCamera->GetAspectRatio() * shadowBox.max_.y_;
-        shadowBox.min_.y_ = -shadowBox.max_.y_;
-        shadowBox.min_.x_ = -shadowBox.max_.x_;
-
-        // Requantize and snap to shadow map texels
-        QuantizeDirLightShadowCamera(shadowCamera, light, shadowViewport, shadowBox);
-    }
-
-    if (type == LIGHT_SPOT && parameters.focus_)
-    {
-        float viewSizeX = Max(Abs(shadowCasterBox.min_.x_), Abs(shadowCasterBox.max_.x_));
-        float viewSizeY = Max(Abs(shadowCasterBox.min_.y_), Abs(shadowCasterBox.max_.y_));
-        float viewSize = Max(viewSizeX, viewSizeY);
-        // Scale the quantization parameters, because view size is in projection space (-1.0 - 1.0)
-        float invOrthoSize = 1.0f / shadowCamera->GetOrthoSize();
-        float quantize = parameters.quantize_ * invOrthoSize;
-        float minView = parameters.minView_ * invOrthoSize;
-
-        viewSize = Max(ceilf(viewSize / quantize) * quantize, minView);
-        if (viewSize < 1.0f)
-            shadowCamera->SetZoom(1.0f / viewSize);
-    }
-
-    // Perform a finalization step for all lights: ensure zoom out of 2 pixels to eliminate border filtering issues
-    // For point lights use 4 pixels, as they must not cross sides of the virtual cube map (maximum 3x3 PCF)
-    if (shadowCamera->GetZoom() >= 1.0f)
-    {
-        if (light->GetLightType() != LIGHT_POINT)
-            shadowCamera->SetZoom(shadowCamera->GetZoom() * ((shadowMapWidth - 2.0f) / shadowMapWidth));
-        else
-        {
-#ifdef URHO3D_OPENGL
-            shadowCamera->SetZoom(shadowCamera->GetZoom() * ((shadowMapWidth - 3.0f) / shadowMapWidth));
-#else
-            shadowCamera->SetZoom(shadowCamera->GetZoom() * ((shadowMapWidth - 4.0f) / shadowMapWidth));
-#endif
-        }
-    }
-}
-
-void View::QuantizeDirLightShadowCamera(Camera* shadowCamera, Light* light, const IntRect& shadowViewport,
-    const BoundingBox& viewBox)
-{
-    Node* shadowCameraNode = shadowCamera->GetNode();
-    const FocusParameters& parameters = light->GetShadowFocus();
-    auto shadowMapWidth = (float)(shadowViewport.Width());
-
-    float minX = viewBox.min_.x_;
-    float minY = viewBox.min_.y_;
-    float maxX = viewBox.max_.x_;
-    float maxY = viewBox.max_.y_;
-
-    Vector2 center((minX + maxX) * 0.5f, (minY + maxY) * 0.5f);
-    Vector2 viewSize(maxX - minX, maxY - minY);
-
-    // Quantize size to reduce swimming
-    // Note: if size is uniform and there is no focusing, quantization is unnecessary
-    if (parameters.nonUniform_)
-    {
-        viewSize.x_ = ceilf(sqrtf(viewSize.x_ / parameters.quantize_));
-        viewSize.y_ = ceilf(sqrtf(viewSize.y_ / parameters.quantize_));
-        viewSize.x_ = Max(viewSize.x_ * viewSize.x_ * parameters.quantize_, parameters.minView_);
-        viewSize.y_ = Max(viewSize.y_ * viewSize.y_ * parameters.quantize_, parameters.minView_);
-    }
-    else if (parameters.focus_)
-    {
-        viewSize.x_ = Max(viewSize.x_, viewSize.y_);
-        viewSize.x_ = ceilf(sqrtf(viewSize.x_ / parameters.quantize_));
-        viewSize.x_ = Max(viewSize.x_ * viewSize.x_ * parameters.quantize_, parameters.minView_);
-        viewSize.y_ = viewSize.x_;
-    }
-
-    shadowCamera->SetOrthoSize(viewSize);
-
-    // Center shadow camera to the view space bounding box
-    Quaternion rot(shadowCameraNode->GetWorldRotation());
-    Vector3 adjust(center.x_, center.y_, 0.0f);
-    shadowCameraNode->Translate(rot * adjust, TS_WORLD);
-
-    // If the shadow map viewport is known, snap to whole texels
-    if (shadowMapWidth > 0.0f)
-    {
-        Vector3 viewPos(rot.Inverse() * shadowCameraNode->GetWorldPosition());
-        // Take into account that shadow map border will not be used
-        float invActualSize = 1.0f / (shadowMapWidth - 2.0f);
-        Vector2 texelSize(viewSize.x_ * invActualSize, viewSize.y_ * invActualSize);
-        Vector3 snap(-fmodf(viewPos.x_, texelSize.x_), -fmodf(viewPos.y_, texelSize.y_), 0.0f);
-        shadowCameraNode->Translate(rot * snap, TS_WORLD);
-    }
-}
-
-void View::FindZone(Drawable* drawable)
-{
-    Vector3 center = drawable->GetWorldBoundingBox().Center();
-    int bestPriority = M_MIN_INT;
-    Zone* newZone = nullptr;
-
-    // If bounding box center is in view, the zone assignment is conclusive also for next frames. Otherwise it is temporary
-    // (possibly incorrect) and must be re-evaluated on the next frame
-    bool temporary = !cullCamera_->GetFrustum().IsInside(center);
-
-    // First check if the current zone remains a conclusive result
-    Zone* lastZone = drawable->GetZone();
-
-    if (lastZone && (lastZone->GetViewMask() & cullCamera_->GetViewMask()) && lastZone->GetPriority() >= highestZonePriority_ &&
-        (drawable->GetZoneMask() & lastZone->GetZoneMask()) && lastZone->IsInside(center))
-        newZone = lastZone;
-    else
-    {
-        for (PODVector<Zone*>::Iterator i = zones_.Begin(); i != zones_.End(); ++i)
-        {
-            Zone* zone = *i;
-            int priority = zone->GetPriority();
-            if (priority > bestPriority && (drawable->GetZoneMask() & zone->GetZoneMask()) && zone->IsInside(center))
-            {
-                newZone = zone;
-                bestPriority = priority;
-            }
-        }
-    }
-
-    drawable->SetZone(newZone, temporary);
-}
-
-Technique* View::GetTechnique(Drawable* drawable, Material* material)
-{
-    if (!material)
-        return renderer_->GetDefaultMaterial()->GetTechniques()[0].technique_;
-
-    const Vector<TechniqueEntry>& techniques = material->GetTechniques();
-    // If only one technique, no choice
-    if (techniques.Size() == 1)
-        return techniques[0].technique_;
-    else
-    {
-        float lodDistance = drawable->GetLodDistance();
-
-        // Check for suitable technique. Techniques should be ordered like this:
-        // Most distant & highest quality
-        // Most distant & lowest quality
-        // Second most distant & highest quality
-        // ...
-        for (unsigned i = 0; i < techniques.Size(); ++i)
-        {
-            const TechniqueEntry& entry = techniques[i];
-            Technique* tech = entry.technique_;
-
-            if (!tech || (!tech->IsSupported()) || materialQuality_ < entry.qualityLevel_)
-                continue;
-            if (lodDistance >= entry.lodDistance_)
-                return tech;
-        }
-
-        // If no suitable technique found, fallback to the last
-        return techniques.Size() ? techniques.Back().technique_ : nullptr;
-    }
-}
-
-void View::CheckMaterialForAuxView(Material* material)
-{
-    const HashMap<TextureUnit, SharedPtr<Texture> >& textures = material->GetTextures();
-
-    for (HashMap<TextureUnit, SharedPtr<Texture> >::ConstIterator i = textures.Begin(); i != textures.End(); ++i)
-    {
-        Texture* texture = i->second_.Get();
-        if (texture && texture->GetUsage() == TEXTURE_RENDERTARGET)
-        {
-            // Have to check cube & 2D textures separately
-            if (texture->GetType() == Texture2D::GetTypeStatic())
-            {
-                auto* tex2D = static_cast<Texture2D*>(texture);
-                RenderSurface* target = tex2D->GetRenderSurface();
-                if (target && target->GetUpdateMode() == SURFACE_UPDATEVISIBLE)
-                    target->QueueUpdate();
-            }
-            else if (texture->GetType() == TextureCube::GetTypeStatic())
-            {
-                auto* texCube = static_cast<TextureCube*>(texture);
-                for (unsigned j = 0; j < MAX_CUBEMAP_FACES; ++j)
-                {
-                    RenderSurface* target = texCube->GetRenderSurface((CubeMapFace)j);
-                    if (target && target->GetUpdateMode() == SURFACE_UPDATEVISIBLE)
-                        target->QueueUpdate();
-                }
-            }
-        }
-    }
-
-    // Flag as processed so we can early-out next time we come across this material on the same frame
-    material->MarkForAuxView(frame_.frameNumber_);
-}
-
-void View::SetQueueShaderDefines(BatchQueue& queue, const RenderPathCommand& command)
-{
-    String vsDefines = command.vertexShaderDefines_.Trimmed();
-    String psDefines = command.pixelShaderDefines_.Trimmed();
-    if (vsDefines.Length() || psDefines.Length())
-    {
-        queue.hasExtraDefines_ = true;
-        queue.vsExtraDefines_ = vsDefines;
-        queue.psExtraDefines_ = psDefines;
-        queue.vsExtraDefinesHash_ = StringHash(vsDefines);
-        queue.psExtraDefinesHash_ = StringHash(psDefines);
-    }
-    else
-        queue.hasExtraDefines_ = false;
-}
-
-void View::AddBatchToQueue(BatchQueue& queue, Batch& batch, Technique* tech, bool allowInstancing, bool allowShadows)
-{
-    if (!batch.material_)
-        batch.material_ = renderer_->GetDefaultMaterial();
-
-    // Convert to instanced if possible
-    if (allowInstancing && batch.geometryType_ == GEOM_STATIC && batch.geometry_->GetIndexBuffer())
-        batch.geometryType_ = GEOM_INSTANCED;
-
-    if (batch.geometryType_ == GEOM_INSTANCED)
-    {
-        BatchGroupKey key(batch);
-
-        HashMap<BatchGroupKey, BatchGroup>::Iterator i = queue.batchGroups_.Find(key);
-        if (i == queue.batchGroups_.End())
-        {
-            // Create a new group based on the batch
-            // In case the group remains below the instancing limit, do not enable instancing shaders yet
-            BatchGroup newGroup(batch);
-            newGroup.geometryType_ = GEOM_STATIC;
-            renderer_->SetBatchShaders(newGroup, tech, allowShadows, queue);
-            newGroup.CalculateSortKey();
-            i = queue.batchGroups_.Insert(MakePair(key, newGroup));
-        }
-
-        int oldSize = i->second_.instances_.Size();
-        i->second_.AddTransforms(batch);
-        // Convert to using instancing shaders when the instancing limit is reached
-        if (oldSize < minInstances_ && (int)i->second_.instances_.Size() >= minInstances_)
-        {
-            i->second_.geometryType_ = GEOM_INSTANCED;
-            renderer_->SetBatchShaders(i->second_, tech, allowShadows, queue);
-            i->second_.CalculateSortKey();
-        }
-    }
-    else
-    {
-        renderer_->SetBatchShaders(batch, tech, allowShadows, queue);
-        batch.CalculateSortKey();
-
-        // If batch is static with multiple world transforms and cannot instance, we must push copies of the batch individually
-        if (batch.geometryType_ == GEOM_STATIC && batch.numWorldTransforms_ > 1)
-        {
-            unsigned numTransforms = batch.numWorldTransforms_;
-            batch.numWorldTransforms_ = 1;
-            for (unsigned i = 0; i < numTransforms; ++i)
-            {
-                // Move the transform pointer to generate copies of the batch which only refer to 1 world transform
-                queue.batches_.Push(batch);
-                ++batch.worldTransform_;
-            }
-        }
-        else
-            queue.batches_.Push(batch);
-    }
-}
-
-void View::PrepareInstancingBuffer()
-{
-    // Prepare instancing buffer from the source view
-    /// \todo If rendering the same view several times back-to-back, would not need to refill the buffer
-    if (sourceView_)
-    {
-        sourceView_->PrepareInstancingBuffer();
-        return;
-    }
-
-    URHO3D_PROFILE(PrepareInstancingBuffer);
-
-    unsigned totalInstances = 0;
-
-    for (HashMap<unsigned, BatchQueue>::Iterator i = batchQueues_.Begin(); i != batchQueues_.End(); ++i)
-        totalInstances += i->second_.GetNumInstances();
-
-    for (Vector<LightBatchQueue>::Iterator i = lightQueues_.Begin(); i != lightQueues_.End(); ++i)
-    {
-        for (unsigned j = 0; j < i->shadowSplits_.Size(); ++j)
-            totalInstances += i->shadowSplits_[j].shadowBatches_.GetNumInstances();
-        totalInstances += i->litBaseBatches_.GetNumInstances();
-        totalInstances += i->litBatches_.GetNumInstances();
-    }
-
-    if (!totalInstances || !renderer_->ResizeInstancingBuffer(totalInstances))
-        return;
-
-    VertexBuffer* instancingBuffer = renderer_->GetInstancingBuffer();
-    unsigned freeIndex = 0;
-    void* dest = instancingBuffer->Lock(0, totalInstances, true);
-    if (!dest)
-        return;
-
-    const unsigned stride = instancingBuffer->GetVertexSize();
-    for (HashMap<unsigned, BatchQueue>::Iterator i = batchQueues_.Begin(); i != batchQueues_.End(); ++i)
-        i->second_.SetInstancingData(dest, stride, freeIndex);
-
-    for (Vector<LightBatchQueue>::Iterator i = lightQueues_.Begin(); i != lightQueues_.End(); ++i)
-    {
-        for (unsigned j = 0; j < i->shadowSplits_.Size(); ++j)
-            i->shadowSplits_[j].shadowBatches_.SetInstancingData(dest, stride, freeIndex);
-        i->litBaseBatches_.SetInstancingData(dest, stride, freeIndex);
-        i->litBatches_.SetInstancingData(dest, stride, freeIndex);
-    }
-
-    instancingBuffer->Unlock();
-}
-
-void View::SetupLightVolumeBatch(Batch& batch)
-{
-    Light* light = batch.lightQueue_->light_;
-    LightType type = light->GetLightType();
-    Vector3 cameraPos = camera_->GetNode()->GetWorldPosition();
-    float lightDist;
-
-    graphics_->SetBlendMode(light->IsNegative() ? BLEND_SUBTRACT : BLEND_ADD);
-    graphics_->SetDepthBias(0.0f, 0.0f);
-    graphics_->SetDepthWrite(false);
-    graphics_->SetFillMode(FILL_SOLID);
-    graphics_->SetLineAntiAlias(false);
-    graphics_->SetClipPlane(false);
-
-    if (type != LIGHT_DIRECTIONAL)
-    {
-        if (type == LIGHT_POINT)
-            lightDist = Sphere(light->GetNode()->GetWorldPosition(), light->GetRange() * 1.25f).Distance(cameraPos);
-        else
-            lightDist = light->GetFrustum().Distance(cameraPos);
-
-        // Draw front faces if not inside light volume
-        if (lightDist < camera_->GetNearClip() * 2.0f)
-        {
-            renderer_->SetCullMode(CULL_CW, camera_);
-            graphics_->SetDepthTest(CMP_GREATER);
-        }
-        else
-        {
-            renderer_->SetCullMode(CULL_CCW, camera_);
-            graphics_->SetDepthTest(CMP_LESSEQUAL);
-        }
-    }
-    else
-    {
-        // In case the same camera is used for multiple views with differing aspect ratios (not recommended)
-        // refresh the directional light's model transform before rendering
-        light->GetVolumeTransform(camera_);
-        graphics_->SetCullMode(CULL_NONE);
-        graphics_->SetDepthTest(CMP_ALWAYS);
-    }
-
-    graphics_->SetScissorTest(false);
-    if (!noStencil_)
-        graphics_->SetStencilTest(true, CMP_NOTEQUAL, OP_KEEP, OP_KEEP, OP_KEEP, 0, light->GetLightMask());
-    else
-        graphics_->SetStencilTest(false);
-}
-
-bool View::NeedRenderShadowMap(const LightBatchQueue& queue)
-{
-    // Must have a shadow map, and either forward or deferred lit batches
-    return queue.shadowMap_ && (!queue.litBatches_.IsEmpty() || !queue.litBaseBatches_.IsEmpty() ||
-        !queue.volumeBatches_.Empty());
-}
-
-void View::RenderShadowMap(const LightBatchQueue& queue)
-{
-    URHO3D_PROFILE(RenderShadowMap);
-
-    Texture2D* shadowMap = queue.shadowMap_;
-    graphics_->SetTexture(TU_SHADOWMAP, nullptr);
-
-    graphics_->SetFillMode(FILL_SOLID);
-    graphics_->SetClipPlane(false);
-    graphics_->SetStencilTest(false);
-
-    // Set shadow depth bias
-    BiasParameters parameters = queue.light_->GetShadowBias();
-
-    // The shadow map is a depth stencil texture
-    if (shadowMap->GetUsage() == TEXTURE_DEPTHSTENCIL)
-    {
-        graphics_->SetColorWrite(false);
-        graphics_->SetDepthStencil(shadowMap);
-        graphics_->SetRenderTarget(0, shadowMap->GetRenderSurface()->GetLinkedRenderTarget());
-        // Disable other render targets
-        for (unsigned i = 1; i < MAX_RENDERTARGETS; ++i)
-            graphics_->SetRenderTarget(i, (RenderSurface*) nullptr);
-        graphics_->SetViewport(IntRect(0, 0, shadowMap->GetWidth(), shadowMap->GetHeight()));
-        graphics_->Clear(CLEAR_DEPTH);
-    }
-    else // if the shadow map is a color rendertarget
-    {
-        graphics_->SetColorWrite(true);
-        graphics_->SetRenderTarget(0, shadowMap);
-        // Disable other render targets
-        for (unsigned i = 1; i < MAX_RENDERTARGETS; ++i)
-            graphics_->SetRenderTarget(i, (RenderSurface*) nullptr);
-        graphics_->SetDepthStencil(renderer_->GetDepthStencil(shadowMap->GetWidth(), shadowMap->GetHeight(),
-            shadowMap->GetMultiSample(), shadowMap->GetAutoResolve()));
-        graphics_->SetViewport(IntRect(0, 0, shadowMap->GetWidth(), shadowMap->GetHeight()));
-        graphics_->Clear(CLEAR_DEPTH | CLEAR_COLOR, Color::WHITE);
-
-        parameters = BiasParameters(0.0f, 0.0f);
-    }
-
-    // Render each of the splits
-    for (unsigned i = 0; i < queue.shadowSplits_.Size(); ++i)
-    {
-        const ShadowBatchQueue& shadowQueue = queue.shadowSplits_[i];
-
-        float multiplier = 1.0f;
-        // For directional light cascade splits, adjust depth bias according to the far clip ratio of the splits
-        if (i > 0 && queue.light_->GetLightType() == LIGHT_DIRECTIONAL)
-        {
-            multiplier =
-                Max(shadowQueue.shadowCamera_->GetFarClip() / queue.shadowSplits_[0].shadowCamera_->GetFarClip(), 1.0f);
-            multiplier = 1.0f + (multiplier - 1.0f) * queue.light_->GetShadowCascade().biasAutoAdjust_;
-            // Quantize multiplier to prevent creation of too many rasterizer states on D3D11
-            multiplier = (int)(multiplier * 10.0f) / 10.0f;
-        }
-
-        // Perform further modification of depth bias on OpenGL ES, as shadow calculations' precision is limited
-        float addition = 0.0f;
-#ifdef GL_ES_VERSION_2_0
-        multiplier *= renderer_->GetMobileShadowBiasMul();
-        addition = renderer_->GetMobileShadowBiasAdd();
-#endif
-
-        graphics_->SetDepthBias(multiplier * parameters.constantBias_ + addition, multiplier * parameters.slopeScaledBias_);
-
-        if (!shadowQueue.shadowBatches_.IsEmpty())
-        {
-            graphics_->SetViewport(shadowQueue.shadowViewport_);
-            shadowQueue.shadowBatches_.Draw(this, shadowQueue.shadowCamera_, false, false, true);
-        }
-    }
-
-    // Scale filter blur amount to shadow map viewport size so that different shadow map resolutions don't behave differently
-    float blurScale = queue.shadowSplits_[0].shadowViewport_.Width() / 1024.0f;
-    renderer_->ApplyShadowMapFilter(this, shadowMap, blurScale);
-
-    // reset some parameters
-    graphics_->SetColorWrite(true);
-    graphics_->SetDepthBias(0.0f, 0.0f);
-}
-
-RenderSurface* View::GetDepthStencil(RenderSurface* renderTarget)
-{
-    // If using the backbuffer, return the backbuffer depth-stencil
-    if (!renderTarget)
-        return nullptr;
-    // Then check for linked depth-stencil
-    RenderSurface* depthStencil = renderTarget->GetLinkedDepthStencil();
-    // Finally get one from Renderer
-    if (!depthStencil)
-        depthStencil = renderer_->GetDepthStencil(renderTarget->GetWidth(), renderTarget->GetHeight(),
-            renderTarget->GetMultiSample(), renderTarget->GetAutoResolve());
-    return depthStencil;
-}
-
-RenderSurface* View::GetRenderSurfaceFromTexture(Texture* texture, CubeMapFace face)
-{
-    if (!texture)
-        return nullptr;
-
-    if (texture->GetType() == Texture2D::GetTypeStatic())
-        return static_cast<Texture2D*>(texture)->GetRenderSurface();
-    else if (texture->GetType() == TextureCube::GetTypeStatic())
-        return static_cast<TextureCube*>(texture)->GetRenderSurface(face);
-    else
-        return nullptr;
-}
-
-void View::SendViewEvent(StringHash eventType)
-{
-    using namespace BeginViewRender;
-
-    VariantMap& eventData = GetEventDataMap();
-
-    eventData[P_VIEW] = this;
-    eventData[P_SURFACE] = renderTarget_;
-    eventData[P_TEXTURE] = (renderTarget_ ? renderTarget_->GetParentTexture() : nullptr);
-    eventData[P_SCENE] = scene_;
-    eventData[P_CAMERA] = cullCamera_;
-
-    renderer_->SendEvent(eventType, eventData);
-}
-
-Texture* View::FindNamedTexture(const String& name, bool isRenderTarget, bool isVolumeMap)
-{
-    // Check rendertargets first
-    StringHash nameHash(name);
-    if (renderTargets_.Contains(nameHash))
-        return renderTargets_[nameHash];
-
-    // Then the resource system
-    auto* cache = GetSubsystem<ResourceCache>();
-
-    // Check existing resources first. This does not load resources, so we can afford to guess the resource type wrong
-    // without having to rely on the file extension
-    Texture* texture = cache->GetExistingResource<Texture2D>(name);
-    if (!texture)
-        texture = cache->GetExistingResource<TextureCube>(name);
-    if (!texture)
-        texture = cache->GetExistingResource<Texture3D>(name);
-    if (!texture)
-        texture = cache->GetExistingResource<Texture2DArray>(name);
-    if (texture)
-        return texture;
-
-    // If not a rendertarget (which will never be loaded from a file), finally also try to load the texture
-    // This will log an error if not found; the texture binding will be cleared in that case to not constantly spam the log
-    if (!isRenderTarget)
-    {
-        if (GetExtension(name) == ".xml")
-        {
-            // Assume 3D textures are only bound to the volume map unit, otherwise it's a cube texture
-#ifdef DESKTOP_GRAPHICS
-            StringHash type = ParseTextureTypeXml(cache, name);
-            if (!type && isVolumeMap)
-                type = Texture3D::GetTypeStatic();
-
-            if (type == Texture3D::GetTypeStatic())
-                return cache->GetResource<Texture3D>(name);
-            else if (type == Texture2DArray::GetTypeStatic())
-                return cache->GetResource<Texture2DArray>(name);
-            else
-#endif
-                return cache->GetResource<TextureCube>(name);
-        }
-        else
-            return cache->GetResource<Texture2D>(name);
-    }
-
-    return nullptr;
-}
-
-}
->>>>>>> fe4a641a
+}