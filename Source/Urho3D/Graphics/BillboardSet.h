--- conflicted
+++ resolved
@@ -164,11 +164,6 @@
     ResourceRef GetMaterialAttr() const;
     /// Return billboards attribute.
     VariantVector GetBillboardsAttr() const;
-<<<<<<< HEAD
-    /// Return billboards attribute for network replication.
-    const ea::vector<unsigned char>& GetNetBillboardsAttr() const;
-=======
->>>>>>> 32ad5794
     /// Return FaceCameraMode enum value names.
     static const char** GetFaceCameraModeNames();
 
@@ -208,11 +203,8 @@
     void BuildDirectionVertexBuffer(unsigned enabledBillboards, float* dest, const Vector3& billboardScale);
     ///
     void BuildAxisAngleVertexBuffer(unsigned enabledBillboards, float* dest, const Vector3& billboardScale);
-<<<<<<< HEAD
-=======
     /// Return currently requested format of vertex buffer.
     unsigned GetVertexBufferFormat() const;
->>>>>>> 32ad5794
     /// Calculate billboard scale factors in fixed screen size mode.
     void CalculateFixedScreenSize(const FrameInfo& frame);
 
