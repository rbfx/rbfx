--- conflicted
+++ resolved
@@ -139,12 +139,6 @@
     bool Serialize(Archive& archive);
 };
 
-<<<<<<< HEAD
-/// Serialize VariantAnimationKeyFrame.
-bool URHO3D_API SerializeValue(Archive& archive, const char* name, VariantAnimationKeyFrame& value);
-
-=======
->>>>>>> 0c86a2f0
 /// Serialize VariantAnimationTrack.
 bool URHO3D_API SerializeValue(Archive& archive, const char* name, VariantAnimationTrack& value);
 
