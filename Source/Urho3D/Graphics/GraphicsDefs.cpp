--- conflicted
+++ resolved
@@ -1,130 +1,3 @@
-<<<<<<< HEAD
-//
-// Copyright (c) 2008-2018 the Urho3D project.
-//
-// Permission is hereby granted, free of charge, to any person obtaining a copy
-// of this software and associated documentation files (the "Software"), to deal
-// in the Software without restriction, including without limitation the rights
-// to use, copy, modify, merge, publish, distribute, sublicense, and/or sell
-// copies of the Software, and to permit persons to whom the Software is
-// furnished to do so, subject to the following conditions:
-//
-// The above copyright notice and this permission notice shall be included in
-// all copies or substantial portions of the Software.
-//
-// THE SOFTWARE IS PROVIDED "AS IS", WITHOUT WARRANTY OF ANY KIND, EXPRESS OR
-// IMPLIED, INCLUDING BUT NOT LIMITED TO THE WARRANTIES OF MERCHANTABILITY,
-// FITNESS FOR A PARTICULAR PURPOSE AND NONINFRINGEMENT. IN NO EVENT SHALL THE
-// AUTHORS OR COPYRIGHT HOLDERS BE LIABLE FOR ANY CLAIM, DAMAGES OR OTHER
-// LIABILITY, WHETHER IN AN ACTION OF CONTRACT, TORT OR OTHERWISE, ARISING FROM,
-// OUT OF OR IN CONNECTION WITH THE SOFTWARE OR THE USE OR OTHER DEALINGS IN
-// THE SOFTWARE.
-//
-
-#include "../Precompiled.h"
-
-#include "../Graphics/GraphicsDefs.h"
-#include "../Math/Vector3.h"
-
-#include "../DebugNew.h"
-
-namespace Urho3D
-{
-
-// The extern keyword is required when building Urho3D.dll for Windows platform
-// The keyword is not required for other platforms but it does no harm, aside from warning from static analyzer
-
-extern URHO3D_API const StringHash VSP_AMBIENTSTARTCOLOR("AmbientStartColor");
-extern URHO3D_API const StringHash VSP_AMBIENTENDCOLOR("AmbientEndColor");
-extern URHO3D_API const StringHash VSP_BILLBOARDROT("BillboardRot");
-extern URHO3D_API const StringHash VSP_CAMERAPOS("CameraPos");
-extern URHO3D_API const StringHash VSP_CLIPPLANE("ClipPlane");
-extern URHO3D_API const StringHash VSP_NEARCLIP("NearClip");
-extern URHO3D_API const StringHash VSP_FARCLIP("FarClip");
-extern URHO3D_API const StringHash VSP_DEPTHMODE("DepthMode");
-extern URHO3D_API const StringHash VSP_DELTATIME("DeltaTime");
-extern URHO3D_API const StringHash VSP_ELAPSEDTIME("ElapsedTime");
-extern URHO3D_API const StringHash VSP_FRUSTUMSIZE("FrustumSize");
-extern URHO3D_API const StringHash VSP_GBUFFEROFFSETS("GBufferOffsets");
-extern URHO3D_API const StringHash VSP_LIGHTDIR("LightDir");
-extern URHO3D_API const StringHash VSP_LIGHTPOS("LightPos");
-extern URHO3D_API const StringHash VSP_NORMALOFFSETSCALE("NormalOffsetScale");
-extern URHO3D_API const StringHash VSP_MODEL("Model");
-extern URHO3D_API const StringHash VSP_VIEW("View");
-extern URHO3D_API const StringHash VSP_VIEWINV("ViewInv");
-extern URHO3D_API const StringHash VSP_VIEWPROJ("ViewProj");
-extern URHO3D_API const StringHash VSP_UOFFSET("UOffset");
-extern URHO3D_API const StringHash VSP_VOFFSET("VOffset");
-extern URHO3D_API const StringHash VSP_ZONE("Zone");
-extern URHO3D_API const StringHash VSP_LIGHTMATRICES("LightMatrices");
-extern URHO3D_API const StringHash VSP_SKINMATRICES("SkinMatrices");
-extern URHO3D_API const StringHash VSP_VERTEXLIGHTS("VertexLights");
-extern URHO3D_API const StringHash PSP_AMBIENTCOLOR("AmbientColor");
-extern URHO3D_API const StringHash PSP_CAMERAPOS("CameraPosPS");
-extern URHO3D_API const StringHash PSP_DELTATIME("DeltaTimePS");
-extern URHO3D_API const StringHash PSP_DEPTHRECONSTRUCT("DepthReconstruct");
-extern URHO3D_API const StringHash PSP_ELAPSEDTIME("ElapsedTimePS");
-extern URHO3D_API const StringHash PSP_FOGCOLOR("FogColor");
-extern URHO3D_API const StringHash PSP_FOGPARAMS("FogParams");
-extern URHO3D_API const StringHash PSP_GBUFFERINVSIZE("GBufferInvSize");
-extern URHO3D_API const StringHash PSP_LIGHTCOLOR("LightColor");
-extern URHO3D_API const StringHash PSP_LIGHTDIR("LightDirPS");
-extern URHO3D_API const StringHash PSP_LIGHTPOS("LightPosPS");
-extern URHO3D_API const StringHash PSP_NORMALOFFSETSCALE("NormalOffsetScalePS");
-extern URHO3D_API const StringHash PSP_MATDIFFCOLOR("MatDiffColor");
-extern URHO3D_API const StringHash PSP_MATEMISSIVECOLOR("MatEmissiveColor");
-extern URHO3D_API const StringHash PSP_MATENVMAPCOLOR("MatEnvMapColor");
-extern URHO3D_API const StringHash PSP_MATSPECCOLOR("MatSpecColor");
-extern URHO3D_API const StringHash PSP_NEARCLIP("NearClipPS");
-extern URHO3D_API const StringHash PSP_FARCLIP("FarClipPS");
-extern URHO3D_API const StringHash PSP_SHADOWCUBEADJUST("ShadowCubeAdjust");
-extern URHO3D_API const StringHash PSP_SHADOWDEPTHFADE("ShadowDepthFade");
-extern URHO3D_API const StringHash PSP_SHADOWINTENSITY("ShadowIntensity");
-extern URHO3D_API const StringHash PSP_SHADOWMAPINVSIZE("ShadowMapInvSize");
-extern URHO3D_API const StringHash PSP_SHADOWSPLITS("ShadowSplits");
-extern URHO3D_API const StringHash PSP_LIGHTMATRICES("LightMatricesPS");
-extern URHO3D_API const StringHash PSP_VSMSHADOWPARAMS("VSMShadowParams");
-extern URHO3D_API const StringHash PSP_ROUGHNESS("Roughness");
-extern URHO3D_API const StringHash PSP_METALLIC("Metallic");
-extern URHO3D_API const StringHash PSP_LIGHTRAD("LightRad");
-extern URHO3D_API const StringHash PSP_LIGHTLENGTH("LightLength");
-extern URHO3D_API const StringHash PSP_ZONEMIN("ZoneMin");
-extern URHO3D_API const StringHash PSP_ZONEMAX("ZoneMax");
-
-extern URHO3D_API const Vector3 DOT_SCALE(1 / 3.0f, 1 / 3.0f, 1 / 3.0f);
-
-extern URHO3D_API const VertexElement LEGACY_VERTEXELEMENTS[] =
-{
-    VertexElement(TYPE_VECTOR3, SEM_POSITION, 0, false),     // Position
-    VertexElement(TYPE_VECTOR3, SEM_NORMAL, 0, false),       // Normal
-    VertexElement(TYPE_UBYTE4_NORM, SEM_COLOR, 0, false),    // Color
-    VertexElement(TYPE_VECTOR2, SEM_TEXCOORD, 0, false),     // Texcoord1
-    VertexElement(TYPE_VECTOR2, SEM_TEXCOORD, 1, false),     // Texcoord2
-    VertexElement(TYPE_VECTOR3, SEM_TEXCOORD, 0, false),     // Cubetexcoord1
-    VertexElement(TYPE_VECTOR3, SEM_TEXCOORD, 1, false),     // Cubetexcoord2
-    VertexElement(TYPE_VECTOR4, SEM_TANGENT, 0, false),      // Tangent
-    VertexElement(TYPE_VECTOR4, SEM_BLENDWEIGHTS, 0, false), // Blendweights
-    VertexElement(TYPE_UBYTE4, SEM_BLENDINDICES, 0, false),  // Blendindices
-    VertexElement(TYPE_VECTOR4, SEM_TEXCOORD, 4, true),      // Instancematrix1
-    VertexElement(TYPE_VECTOR4, SEM_TEXCOORD, 5, true),      // Instancematrix2
-    VertexElement(TYPE_VECTOR4, SEM_TEXCOORD, 6, true),      // Instancematrix3
-    VertexElement(TYPE_INT, SEM_OBJECTINDEX, 0, false)       // Objectindex
-};
-
-extern URHO3D_API const unsigned ELEMENT_TYPESIZES[] =
-{
-    sizeof(int),
-    sizeof(float),
-    2 * sizeof(float),
-    3 * sizeof(float),
-    4 * sizeof(float),
-    sizeof(unsigned),
-    sizeof(unsigned)
-};
-
-
-}
-=======
 //
 // Copyright (c) 2008-2019 the Urho3D project.
 //
@@ -249,5 +122,4 @@
 };
 
 
-}
->>>>>>> a476f0c4
+}