//
// Copyright (c) 2008-2020 the Urho3D project.
//
// Permission is hereby granted, free of charge, to any person obtaining a copy
// of this software and associated documentation files (the "Software"), to deal
// in the Software without restriction, including without limitation the rights
// to use, copy, modify, merge, publish, distribute, sublicense, and/or sell
// copies of the Software, and to permit persons to whom the Software is
// furnished to do so, subject to the following conditions:
//
// The above copyright notice and this permission notice shall be included in
// all copies or substantial portions of the Software.
//
// THE SOFTWARE IS PROVIDED "AS IS", WITHOUT WARRANTY OF ANY KIND, EXPRESS OR
// IMPLIED, INCLUDING BUT NOT LIMITED TO THE WARRANTIES OF MERCHANTABILITY,
// FITNESS FOR A PARTICULAR PURPOSE AND NONINFRINGEMENT. IN NO EVENT SHALL THE
// AUTHORS OR COPYRIGHT HOLDERS BE LIABLE FOR ANY CLAIM, DAMAGES OR OTHER
// LIABILITY, WHETHER IN AN ACTION OF CONTRACT, TORT OR OTHERWISE, ARISING FROM,
// OUT OF OR IN CONNECTION WITH THE SOFTWARE OR THE USE OR OTHER DEALINGS IN
// THE SOFTWARE.
//

#include "../Precompiled.h"

#include "../Core/Context.h"
#include "../Core/Profiler.h"
#include "../Graphics/AnimatedModel.h"
#include "../Graphics/Animation.h"
#include "../Graphics/AnimationController.h"
#include "../Graphics/AnimationState.h"
#include "../IO/FileSystem.h"
#include "../IO/Log.h"
#include "../IO/MemoryBuffer.h"
#include "../Resource/ResourceCache.h"
#include "../Scene/Scene.h"
#include "../Scene/SceneEvents.h"

#include <EASTL/sort.h>

#include "../DebugNew.h"

namespace Urho3D
{

namespace
{

bool CompareLayers(const SharedPtr<AnimationState>& lhs, const SharedPtr<AnimationState>& rhs)
{
    return lhs->GetLayer() < rhs->GetLayer();
}

}

static const unsigned char CTRL_LOOPED = 0x1;
static const unsigned char CTRL_STARTBONE = 0x2;
static const unsigned char CTRL_AUTOFADE = 0x4;
static const unsigned char CTRL_SETTIME = 0x08;
static const unsigned char CTRL_SETWEIGHT = 0x10;
static const unsigned char CTRL_REMOVEONCOMPLETION = 0x20;
static const unsigned char CTRL_ADDITIVE = 0x40;
static const float EXTRA_ANIM_FADEOUT_TIME = 0.1f;
static const float COMMAND_STAY_TIME = 0.25f;
static const unsigned MAX_NODE_ANIMATION_STATES = 256;

extern const char* LOGIC_CATEGORY;

AnimationController::AnimationController(Context* context) :
    AnimationStateSource(context)
{
}

AnimationController::~AnimationController() = default;

void AnimationController::RegisterObject(Context* context)
{
    context->RegisterFactory<AnimationController>(LOGIC_CATEGORY);

    URHO3D_ACCESSOR_ATTRIBUTE("Is Enabled", IsEnabled, SetEnabled, bool, true, AM_DEFAULT);
    URHO3D_MIXED_ACCESSOR_ATTRIBUTE("Animations", GetAnimationsAttr, SetAnimationsAttr, VariantVector, Variant::emptyVariantVector,
        AM_FILE | AM_NOEDIT);
    URHO3D_ACCESSOR_ATTRIBUTE("Network Animations", GetNetAnimationsAttr, SetNetAnimationsAttr, ea::vector<unsigned char>,
        Variant::emptyBuffer, AM_NET | AM_LATESTDATA | AM_NOEDIT);
    URHO3D_MIXED_ACCESSOR_ATTRIBUTE("Node Animation States", GetNodeAnimationStatesAttr, SetNodeAnimationStatesAttr, VariantVector,
        Variant::emptyVariantVector, AM_FILE | AM_NOEDIT | AM_READONLY);
    URHO3D_MIXED_ACCESSOR_ATTRIBUTE("Animation States", GetAnimationStatesAttr, SetAnimationStatesAttr, VariantVector,
        Variant::emptyVariantVector, AM_FILE | AM_NOEDIT);
}

void AnimationController::ApplyAttributes()
{
    ConnectToAnimatedModel();
}

void AnimationController::OnSetEnabled()
{
    Scene* scene = GetScene();
    if (scene)
    {
        if (IsEnabledEffective())
            SubscribeToEvent(scene, E_SCENEPOSTUPDATE, URHO3D_HANDLER(AnimationController, HandleScenePostUpdate));
        else
            UnsubscribeFromEvent(scene, E_SCENEPOSTUPDATE);
    }
}

void AnimationController::Update(float timeStep)
{
    // Loop through animations
    for (unsigned i = 0; i < animations_.size();)
    {
        AnimationControl& ctrl = animations_[i];
        AnimationState* state = GetAnimationState(ctrl.hash_);
        bool remove = false;

        if (!state)
            remove = true;
        else
        {
            // Advance the animation
            if (ctrl.speed_ != 0.0f)
                state->AddTime(ctrl.speed_ * timeStep);

            float targetWeight = ctrl.targetWeight_;
            float fadeTime = ctrl.fadeTime_;

            // If non-looped animation at the end, activate autofade as applicable
            if (!state->IsLooped() && state->GetTime() >= state->GetLength() && ctrl.autoFadeTime_ > 0.0f)
            {
                targetWeight = 0.0f;
                fadeTime = ctrl.autoFadeTime_;
            }

            // Process weight fade
            float currentWeight = state->GetWeight();
            if (currentWeight != targetWeight)
            {
                if (fadeTime > 0.0f)
                {
                    float weightDelta = 1.0f / fadeTime * timeStep;
                    if (currentWeight < targetWeight)
                        currentWeight = Min(currentWeight + weightDelta, targetWeight);
                    else if (currentWeight > targetWeight)
                        currentWeight = Max(currentWeight - weightDelta, targetWeight);
                    state->SetWeight(currentWeight);
                }
                else
                    state->SetWeight(targetWeight);
            }

            // Remove if weight zero and target weight zero
            if (state->GetWeight() == 0.0f && (targetWeight == 0.0f || fadeTime == 0.0f) && ctrl.removeOnCompletion_)
                remove = true;
        }

        // Decrement the command time-to-live values
        if (ctrl.setTimeTtl_ > 0.0f)
            ctrl.setTimeTtl_ = Max(ctrl.setTimeTtl_ - timeStep, 0.0f);
        if (ctrl.setWeightTtl_ > 0.0f)
            ctrl.setWeightTtl_ = Max(ctrl.setWeightTtl_ - timeStep, 0.0f);

        if (remove)
        {
            if (state)
                RemoveAnimationState(state);
            animations_.erase_at(i);
            MarkNetworkUpdate();
        }
        else
            ++i;
    }

    // Sort animation states if necessary
    if (animationStateOrderDirty_)
    {
        ea::sort(animationStates_.begin(), animationStates_.end(), CompareLayers);
        animationStateOrderDirty_ = false;
    }

    // Update animation tracks if necessary
    for (AnimationState* state : animationStates_)
    {
        if (state->AreTracksDirty())
            UpdateAnimationStateTracks(state);
    }

    // Node hierarchy animations need to be applied manually
    for (AnimationState* state : animationStates_)
    {
        state->ApplyNodeTracks();
        state->ApplyAttributeTracks();
    }
}

bool AnimationController::Play(const ea::string& name, unsigned char layer, bool looped, float fadeInTime)
{
    // Get the animation resource first to be able to get the canonical resource name
    // (avoids potential adding of duplicate animations)
    auto* newAnimation = GetSubsystem<ResourceCache>()->GetResource<Animation>(name);
    if (!newAnimation)
        return false;

    // Check if already exists
    unsigned index;
    AnimationState* state;
    FindAnimation(newAnimation->GetName(), index, state);

    if (!state)
    {
        state = AddAnimationState(newAnimation);
        if (!state)
            return false;
    }

    if (index == M_MAX_UNSIGNED)
    {
        AnimationControl newControl;
        newControl.name_ = newAnimation->GetName();
        newControl.hash_ = newAnimation->GetNameHash();
        animations_.push_back(newControl);
        index = animations_.size() - 1;
    }

    state->SetLayer(layer);
    state->SetLooped(looped);
    animations_[index].targetWeight_ = 1.0f;
    animations_[index].fadeTime_ = fadeInTime;

    MarkNetworkUpdate();
    return true;
}

bool AnimationController::PlayExclusive(const ea::string& name, unsigned char layer, bool looped, float fadeTime)
{
    bool success = Play(name, layer, looped, fadeTime);

    // Fade other animations only if successfully started the new one
    if (success)
        FadeOthers(name, 0.0f, fadeTime);

    return success;
}

bool AnimationController::Stop(const ea::string& name, float fadeOutTime)
{
    unsigned index;
    AnimationState* state;
    FindAnimation(name, index, state);
    if (index != M_MAX_UNSIGNED)
    {
        animations_[index].targetWeight_ = 0.0f;
        animations_[index].fadeTime_ = fadeOutTime;
        MarkNetworkUpdate();
    }

    return index != M_MAX_UNSIGNED || state != nullptr;
}

void AnimationController::StopLayer(unsigned char layer, float fadeOutTime)
{
    bool needUpdate = false;
    for (auto i = animations_.begin(); i != animations_.end(); ++i)
    {
        AnimationState* state = GetAnimationState(i->hash_);
        if (state && state->GetLayer() == layer)
        {
            i->targetWeight_ = 0.0f;
            i->fadeTime_ = fadeOutTime;
            needUpdate = true;
        }
    }

    if (needUpdate)
        MarkNetworkUpdate();
}

void AnimationController::StopAll(float fadeOutTime)
{
    if (animations_.size())
    {
        for (auto i = animations_.begin(); i != animations_.end(); ++i)
        {
            i->targetWeight_ = 0.0f;
            i->fadeTime_ = fadeOutTime;
        }

        MarkNetworkUpdate();
    }
}

bool AnimationController::Fade(const ea::string& name, float targetWeight, float fadeTime)
{
    unsigned index;
    AnimationState* state;
    FindAnimation(name, index, state);
    if (index == M_MAX_UNSIGNED)
        return false;

    animations_[index].targetWeight_ = Clamp(targetWeight, 0.0f, 1.0f);
    animations_[index].fadeTime_ = fadeTime;
    MarkNetworkUpdate();
    return true;
}

bool AnimationController::FadeOthers(const ea::string& name, float targetWeight, float fadeTime)
{
    unsigned index;
    AnimationState* state;
    FindAnimation(name, index, state);
    if (index == M_MAX_UNSIGNED || !state)
        return false;

    unsigned char layer = state->GetLayer();

    bool needUpdate = false;
    for (unsigned i = 0; i < animations_.size(); ++i)
    {
        if (i != index)
        {
            AnimationControl& control = animations_[i];
            AnimationState* otherState = GetAnimationState(control.hash_);
            if (otherState && otherState->GetLayer() == layer)
            {
                control.targetWeight_ = Clamp(targetWeight, 0.0f, 1.0f);
                control.fadeTime_ = fadeTime;
                needUpdate = true;
            }
        }
    }

    if (needUpdate)
        MarkNetworkUpdate();
    return true;
}

bool AnimationController::SetLayer(const ea::string& name, unsigned char layer)
{
    AnimationState* state = GetAnimationState(name);
    if (!state)
        return false;

    state->SetLayer(layer);
    MarkNetworkUpdate();
    return true;
}

bool AnimationController::SetStartBone(const ea::string& name, const ea::string& startBoneName)
{
    AnimationState* state = GetAnimationState(name);
    if (!state)
        return false;

    state->SetStartBone(startBoneName);
    MarkNetworkUpdate();
    return true;
}

bool AnimationController::SetTime(const ea::string& name, float time)
{
    unsigned index;
    AnimationState* state;
    FindAnimation(name, index, state);
    if (index == M_MAX_UNSIGNED || !state)
        return false;

    time = Clamp(time, 0.0f, state->GetLength());
    state->SetTime(time);
    // Prepare "set time" command for network replication
    animations_[index].setTime_ = (unsigned short)(time / state->GetLength() * 65535.0f);
    animations_[index].setTimeTtl_ = COMMAND_STAY_TIME;
    ++animations_[index].setTimeRev_;
    MarkNetworkUpdate();
    return true;
}

bool AnimationController::SetSpeed(const ea::string& name, float speed)
{
    unsigned index;
    AnimationState* state;
    FindAnimation(name, index, state);
    if (index == M_MAX_UNSIGNED)
        return false;

    animations_[index].speed_ = speed;
    MarkNetworkUpdate();
    return true;
}

bool AnimationController::SetWeight(const ea::string& name, float weight)
{
    unsigned index;
    AnimationState* state;
    FindAnimation(name, index, state);
    if (index == M_MAX_UNSIGNED || !state)
        return false;

    weight = Clamp(weight, 0.0f, 1.0f);
    state->SetWeight(weight);
    // Prepare "set weight" command for network replication
    animations_[index].setWeight_ = (unsigned char)(weight * 255.0f);
    animations_[index].setWeightTtl_ = COMMAND_STAY_TIME;
    ++animations_[index].setWeightRev_;
    // Cancel any ongoing weight fade
    animations_[index].targetWeight_ = weight;
    animations_[index].fadeTime_ = 0.0f;

    MarkNetworkUpdate();
    return true;
}

bool AnimationController::SetRemoveOnCompletion(const ea::string& name, bool removeOnCompletion)
{
    unsigned index;
    AnimationState* state;
    FindAnimation(name, index, state);
    if (index == M_MAX_UNSIGNED || !state)
        return false;

    animations_[index].removeOnCompletion_ = removeOnCompletion;
    MarkNetworkUpdate();
    return true;
}

bool AnimationController::SetLooped(const ea::string& name, bool enable)
{
    AnimationState* state = GetAnimationState(name);
    if (!state)
        return false;

    state->SetLooped(enable);
    MarkNetworkUpdate();
    return true;
}

bool AnimationController::SetBlendMode(const ea::string& name, AnimationBlendMode mode)
{
    AnimationState* state = GetAnimationState(name);
    if (!state)
        return false;

    state->SetBlendMode(mode);
    MarkNetworkUpdate();
    return true;
}

bool AnimationController::SetAutoFade(const ea::string& name, float fadeOutTime)
{
    unsigned index;
    AnimationState* state;
    FindAnimation(name, index, state);
    if (index == M_MAX_UNSIGNED)
        return false;

    animations_[index].autoFadeTime_ = Max(fadeOutTime, 0.0f);
    MarkNetworkUpdate();
    return true;
}

bool AnimationController::IsPlaying(const ea::string& name) const
{
    unsigned index;
    AnimationState* state;
    FindAnimation(name, index, state);
    return index != M_MAX_UNSIGNED;
}

bool AnimationController::IsPlaying(unsigned char layer) const
{
    for (auto i = animations_.begin(); i != animations_.end(); ++i)
    {
        AnimationState* state = GetAnimationState(i->hash_);
        if (state && state->GetLayer() == layer)
            return true;
    }

    return false;
}

bool AnimationController::IsFadingIn(const ea::string& name) const
{
    unsigned index;
    AnimationState* state;
    FindAnimation(name, index, state);
    if (index == M_MAX_UNSIGNED || !state)
        return false;

    return animations_[index].fadeTime_ && animations_[index].targetWeight_ > state->GetWeight();
}

bool AnimationController::IsFadingOut(const ea::string& name) const
{
    unsigned index;
    AnimationState* state;
    FindAnimation(name, index, state);
    if (index == M_MAX_UNSIGNED || !state)
        return false;

    return (animations_[index].fadeTime_ && animations_[index].targetWeight_ < state->GetWeight())
           || (!state->IsLooped() && state->GetTime() >= state->GetLength() && animations_[index].autoFadeTime_);
}

bool AnimationController::IsAtEnd(const ea::string& name) const
{
    unsigned index;
    AnimationState* state;
    FindAnimation(name, index, state);
    if (index == M_MAX_UNSIGNED || !state)
        return false;
    else
        return state->GetTime() >= state->GetLength();
}

unsigned char AnimationController::GetLayer(const ea::string& name) const
{
    AnimationState* state = GetAnimationState(name);
    return (unsigned char)(state ? state->GetLayer() : 0);
}

float AnimationController::GetTime(const ea::string& name) const
{
    AnimationState* state = GetAnimationState(name);
    return state ? state->GetTime() : 0.0f;
}

float AnimationController::GetWeight(const ea::string& name) const
{
    AnimationState* state = GetAnimationState(name);
    return state ? state->GetWeight() : 0.0f;
}

bool AnimationController::IsLooped(const ea::string& name) const
{
    AnimationState* state = GetAnimationState(name);
    return state ? state->IsLooped() : false;
}

AnimationBlendMode AnimationController::GetBlendMode(const ea::string& name) const
{
    AnimationState* state = GetAnimationState(name);
    return state ? state->GetBlendMode() : ABM_LERP;
}

float AnimationController::GetLength(const ea::string& name) const
{
    AnimationState* state = GetAnimationState(name);
    return state ? state->GetLength() : 0.0f;
}

float AnimationController::GetSpeed(const ea::string& name) const
{
    unsigned index;
    AnimationState* state;
    FindAnimation(name, index, state);
    return index != M_MAX_UNSIGNED ? animations_[index].speed_ : 0.0f;
}

float AnimationController::GetFadeTarget(const ea::string& name) const
{
    unsigned index;
    AnimationState* state;
    FindAnimation(name, index, state);
    return index != M_MAX_UNSIGNED ? animations_[index].targetWeight_ : 0.0f;
}

float AnimationController::GetFadeTime(const ea::string& name) const
{
    unsigned index;
    AnimationState* state;
    FindAnimation(name, index, state);
    return index != M_MAX_UNSIGNED ? animations_[index].fadeTime_ : 0.0f;
}

float AnimationController::GetAutoFade(const ea::string& name) const
{
    unsigned index;
    AnimationState* state;
    FindAnimation(name, index, state);
    return index != M_MAX_UNSIGNED ? animations_[index].autoFadeTime_ : 0.0f;
}

bool AnimationController::GetRemoveOnCompletion(const ea::string& name) const
{
    unsigned index;
    AnimationState* state;
    FindAnimation(name, index, state);
    return index != M_MAX_UNSIGNED ? animations_[index].removeOnCompletion_ : false;
}

AnimationState* AnimationController::GetAnimationState(const ea::string& name) const
{
    return GetAnimationState(StringHash(name));
}

AnimationState* AnimationController::GetAnimationState(StringHash nameHash) const
{
    for (auto i = animationStates_.begin(); i != animationStates_.end(); ++i)
    {
        Animation* animation = (*i)->GetAnimation();
        if (animation->GetNameHash() == nameHash || animation->GetAnimationNameHash() == nameHash)
            return *i;
    }

    return nullptr;
}

void AnimationController::SetAnimationsAttr(const VariantVector& value)
{
    animations_.clear();
    animations_.reserve(value.size() / 5);  // Incomplete data is discarded
    unsigned index = 0;
    while (index + 4 < value.size())    // Prevent out-of-bound index access
    {
        AnimationControl newControl;
        newControl.name_ = value[index++].GetString();
        newControl.hash_ = StringHash(newControl.name_);
        newControl.speed_ = value[index++].GetFloat();
        newControl.targetWeight_ = value[index++].GetFloat();
        newControl.fadeTime_ = value[index++].GetFloat();
        newControl.autoFadeTime_ = value[index++].GetFloat();
        animations_.push_back(newControl);
    }
}

void AnimationController::SetNetAnimationsAttr(const ea::vector<unsigned char>& value)
{
    MemoryBuffer buf(value);

    auto* model = GetComponent<AnimatedModel>();

    // Check which animations we need to remove
    ea::hash_set<StringHash> processedAnimations;

    unsigned numAnimations = buf.ReadVLE();
    while (numAnimations--)
    {
        ea::string animName = buf.ReadString();
        StringHash animHash(animName);
        processedAnimations.insert(animHash);

        // Check if the animation state exists. If not, add new
        AnimationState* state = GetAnimationState(animHash);
        if (!state)
        {
            auto* newAnimation = GetSubsystem<ResourceCache>()->GetResource<Animation>(animName);
            state = AddAnimationState(newAnimation);
            if (!state)
            {
                URHO3D_LOGERROR("Animation update applying aborted due to unknown animation");
                return;
            }
        }
        // Check if the internal control structure exists. If not, add new
        unsigned index;
        for (index = 0; index < animations_.size(); ++index)
        {
            if (animations_[index].hash_ == animHash)
                break;
        }
        if (index == animations_.size())
        {
            AnimationControl newControl;
            newControl.name_ = animName;
            newControl.hash_ = animHash;
            animations_.push_back(newControl);
        }

        unsigned char ctrl = buf.ReadUByte();
        state->SetLayer(buf.ReadUByte());
        state->SetLooped((ctrl & CTRL_LOOPED) != 0);
        state->SetBlendMode((ctrl & CTRL_ADDITIVE) != 0 ? ABM_ADDITIVE : ABM_LERP);
        animations_[index].speed_ = (float)buf.ReadShort() / 2048.0f; // 11 bits of decimal precision, max. 16x playback speed
        animations_[index].targetWeight_ = (float)buf.ReadUByte() / 255.0f; // 8 bits of decimal precision
        animations_[index].fadeTime_ = (float)buf.ReadUByte() / 64.0f; // 6 bits of decimal precision, max. 4 seconds fade
        if (ctrl & CTRL_STARTBONE)
        {
            const ea::string startBoneName = buf.ReadString();
            state->SetStartBone(startBoneName);
        }
        else
            state->SetStartBone("");
        if (ctrl & CTRL_AUTOFADE)
            animations_[index].autoFadeTime_ = (float)buf.ReadUByte() / 64.0f; // 6 bits of decimal precision, max. 4 seconds fade
        else
            animations_[index].autoFadeTime_ = 0.0f;

        animations_[index].removeOnCompletion_ = (ctrl & CTRL_REMOVEONCOMPLETION) != 0;

        if (ctrl & CTRL_SETTIME)
        {
            unsigned char setTimeRev = buf.ReadUByte();
            unsigned short setTime = buf.ReadUShort();
            // Apply set time command only if revision differs
            if (setTimeRev != animations_[index].setTimeRev_)
            {
                state->SetTime(((float)setTime / 65535.0f) * state->GetLength());
                animations_[index].setTimeRev_ = setTimeRev;
            }
        }
        if (ctrl & CTRL_SETWEIGHT)
        {
            unsigned char setWeightRev = buf.ReadUByte();
            unsigned char setWeight = buf.ReadUByte();
            // Apply set weight command only if revision differs
            if (setWeightRev != animations_[index].setWeightRev_)
            {
                state->SetWeight((float)setWeight / 255.0f);
                animations_[index].setWeightRev_ = setWeightRev;
            }
        }
    }

    // Set any extra animations to fade out
    for (auto i = animations_.begin(); i != animations_.end(); ++i)
    {
        if (!processedAnimations.contains(i->hash_))
        {
            i->targetWeight_ = 0.0f;
            i->fadeTime_ = EXTRA_ANIM_FADEOUT_TIME;
        }
    }
}

void AnimationController::SetNodeAnimationStatesAttr(const VariantVector& value)
{
    auto* cache = GetSubsystem<ResourceCache>();
    animationStates_.clear();
    unsigned index = 0;
    unsigned numStates = index < value.size() ? value[index++].GetUInt() : 0;
    // Prevent negative or overly large value being assigned from the editor
    if (numStates > M_MAX_INT)
        numStates = 0;
    if (numStates > MAX_NODE_ANIMATION_STATES)
        numStates = MAX_NODE_ANIMATION_STATES;

    animationStates_.reserve(numStates);
    while (numStates--)
    {
        if (index + 2 < value.size())
        {
            // Note: null animation is allowed here for editing
            const ResourceRef& animRef = value[index++].GetResourceRef();
            SharedPtr<AnimationState> newState(new AnimationState(this, GetNode(), cache->GetResource<Animation>(animRef.name_)));
            animationStates_.push_back(newState);

            newState->SetLooped(value[index++].GetBool());
            newState->SetTime(value[index++].GetFloat());
        }
        else
        {
            // If not enough data, just add an empty animation state
            SharedPtr<AnimationState> newState(new AnimationState(this, GetNode(), nullptr));
            animationStates_.push_back(newState);
        }
    }

    MarkAnimationStateOrderDirty();
    MarkAnimationStateTracksDirty();
}

VariantVector AnimationController::GetAnimationsAttr() const
{
    VariantVector ret;
    ret.reserve(animations_.size() * 5);
    for (auto i = animations_.begin(); i != animations_.end(); ++i)
    {
        ret.push_back(i->name_);
        ret.push_back(i->speed_);
        ret.push_back(i->targetWeight_);
        ret.push_back(i->fadeTime_);
        ret.push_back(i->autoFadeTime_);
    }
    return ret;
}

const ea::vector<unsigned char>& AnimationController::GetNetAnimationsAttr() const
{
    attrBuffer_.Clear();

    auto* model = GetComponent<AnimatedModel>();

    unsigned validAnimations = 0;
    for (auto i = animations_.begin(); i != animations_.end(); ++i)
    {
        if (GetAnimationState(i->hash_))
            ++validAnimations;
    }

    attrBuffer_.WriteVLE(validAnimations);
    for (auto i = animations_.begin(); i != animations_.end(); ++i)
    {
        AnimationState* state = GetAnimationState(i->hash_);
        if (!state)
            continue;

        unsigned char ctrl = 0;
        if (state->IsLooped())
            ctrl |= CTRL_LOOPED;
        if (state->GetBlendMode() == ABM_ADDITIVE)
            ctrl |= CTRL_ADDITIVE;
        if (!state->GetStartBone().empty())
            ctrl |= CTRL_STARTBONE;
        if (i->autoFadeTime_ > 0.0f)
            ctrl |= CTRL_AUTOFADE;
        if (i->removeOnCompletion_)
            ctrl |= CTRL_REMOVEONCOMPLETION;
        if (i->setTimeTtl_ > 0.0f)
            ctrl |= CTRL_SETTIME;
        if (i->setWeightTtl_ > 0.0f)
            ctrl |= CTRL_SETWEIGHT;

        attrBuffer_.WriteString(i->name_);
        attrBuffer_.WriteUByte(ctrl);
        attrBuffer_.WriteUByte(state->GetLayer());
        attrBuffer_.WriteShort((short)Clamp(i->speed_ * 2048.0f, -32767.0f, 32767.0f));
        attrBuffer_.WriteUByte((unsigned char)(i->targetWeight_ * 255.0f));
        attrBuffer_.WriteUByte((unsigned char)Clamp(i->fadeTime_ * 64.0f, 0.0f, 255.0f));
        if (ctrl & CTRL_STARTBONE)
            attrBuffer_.WriteString(state->GetStartBone());
        if (ctrl & CTRL_AUTOFADE)
            attrBuffer_.WriteUByte((unsigned char)Clamp(i->autoFadeTime_ * 64.0f, 0.0f, 255.0f));
        if (ctrl & CTRL_SETTIME)
        {
            attrBuffer_.WriteUByte(i->setTimeRev_);
            attrBuffer_.WriteUShort(i->setTime_);
        }
        if (ctrl & CTRL_SETWEIGHT)
        {
            attrBuffer_.WriteUByte(i->setWeightRev_);
            attrBuffer_.WriteUByte(i->setWeight_);
        }
    }

    return attrBuffer_.GetBuffer();
}

VariantVector AnimationController::GetNodeAnimationStatesAttr() const
{
    URHO3D_LOGERROR("AnimationController::GetNodeAnimationStatesAttr is deprecated");
    return Variant::emptyVariantVector;
}

void AnimationController::SetAnimationStatesAttr(const VariantVector& value)
{
    auto* cache = GetSubsystem<ResourceCache>();
    auto* model = GetComponent<AnimatedModel>();

    animationStates_.clear();
    animationStates_.reserve(value.size() / 7);
    unsigned index = 0;
    while (index + 6 < value.size())
    {
        const ResourceRef& animRef = value[index++].GetResourceRef();
        const ea::string& startBoneName = value[index++].GetString();
        const bool isLooped = value[index++].GetBool();
        const float weight = value[index++].GetFloat();
        const float time = value[index++].GetFloat();
        const auto layer = static_cast<unsigned char>(value[index++].GetInt());
        const auto blendMode = static_cast<AnimationBlendMode>(value[index++].GetInt());

        // Create new animation state
        if (const auto animation = cache->GetResource<Animation>(animRef.name_))
        {
            AnimationState* newState = AddAnimationState(animation);

            // Setup new animation state
            newState->SetStartBone(startBoneName);
            newState->SetLooped(isLooped);
            newState->SetWeight(weight);
            newState->SetTime(time);
            newState->SetLayer(layer);
            newState->SetBlendMode(blendMode);
        }
    }

    MarkAnimationStateOrderDirty();
    MarkAnimationStateTracksDirty();
}

VariantVector AnimationController::GetAnimationStatesAttr() const
{
    VariantVector ret;
    ret.reserve(animationStates_.size() * 7);
    for (AnimationState* state : animationStates_)
    {
        Animation* animation = state->GetAnimation();
        ret.push_back(GetResourceRef(animation, Animation::GetTypeStatic()));
        ret.push_back(state->GetStartBone());
        ret.push_back(state->IsLooped());
        ret.push_back(state->GetWeight());
        ret.push_back(state->GetTime());
        ret.push_back((int) state->GetLayer());
        ret.push_back((int) state->GetBlendMode());
    }
    return ret;
}

void AnimationController::OnNodeSet(Node* node)
{
    ConnectToAnimatedModel();
}

void AnimationController::OnSceneSet(Scene* scene)
{
    if (scene && IsEnabledEffective())
        SubscribeToEvent(scene, E_SCENEPOSTUPDATE, URHO3D_HANDLER(AnimationController, HandleScenePostUpdate));
    else if (!scene)
        UnsubscribeFromEvent(E_SCENEPOSTUPDATE);
}

AnimationState* AnimationController::AddAnimationState(Animation* animation)
{
    if (!animation)
        return nullptr;

    auto* model = GetComponent<AnimatedModel>();
    if (model)
        animationStates_.emplace_back(new AnimationState(this, model, animation));
    else
        animationStates_.emplace_back(new AnimationState(this, node_, animation));

    MarkAnimationStateOrderDirty();
    return animationStates_.back();
}

void AnimationController::RemoveAnimationState(AnimationState* state)
{
    if (!state)
        return;

    const auto iter = ea::find(animationStates_.begin(), animationStates_.end(), state);
    if (iter != animationStates_.end())
        animationStates_.erase(iter);
}

void AnimationController::FindAnimation(const ea::string& name, unsigned& index, AnimationState*& state) const
{
    StringHash nameHash(GetInternalPath(name));

    // Find the AnimationState
    state = GetAnimationState(nameHash);
    if (state)
    {
        // Either a resource name or animation name may be specified. We store resource names, so correct the hash if necessary
        nameHash = state->GetAnimation()->GetNameHash();
    }

    // Find the internal control structure
    index = M_MAX_UNSIGNED;
    for (unsigned i = 0; i < animations_.size(); ++i)
    {
        if (animations_[i].hash_ == nameHash)
        {
            index = i;
            break;
        }
    }
}

void AnimationController::HandleScenePostUpdate(StringHash eventType, VariantMap& eventData)
{
    using namespace ScenePostUpdate;

    Update(eventData[P_TIMESTEP].GetFloat());
}

void AnimationController::MarkAnimationStateTracksDirty()
{
    for (AnimationState* state : animationStates_)
        state->MarkTracksDirty();
}

AnimatedAttributeReference AnimationController::ParseAnimatablePath(ea::string_view path, Node* startNode)
{
    if (path.empty())
    {
        URHO3D_LOGWARNING("Variant animation track name must not be empty");
        return {};
    }

    Node* animatedNode = startNode;
    ea::string_view attributePath = path;

    // Resolve path to node if necessary
    if (path[0] != '@')
    {
        const auto sep = path.find("/@");
        if (sep == ea::string_view::npos)
        {
            URHO3D_LOGWARNING("Path must end with attribute reference like /@StaticModel/Model");
            return {};
        }

        const ea::string_view nodePath = path.substr(0, sep);
        animatedNode = startNode->FindChild(nodePath);
        if (!animatedNode)
        {
            URHO3D_LOGWARNING("Path to node '{}' cannot be resolved", nodePath);
            return {};
        }

        attributePath = path.substr(sep + 1);
    }

    AnimatedAttributeReference result;

    // Special cases:
    // 1) if Node variables are referenced, individual variables are supported
    // 2) if AnimatedModel morphs are referenced, individual morphs are supported
    static const ea::string_view variablesPath = "@/Variables/";
    static const ea::string_view animatedModelPath = "@AnimatedModel";
    if (attributePath.starts_with(variablesPath))
    {
        const StringHash variableNameHash = attributePath.substr(variablesPath.size());
        result.attributeType_ = AnimatedAttributeType::NodeVariables;
        result.subAttributeKey_ = variableNameHash.Value();
        attributePath = attributePath.substr(0, variablesPath.size() - 1);
    }
    else if (attributePath.starts_with(animatedModelPath))
    {
        if (const auto sep1 = attributePath.find('/'); sep1 != ea::string_view::npos)
        {
            if (const auto sep2 = attributePath.find('/', sep1 + 1); sep2 != ea::string_view::npos)
            {
                // TODO(string): Refactor StringUtils
                result.attributeType_ = AnimatedAttributeType::AnimatedModelMorphs;
                result.subAttributeKey_ = ToUInt(ea::string(attributePath.substr(sep2 + 1)));
                attributePath = attributePath.substr(0, sep2);
            }
        }
    }

    // Parse path to component and attribute
    const auto& [serializable, attributeIndex] = animatedNode->FindComponentAttribute(attributePath);
    if (!serializable)
    {
        URHO3D_LOGWARNING("Path to attribute '{}' cannot be resolved", attributePath);
        return {};
    }

    result.serializable_ = serializable;
    result.attributeIndex_ = attributeIndex;
    return result;
}

Node* AnimationController::GetTrackNodeByNameHash(StringHash trackNameHash, Node* startBone) const
{
<<<<<<< HEAD
    //Empty track name means that we animate the node itself
    if (!trackNameHash)
        return node_;

    //If track name hash matches start bone name hash then we animate the start bone
=======
    // Empty track name means that we animate the node itself
    if (!trackNameHash)
        return node_;

    // If track name hash matches start bone name hash then we animate the start bone
>>>>>>> 0ae16880
    if (trackNameHash == startBone->GetNameHash())
        return startBone;

    return startBone->GetChild(trackNameHash, true);
}

void AnimationController::UpdateAnimationStateTracks(AnimationState* state)
{
    // TODO(animation): Cache lookups?
    auto model = GetComponent<AnimatedModel>();
    const Animation* animation = state->GetAnimation();

    // Reset internal state. Shouldn't cause any reallocations due to simple vectors inside.
    state->ClearAllTracks();

    // Use root node or start bone node if specified
    // Note: bone tracks are resolved starting from root bone node,
    // variant tracks are resolved from the node itself.
    const ea::string& startBoneName = state->GetStartBone();
    Node* startNode = !startBoneName.empty() ? node_->GetChild(startBoneName, true) : nullptr;
    if (!startNode)
        startNode = node_;

    Node* startBone = startNode == node_ && model ? model->GetSkeleton().GetRootBone()->node_ : startNode;
    if (!startBone)
    {
        URHO3D_LOGWARNING("AnimatedModel skeleton is not initialized");
        return;
    }

    // Setup model and node tracks
    const auto& tracks = animation->GetTracks();
    for (const auto& item : tracks)
    {
        const AnimationTrack& track = item.second;
        Node* trackNode = GetTrackNodeByNameHash(track.nameHash_, startBone);
        Bone* trackBone = trackNode && model ? model->GetSkeleton().GetBone(track.nameHash_) : nullptr;

        // Add model track
        if (trackBone && trackBone->node_)
        {
            ModelAnimationStateTrack stateTrack;
            stateTrack.track_ = &track;
            stateTrack.node_ = trackBone->node_;
            stateTrack.bone_ = trackBone;
            state->AddModelTrack(stateTrack);
        }
        else if (trackNode)
        {
            NodeAnimationStateTrack stateTrack;
            stateTrack.track_ = &track;
            stateTrack.node_ = trackNode;
            state->AddNodeTrack(stateTrack);
        }
    }

    // Setup generic tracks
    const auto& variantTracks = animation->GetVariantTracks();
    for (const auto& item : variantTracks)
    {
        const VariantAnimationTrack& track = item.second;
        const ea::string& trackName = track.name_;

        AttributeAnimationStateTrack stateTrack;
        stateTrack.track_ = &track;
        stateTrack.attribute_ = ParseAnimatablePath(trackName, startNode);

        if (stateTrack.attribute_.serializable_)
        {
            state->AddAttributeTrack(stateTrack);
        }
    }

    // Mark tracks as ready
    state->OnTracksReady();
}

void AnimationController::ConnectToAnimatedModel()
{
    auto model = GetComponent<AnimatedModel>();
    if (model)
        model->ConnectToAnimationStateSource(this);
}

}<|MERGE_RESOLUTION|>--- conflicted
+++ resolved
@@ -1044,19 +1044,11 @@
 
 Node* AnimationController::GetTrackNodeByNameHash(StringHash trackNameHash, Node* startBone) const
 {
-<<<<<<< HEAD
-    //Empty track name means that we animate the node itself
-    if (!trackNameHash)
-        return node_;
-
-    //If track name hash matches start bone name hash then we animate the start bone
-=======
     // Empty track name means that we animate the node itself
     if (!trackNameHash)
         return node_;
 
     // If track name hash matches start bone name hash then we animate the start bone
->>>>>>> 0ae16880
     if (trackNameHash == startBone->GetNameHash())
         return startBone;
 
