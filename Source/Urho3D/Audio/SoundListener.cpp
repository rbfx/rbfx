<<<<<<< HEAD
//
// Copyright (c) 2008-2019 the Urho3D project.
//
// Permission is hereby granted, free of charge, to any person obtaining a copy
// of this software and associated documentation files (the "Software"), to deal
// in the Software without restriction, including without limitation the rights
// to use, copy, modify, merge, publish, distribute, sublicense, and/or sell
// copies of the Software, and to permit persons to whom the Software is
// furnished to do so, subject to the following conditions:
//
// The above copyright notice and this permission notice shall be included in
// all copies or substantial portions of the Software.
//
// THE SOFTWARE IS PROVIDED "AS IS", WITHOUT WARRANTY OF ANY KIND, EXPRESS OR
// IMPLIED, INCLUDING BUT NOT LIMITED TO THE WARRANTIES OF MERCHANTABILITY,
// FITNESS FOR A PARTICULAR PURPOSE AND NONINFRINGEMENT. IN NO EVENT SHALL THE
// AUTHORS OR COPYRIGHT HOLDERS BE LIABLE FOR ANY CLAIM, DAMAGES OR OTHER
// LIABILITY, WHETHER IN AN ACTION OF CONTRACT, TORT OR OTHERWISE, ARISING FROM,
// OUT OF OR IN CONNECTION WITH THE SOFTWARE OR THE USE OR OTHER DEALINGS IN
// THE SOFTWARE.
//

#include "../Precompiled.h"

#include "../Audio/SoundListener.h"
#include "../Core/Context.h"

namespace Urho3D
{

extern const char* AUDIO_CATEGORY;

SoundListener::SoundListener(Context* context) :
    Component(context)
{
}

SoundListener::~SoundListener() = default;

void SoundListener::RegisterObject(Context* context)
{
    context->RegisterFactory<SoundListener>(AUDIO_CATEGORY);

    URHO3D_ACCESSOR_ATTRIBUTE("Is Enabled", IsEnabled, SetEnabled, bool, true, AM_DEFAULT);
}

}
=======
//
// Copyright (c) 2008-2020 the Urho3D project.
//
// Permission is hereby granted, free of charge, to any person obtaining a copy
// of this software and associated documentation files (the "Software"), to deal
// in the Software without restriction, including without limitation the rights
// to use, copy, modify, merge, publish, distribute, sublicense, and/or sell
// copies of the Software, and to permit persons to whom the Software is
// furnished to do so, subject to the following conditions:
//
// The above copyright notice and this permission notice shall be included in
// all copies or substantial portions of the Software.
//
// THE SOFTWARE IS PROVIDED "AS IS", WITHOUT WARRANTY OF ANY KIND, EXPRESS OR
// IMPLIED, INCLUDING BUT NOT LIMITED TO THE WARRANTIES OF MERCHANTABILITY,
// FITNESS FOR A PARTICULAR PURPOSE AND NONINFRINGEMENT. IN NO EVENT SHALL THE
// AUTHORS OR COPYRIGHT HOLDERS BE LIABLE FOR ANY CLAIM, DAMAGES OR OTHER
// LIABILITY, WHETHER IN AN ACTION OF CONTRACT, TORT OR OTHERWISE, ARISING FROM,
// OUT OF OR IN CONNECTION WITH THE SOFTWARE OR THE USE OR OTHER DEALINGS IN
// THE SOFTWARE.
//

#include "../Precompiled.h"

#include "../Audio/SoundListener.h"
#include "../Core/Context.h"

namespace Urho3D
{

extern const char* AUDIO_CATEGORY;

SoundListener::SoundListener(Context* context) :
    Component(context)
{
}

SoundListener::~SoundListener() = default;

void SoundListener::RegisterObject(Context* context)
{
    context->RegisterFactory<SoundListener>(AUDIO_CATEGORY);

    URHO3D_ACCESSOR_ATTRIBUTE("Is Enabled", IsEnabled, SetEnabled, bool, true, AM_DEFAULT);
}

}
>>>>>>> fe4a641a
<|MERGE_RESOLUTION|>--- conflicted
+++ resolved
@@ -1,52 +1,3 @@
-<<<<<<< HEAD
-//
-// Copyright (c) 2008-2019 the Urho3D project.
-//
-// Permission is hereby granted, free of charge, to any person obtaining a copy
-// of this software and associated documentation files (the "Software"), to deal
-// in the Software without restriction, including without limitation the rights
-// to use, copy, modify, merge, publish, distribute, sublicense, and/or sell
-// copies of the Software, and to permit persons to whom the Software is
-// furnished to do so, subject to the following conditions:
-//
-// The above copyright notice and this permission notice shall be included in
-// all copies or substantial portions of the Software.
-//
-// THE SOFTWARE IS PROVIDED "AS IS", WITHOUT WARRANTY OF ANY KIND, EXPRESS OR
-// IMPLIED, INCLUDING BUT NOT LIMITED TO THE WARRANTIES OF MERCHANTABILITY,
-// FITNESS FOR A PARTICULAR PURPOSE AND NONINFRINGEMENT. IN NO EVENT SHALL THE
-// AUTHORS OR COPYRIGHT HOLDERS BE LIABLE FOR ANY CLAIM, DAMAGES OR OTHER
-// LIABILITY, WHETHER IN AN ACTION OF CONTRACT, TORT OR OTHERWISE, ARISING FROM,
-// OUT OF OR IN CONNECTION WITH THE SOFTWARE OR THE USE OR OTHER DEALINGS IN
-// THE SOFTWARE.
-//
-
-#include "../Precompiled.h"
-
-#include "../Audio/SoundListener.h"
-#include "../Core/Context.h"
-
-namespace Urho3D
-{
-
-extern const char* AUDIO_CATEGORY;
-
-SoundListener::SoundListener(Context* context) :
-    Component(context)
-{
-}
-
-SoundListener::~SoundListener() = default;
-
-void SoundListener::RegisterObject(Context* context)
-{
-    context->RegisterFactory<SoundListener>(AUDIO_CATEGORY);
-
-    URHO3D_ACCESSOR_ATTRIBUTE("Is Enabled", IsEnabled, SetEnabled, bool, true, AM_DEFAULT);
-}
-
-}
-=======
 //
 // Copyright (c) 2008-2020 the Urho3D project.
 //
@@ -93,5 +44,4 @@
     URHO3D_ACCESSOR_ATTRIBUTE("Is Enabled", IsEnabled, SetEnabled, bool, true, AM_DEFAULT);
 }
 
-}
->>>>>>> fe4a641a
+}