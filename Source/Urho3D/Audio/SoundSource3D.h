--- conflicted
+++ resolved
@@ -1,108 +1,3 @@
-<<<<<<< HEAD
-//
-// Copyright (c) 2008-2020 the Urho3D project.
-//
-// Permission is hereby granted, free of charge, to any person obtaining a copy
-// of this software and associated documentation files (the "Software"), to deal
-// in the Software without restriction, including without limitation the rights
-// to use, copy, modify, merge, publish, distribute, sublicense, and/or sell
-// copies of the Software, and to permit persons to whom the Software is
-// furnished to do so, subject to the following conditions:
-//
-// The above copyright notice and this permission notice shall be included in
-// all copies or substantial portions of the Software.
-//
-// THE SOFTWARE IS PROVIDED "AS IS", WITHOUT WARRANTY OF ANY KIND, EXPRESS OR
-// IMPLIED, INCLUDING BUT NOT LIMITED TO THE WARRANTIES OF MERCHANTABILITY,
-// FITNESS FOR A PARTICULAR PURPOSE AND NONINFRINGEMENT. IN NO EVENT SHALL THE
-// AUTHORS OR COPYRIGHT HOLDERS BE LIABLE FOR ANY CLAIM, DAMAGES OR OTHER
-// LIABILITY, WHETHER IN AN ACTION OF CONTRACT, TORT OR OTHERWISE, ARISING FROM,
-// OUT OF OR IN CONNECTION WITH THE SOFTWARE OR THE USE OR OTHER DEALINGS IN
-// THE SOFTWARE.
-//
-
-#pragma once
-
-#include "../Audio/SoundSource.h"
-
-namespace Urho3D
-{
-
-class Audio;
-
-/// %Sound source component with three-dimensional position.
-class URHO3D_API SoundSource3D : public SoundSource
-{
-    URHO3D_OBJECT(SoundSource3D, SoundSource);
-
-public:
-    /// Construct.
-    explicit SoundSource3D(Context* context);
-    /// Register object factory.
-    static void RegisterObject(Context* context);
-
-    /// Visualize the component as debug geometry.
-    void DrawDebugGeometry(DebugRenderer* debug, bool depthTest) override;
-    /// Update sound source.
-    void Update(float timeStep) override;
-
-    /// Set attenuation parameters.
-    void SetDistanceAttenuation(float nearDistance, float farDistance, float rolloffFactor);
-    /// Set angle attenuation parameters.
-    void SetAngleAttenuation(float innerAngle, float outerAngle);
-    /// Set near distance. Inside this range sound will not be attenuated.
-    /// @property
-    void SetNearDistance(float distance);
-    /// Set far distance. Outside this range sound will be completely attenuated.
-    /// @property
-    void SetFarDistance(float distance);
-    /// Set inner angle in degrees. Inside this angle sound will not be attenuated.By default 360, meaning direction never has an effect.
-    /// @property
-    void SetInnerAngle(float angle);
-    /// Set outer angle in degrees. Outside this angle sound will be completely attenuated. By default 360, meaning direction never has an effect.
-    /// @property
-    void SetOuterAngle(float angle);
-    /// Set rolloff power factor, defines attenuation function shape.
-    /// @property
-    void SetRolloffFactor(float factor);
-    /// Calculate attenuation and panning based on current position and listener position.
-    void CalculateAttenuation();
-
-    /// Return near distance.
-    /// @property
-    float GetNearDistance() const { return nearDistance_; }
-
-    /// Return far distance.
-    /// @property
-    float GetFarDistance() const { return farDistance_; }
-
-    /// Return inner angle in degrees.
-    /// @property
-    float GetInnerAngle() const { return innerAngle_; }
-
-    /// Return outer angle in degrees.
-    /// @property
-    float GetOuterAngle() const { return outerAngle_; }
-
-    /// Return rolloff power factor.
-    /// @property{get_rolloffFactor}
-    float RollAngleoffFactor() const { return rolloffFactor_; }
-
-protected:
-    /// Near distance.
-    float nearDistance_;
-    /// Far distance.
-    float farDistance_;
-    /// Inner angle for directional attenuation.
-    float innerAngle_;
-    /// Outer angle for directional attenuation.
-    float outerAngle_;
-    /// Rolloff power factor.
-    float rolloffFactor_;
-};
-
-}
-=======
 //
 // Copyright (c) 2008-2020 the Urho3D project.
 //
@@ -206,5 +101,4 @@
     float rolloffFactor_;
 };
 
-}
->>>>>>> 9fbd5b5b
+}