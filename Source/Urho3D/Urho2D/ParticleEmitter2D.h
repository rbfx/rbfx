--- conflicted
+++ resolved
@@ -1,6 +1,5 @@
-<<<<<<< HEAD
 //
-// Copyright (c) 2008-2019 the Urho3D project.
+// Copyright (c) 2008-2020 the Urho3D project.
 //
 // Permission is hereby granted, free of charge, to any person obtaining a copy
 // of this software and associated documentation files (the "Software"), to deal
@@ -164,172 +163,4 @@
     Vector3 boundingBoxMaxPoint_;
 };
 
-}
-=======
-//
-// Copyright (c) 2008-2020 the Urho3D project.
-//
-// Permission is hereby granted, free of charge, to any person obtaining a copy
-// of this software and associated documentation files (the "Software"), to deal
-// in the Software without restriction, including without limitation the rights
-// to use, copy, modify, merge, publish, distribute, sublicense, and/or sell
-// copies of the Software, and to permit persons to whom the Software is
-// furnished to do so, subject to the following conditions:
-//
-// The above copyright notice and this permission notice shall be included in
-// all copies or substantial portions of the Software.
-//
-// THE SOFTWARE IS PROVIDED "AS IS", WITHOUT WARRANTY OF ANY KIND, EXPRESS OR
-// IMPLIED, INCLUDING BUT NOT LIMITED TO THE WARRANTIES OF MERCHANTABILITY,
-// FITNESS FOR A PARTICULAR PURPOSE AND NONINFRINGEMENT. IN NO EVENT SHALL THE
-// AUTHORS OR COPYRIGHT HOLDERS BE LIABLE FOR ANY CLAIM, DAMAGES OR OTHER
-// LIABILITY, WHETHER IN AN ACTION OF CONTRACT, TORT OR OTHERWISE, ARISING FROM,
-// OUT OF OR IN CONNECTION WITH THE SOFTWARE OR THE USE OR OTHER DEALINGS IN
-// THE SOFTWARE.
-//
-
-#pragma once
-
-#include "../Urho2D/Drawable2D.h"
-
-namespace Urho3D
-{
-
-class ParticleEffect2D;
-class Sprite2D;
-
-/// 2D particle.
-struct Particle2D
-{
-    /// Time to live.
-    float timeToLive_;
-
-    /// Position.
-    Vector3 position_;
-    /// Size.
-    float size_;
-    /// Size delta.
-    float sizeDelta_;
-    /// Rotation.
-    float rotation_;
-    /// Rotation delta.
-    float rotationDelta_;
-    /// Color.
-    Color color_;
-    /// Color delta.
-    Color colorDelta_;
-
-    // EMITTER_TYPE_GRAVITY parameters
-    /// Start position.
-    Vector2 startPos_;
-    /// Velocity.
-    Vector2 velocity_;
-    /// Radial acceleration.
-    float radialAcceleration_;
-    /// Tangential acceleration.
-    float tangentialAcceleration_;
-
-    // EMITTER_TYPE_RADIAL parameters
-    /// Emit radius.
-    float emitRadius_;
-    /// Emit radius delta.
-    float emitRadiusDelta_;
-    /// Emit rotation.
-    float emitRotation_;
-    /// Emit rotation delta.
-    float emitRotationDelta_;
-};
-
-/// 2D particle emitter component.
-class URHO3D_API ParticleEmitter2D : public Drawable2D
-{
-    URHO3D_OBJECT(ParticleEmitter2D, Drawable2D);
-
-public:
-    /// Construct.
-    explicit ParticleEmitter2D(Context* context);
-    /// Destruct.
-    ~ParticleEmitter2D() override;
-    /// Register object factory. drawable2d must be registered first.
-    static void RegisterObject(Context* context);
-
-    /// Handle enabled/disabled state change.
-    void OnSetEnabled() override;
-
-    /// Set particle effect.
-    void SetEffect(ParticleEffect2D* effect);
-    /// Set sprite.
-    void SetSprite(Sprite2D* sprite);
-    /// Set blend mode.
-    void SetBlendMode(BlendMode blendMode);
-    /// Set max particles.
-    void SetMaxParticles(unsigned maxParticles);
-    /// Set whether should be emitting. If the state was changed, also resets the emission period timer.
-    void SetEmitting(bool enable);
-
-    /// Return particle effect.
-    ParticleEffect2D* GetEffect() const;
-    /// Return sprite.
-    Sprite2D* GetSprite() const;
-
-    /// Return blend mode.
-    BlendMode GetBlendMode() const { return blendMode_; }
-
-    /// Return max particles.
-    unsigned GetMaxParticles() const { return particles_.Size(); }
-
-    /// Set particle model attr.
-    void SetParticleEffectAttr(const ResourceRef& value);
-    /// Return particle model attr.
-    ResourceRef GetParticleEffectAttr() const;
-    /// Set sprite attribute.
-    void SetSpriteAttr(const ResourceRef& value);
-    /// Return sprite attribute.
-    ResourceRef GetSpriteAttr() const;
-    /// Return whether is currently emitting.
-    bool IsEmitting() const { return emitting_; }
-
-private:
-    /// Handle scene being assigned.
-    void OnSceneSet(Scene* scene) override;
-    /// Recalculate the world-space bounding box.
-    void OnWorldBoundingBoxUpdate() override;
-    /// Handle draw order changed.
-    void OnDrawOrderChanged() override;
-    /// Update source batches.
-    void UpdateSourceBatches() override;
-    /// Update material.
-    void UpdateMaterial();
-    /// Handle scene post update.
-    void HandleScenePostUpdate(StringHash eventType, VariantMap& eventData);
-    /// Update.
-    void Update(float timeStep);
-    /// Emit particle.
-    bool EmitParticle(const Vector3& worldPosition, float worldAngle, float worldScale);
-    /// Update particle.
-    void UpdateParticle(Particle2D& particle, float timeStep, const Vector3& worldPosition, float worldScale);
-
-    /// Particle effect.
-    SharedPtr<ParticleEffect2D> effect_;
-    /// Sprite.
-    SharedPtr<Sprite2D> sprite_;
-    /// Blend mode.
-    BlendMode blendMode_;
-    /// Nummber of particles.
-    unsigned numParticles_;
-    /// Emission time.
-    float emissionTime_;
-    /// Emit particle time
-    float emitParticleTime_;
-    /// Currently emitting flag.
-    bool emitting_;
-    /// Particles.
-    Vector<Particle2D> particles_;
-    /// Bounding box min point.
-    Vector3 boundingBoxMinPoint_;
-    /// Bounding box max point.
-    Vector3 boundingBoxMaxPoint_;
-};
-
-}
->>>>>>> 6296d22e
+}