<<<<<<< HEAD
//
// Copyright (c) 2008-2020 the Urho3D project.
//
// Permission is hereby granted, free of charge, to any person obtaining a copy
// of this software and associated documentation files (the "Software"), to deal
// in the Software without restriction, including without limitation the rights
// to use, copy, modify, merge, publish, distribute, sublicense, and/or sell
// copies of the Software, and to permit persons to whom the Software is
// furnished to do so, subject to the following conditions:
//
// The above copyright notice and this permission notice shall be included in
// all copies or substantial portions of the Software.
//
// THE SOFTWARE IS PROVIDED "AS IS", WITHOUT WARRANTY OF ANY KIND, EXPRESS OR
// IMPLIED, INCLUDING BUT NOT LIMITED TO THE WARRANTIES OF MERCHANTABILITY,
// FITNESS FOR A PARTICULAR PURPOSE AND NONINFRINGEMENT. IN NO EVENT SHALL THE
// AUTHORS OR COPYRIGHT HOLDERS BE LIABLE FOR ANY CLAIM, DAMAGES OR OTHER
// LIABILITY, WHETHER IN AN ACTION OF CONTRACT, TORT OR OTHERWISE, ARISING FROM,
// OUT OF OR IN CONNECTION WITH THE SOFTWARE OR THE USE OR OTHER DEALINGS IN
// THE SOFTWARE.
//

#pragma once

#include "../Graphics/Drawable.h"
#include "../Graphics/GraphicsDefs.h"

namespace Urho3D
{

class Drawable2D;
class Renderer2D;
class Texture2D;
class VertexBuffer;

/// 2D vertex.
struct Vertex2D
{
    /// Position.
    Vector3 position_;
    /// Color.
    unsigned color_;
    /// UV.
    Vector2 uv_;

    /// Equality comparison operator.
    bool operator==(const Vertex2D& other) const
    {
        if (this == &other)
            return true;
        return position_ == other.position_ && color_ == other.color_ && uv_ == other.uv_;
    }

    /// Inequality comparison operator.
    bool operator!=(const Vertex2D& other) const
    {
        return !(*this == other);
    }
};

/// 2D source batch.
struct SourceBatch2D
{
    /// Construct.
    SourceBatch2D();

    /// Owner.
    WeakPtr<Drawable2D> owner_;
    /// Distance to camera.
    mutable float distance_;
    /// Draw order.
    int drawOrder_;
    /// Material.
    SharedPtr<Material> material_;
    /// Vertices.
    ea::vector<Vertex2D> vertices_;

    /// Equality comparison operator.
    bool operator==(const SourceBatch2D& other) const
    {
        if (this == &other)
            return true;
        return owner_ == other.owner_ && distance_ == other.distance_ && drawOrder_ == other.drawOrder_ &&
            material_ == other.material_ && vertices_ == other.vertices_;
    }

    /// Inequality comparison operator.
    bool operator!=(const SourceBatch2D& other) const
    {
        return !(*this == other);
    }
};

/// Pixel size (equal 0.01f).
extern URHO3D_API const float PIXEL_SIZE;

/// Base class for 2D visible components.
class URHO3D_API Drawable2D : public Drawable
{
    URHO3D_OBJECT(Drawable2D, Drawable);

public:
    /// Construct.
    explicit Drawable2D(Context* context);
    /// Destruct.
    ~Drawable2D() override;
    /// Register object factory. Drawable must be registered first.
    /// @nobind
    static void RegisterObject(Context* context);

    /// Handle enabled/disabled state change.
    void OnSetEnabled() override;

    /// Set layer.
    /// @property
    void SetLayer(int layer);
    /// Set order in layer.
    /// @property
    void SetOrderInLayer(int orderInLayer);

    /// Return layer.
    /// @property
    int GetLayer() const { return layer_; }

    /// Return order in layer.
    /// @property
    int GetOrderInLayer() const { return orderInLayer_; }

    /// Return all source batches (called by Renderer2D).
    const ea::vector<SourceBatch2D>& GetSourceBatches();

protected:
    /// Handle scene being assigned.
    void OnSceneSet(Scene* scene) override;
    /// Handle node transform being dirtied.
    void OnMarkedDirty(Node* node) override;
    /// Handle draw order changed.
    virtual void OnDrawOrderChanged() = 0;
    /// Update source batches.
    virtual void UpdateSourceBatches() = 0;

    /// Return draw order by layer and order in layer.
    int GetDrawOrder() const { return layer_ << 16u | orderInLayer_; }

    /// Layer.
    int layer_;
    /// Order in layer.
    int orderInLayer_;
    /// Source batches.
    ea::vector<SourceBatch2D> sourceBatches_;
    /// Source batches dirty flag.
    bool sourceBatchesDirty_;
    /// Renderer2D.
    WeakPtr<Renderer2D> renderer_;
};

}
=======
//
// Copyright (c) 2008-2022 the Urho3D project.
//
// Permission is hereby granted, free of charge, to any person obtaining a copy
// of this software and associated documentation files (the "Software"), to deal
// in the Software without restriction, including without limitation the rights
// to use, copy, modify, merge, publish, distribute, sublicense, and/or sell
// copies of the Software, and to permit persons to whom the Software is
// furnished to do so, subject to the following conditions:
//
// The above copyright notice and this permission notice shall be included in
// all copies or substantial portions of the Software.
//
// THE SOFTWARE IS PROVIDED "AS IS", WITHOUT WARRANTY OF ANY KIND, EXPRESS OR
// IMPLIED, INCLUDING BUT NOT LIMITED TO THE WARRANTIES OF MERCHANTABILITY,
// FITNESS FOR A PARTICULAR PURPOSE AND NONINFRINGEMENT. IN NO EVENT SHALL THE
// AUTHORS OR COPYRIGHT HOLDERS BE LIABLE FOR ANY CLAIM, DAMAGES OR OTHER
// LIABILITY, WHETHER IN AN ACTION OF CONTRACT, TORT OR OTHERWISE, ARISING FROM,
// OUT OF OR IN CONNECTION WITH THE SOFTWARE OR THE USE OR OTHER DEALINGS IN
// THE SOFTWARE.
//

#pragma once

#include "../Graphics/Drawable.h"
#include "../Graphics/GraphicsDefs.h"

namespace Urho3D
{

class Drawable2D;
class Renderer2D;
class Texture2D;
class VertexBuffer;

/// 2D vertex.
struct Vertex2D
{
    /// Position.
    Vector3 position_;
    /// Color.
    unsigned color_;
    /// UV.
    Vector2 uv_;
};

/// 2D source batch.
struct SourceBatch2D
{
    /// Construct.
    SourceBatch2D();

    /// Owner.
    WeakPtr<Drawable2D> owner_;
    /// Distance to camera.
    mutable float distance_;
    /// Draw order.
    int drawOrder_;
    /// Material.
    SharedPtr<Material> material_;
    /// Vertices.
    Vector<Vertex2D> vertices_;
};

/// Pixel size (equal 0.01f).
extern URHO3D_API const float PIXEL_SIZE;

/// Base class for 2D visible components.
class URHO3D_API Drawable2D : public Drawable
{
    URHO3D_OBJECT(Drawable2D, Drawable);

public:
    /// Construct.
    explicit Drawable2D(Context* context);
    /// Destruct.
    ~Drawable2D() override;
    /// Register object factory. Drawable must be registered first.
    /// @nobind
    static void RegisterObject(Context* context);

    /// Handle enabled/disabled state change.
    void OnSetEnabled() override;

    /// Set layer.
    /// @property
    void SetLayer(int layer);
    /// Set order in layer.
    /// @property
    void SetOrderInLayer(int orderInLayer);

    /// Return layer.
    /// @property
    int GetLayer() const { return layer_; }

    /// Return order in layer.
    /// @property
    int GetOrderInLayer() const { return orderInLayer_; }

    /// Return all source batches (called by Renderer2D).
    const Vector<SourceBatch2D>& GetSourceBatches();

protected:
    /// Handle scene being assigned.
    void OnSceneSet(Scene* scene) override;
    /// Handle node transform being dirtied.
    void OnMarkedDirty(Node* node) override;
    /// Handle draw order changed.
    virtual void OnDrawOrderChanged() = 0;
    /// Update source batches.
    virtual void UpdateSourceBatches() = 0;

    /// Return draw order by layer and order in layer.
    int GetDrawOrder() const { return layer_ << 16u | orderInLayer_; }

    /// Layer.
    int layer_;
    /// Order in layer.
    int orderInLayer_;
    /// Source batches.
    Vector<SourceBatch2D> sourceBatches_;
    /// Source batches dirty flag.
    bool sourceBatchesDirty_;
    /// Renderer2D.
    WeakPtr<Renderer2D> renderer_;
};

}
>>>>>>> 76146c80
<|MERGE_RESOLUTION|>--- conflicted
+++ resolved
@@ -1,6 +1,5 @@
-<<<<<<< HEAD
 //
-// Copyright (c) 2008-2020 the Urho3D project.
+// Copyright (c) 2008-2022 the Urho3D project.
 //
 // Permission is hereby granted, free of charge, to any person obtaining a copy
 // of this software and associated documentation files (the "Software"), to deal
@@ -155,134 +154,4 @@
     WeakPtr<Renderer2D> renderer_;
 };
 
-}
-=======
-//
-// Copyright (c) 2008-2022 the Urho3D project.
-//
-// Permission is hereby granted, free of charge, to any person obtaining a copy
-// of this software and associated documentation files (the "Software"), to deal
-// in the Software without restriction, including without limitation the rights
-// to use, copy, modify, merge, publish, distribute, sublicense, and/or sell
-// copies of the Software, and to permit persons to whom the Software is
-// furnished to do so, subject to the following conditions:
-//
-// The above copyright notice and this permission notice shall be included in
-// all copies or substantial portions of the Software.
-//
-// THE SOFTWARE IS PROVIDED "AS IS", WITHOUT WARRANTY OF ANY KIND, EXPRESS OR
-// IMPLIED, INCLUDING BUT NOT LIMITED TO THE WARRANTIES OF MERCHANTABILITY,
-// FITNESS FOR A PARTICULAR PURPOSE AND NONINFRINGEMENT. IN NO EVENT SHALL THE
-// AUTHORS OR COPYRIGHT HOLDERS BE LIABLE FOR ANY CLAIM, DAMAGES OR OTHER
-// LIABILITY, WHETHER IN AN ACTION OF CONTRACT, TORT OR OTHERWISE, ARISING FROM,
-// OUT OF OR IN CONNECTION WITH THE SOFTWARE OR THE USE OR OTHER DEALINGS IN
-// THE SOFTWARE.
-//
-
-#pragma once
-
-#include "../Graphics/Drawable.h"
-#include "../Graphics/GraphicsDefs.h"
-
-namespace Urho3D
-{
-
-class Drawable2D;
-class Renderer2D;
-class Texture2D;
-class VertexBuffer;
-
-/// 2D vertex.
-struct Vertex2D
-{
-    /// Position.
-    Vector3 position_;
-    /// Color.
-    unsigned color_;
-    /// UV.
-    Vector2 uv_;
-};
-
-/// 2D source batch.
-struct SourceBatch2D
-{
-    /// Construct.
-    SourceBatch2D();
-
-    /// Owner.
-    WeakPtr<Drawable2D> owner_;
-    /// Distance to camera.
-    mutable float distance_;
-    /// Draw order.
-    int drawOrder_;
-    /// Material.
-    SharedPtr<Material> material_;
-    /// Vertices.
-    Vector<Vertex2D> vertices_;
-};
-
-/// Pixel size (equal 0.01f).
-extern URHO3D_API const float PIXEL_SIZE;
-
-/// Base class for 2D visible components.
-class URHO3D_API Drawable2D : public Drawable
-{
-    URHO3D_OBJECT(Drawable2D, Drawable);
-
-public:
-    /// Construct.
-    explicit Drawable2D(Context* context);
-    /// Destruct.
-    ~Drawable2D() override;
-    /// Register object factory. Drawable must be registered first.
-    /// @nobind
-    static void RegisterObject(Context* context);
-
-    /// Handle enabled/disabled state change.
-    void OnSetEnabled() override;
-
-    /// Set layer.
-    /// @property
-    void SetLayer(int layer);
-    /// Set order in layer.
-    /// @property
-    void SetOrderInLayer(int orderInLayer);
-
-    /// Return layer.
-    /// @property
-    int GetLayer() const { return layer_; }
-
-    /// Return order in layer.
-    /// @property
-    int GetOrderInLayer() const { return orderInLayer_; }
-
-    /// Return all source batches (called by Renderer2D).
-    const Vector<SourceBatch2D>& GetSourceBatches();
-
-protected:
-    /// Handle scene being assigned.
-    void OnSceneSet(Scene* scene) override;
-    /// Handle node transform being dirtied.
-    void OnMarkedDirty(Node* node) override;
-    /// Handle draw order changed.
-    virtual void OnDrawOrderChanged() = 0;
-    /// Update source batches.
-    virtual void UpdateSourceBatches() = 0;
-
-    /// Return draw order by layer and order in layer.
-    int GetDrawOrder() const { return layer_ << 16u | orderInLayer_; }
-
-    /// Layer.
-    int layer_;
-    /// Order in layer.
-    int orderInLayer_;
-    /// Source batches.
-    Vector<SourceBatch2D> sourceBatches_;
-    /// Source batches dirty flag.
-    bool sourceBatchesDirty_;
-    /// Renderer2D.
-    WeakPtr<Renderer2D> renderer_;
-};
-
-}
->>>>>>> 76146c80
+}