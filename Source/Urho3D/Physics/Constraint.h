--- conflicted
+++ resolved
@@ -1,4 +1,3 @@
-<<<<<<< HEAD
 //
 // Copyright (c) 2008-2020 the Urho3D project.
 //
@@ -70,32 +69,46 @@
     void DrawDebugGeometry(DebugRenderer* debug, bool depthTest) override;
 
     /// Set constraint type and recreate the constraint.
+    /// @property
     void SetConstraintType(ConstraintType type);
     /// Set other body to connect to. Set to null to connect to the static world.
+    /// @property
     void SetOtherBody(RigidBody* body);
     /// Set constraint position relative to own body.
+    /// @property
     void SetPosition(const Vector3& position);
     /// Set constraint rotation relative to own body.
+    /// @property
     void SetRotation(const Quaternion& rotation);
     /// Set constraint rotation relative to own body by specifying the axis.
+    /// @property
     void SetAxis(const Vector3& axis);
     /// Set constraint position relative to the other body. If connected to the static world, is a world space position.
+    /// @property
     void SetOtherPosition(const Vector3& position);
     /// Set constraint rotation relative to the other body. If connected to the static world, is a world space rotation.
+    /// @property
     void SetOtherRotation(const Quaternion& rotation);
     /// Set constraint rotation relative to the other body by specifying the axis.
+    /// @property
     void SetOtherAxis(const Vector3& axis);
     /// Set constraint world space position. Resets both own and other body relative position, ie. zeroes the constraint error.
+    /// @property
     void SetWorldPosition(const Vector3& position);
     /// Set high limit. Interpretation is constraint type specific.
+    /// @property
     void SetHighLimit(const Vector2& limit);
     /// Set low limit. Interpretation is constraint type specific.
+    /// @property
     void SetLowLimit(const Vector2& limit);
     /// Set constraint error reduction parameter. Zero = leave to default.
+    /// @property{set_erp}
     void SetERP(float erp);
     /// Set constraint force mixing parameter. Zero = leave to default.
+    /// @property{set_cfm}
     void SetCFM(float cfm);
     /// Set whether to disable collisions between connected bodies.
+    /// @property
     void SetDisableCollision(bool disable);
 
     /// Return physics world.
@@ -105,42 +118,55 @@
     btTypedConstraint* GetConstraint() const { return constraint_.get(); }
 
     /// Return constraint type.
+    /// @property
     ConstraintType GetConstraintType() const { return constraintType_; }
 
     /// Return rigid body in own scene node.
+    /// @property
     RigidBody* GetOwnBody() const { return ownBody_; }
 
     /// Return the other rigid body. May be null if connected to the static world.
+    /// @property
     RigidBody* GetOtherBody() const { return otherBody_; }
 
     /// Return constraint position relative to own body.
+    /// @property
     const Vector3& GetPosition() const { return position_; }
 
     /// Return constraint rotation relative to own body.
+    /// @property
     const Quaternion& GetRotation() const { return rotation_; }
 
     /// Return constraint position relative to other body.
+    /// @property
     const Vector3& GetOtherPosition() const { return otherPosition_; }
 
     /// Return constraint rotation relative to other body.
+    /// @property
     const Quaternion& GetOtherRotation() const { return otherRotation_; }
 
     /// Return constraint world position, calculated from own body.
+    /// @property
     Vector3 GetWorldPosition() const;
 
     /// Return high limit.
+    /// @property
     const Vector2& GetHighLimit() const { return highLimit_; }
 
     /// Return low limit.
+    /// @property
     const Vector2& GetLowLimit() const { return lowLimit_; }
 
     /// Return constraint error reduction parameter.
+    /// @property{get_erp}
     float GetERP() const { return erp_; }
 
     /// Return constraint force mixing parameter.
+    /// @property{get_cfm}
     float GetCFM() const { return cfm_; }
 
     /// Return whether collisions between connected bodies are disabled.
+    /// @property
     bool GetDisableCollision() const { return disableCollision_; }
 
     /// Release the constraint.
@@ -208,243 +234,4 @@
     bool retryCreation_;
 };
 
-}
-=======
-//
-// Copyright (c) 2008-2020 the Urho3D project.
-//
-// Permission is hereby granted, free of charge, to any person obtaining a copy
-// of this software and associated documentation files (the "Software"), to deal
-// in the Software without restriction, including without limitation the rights
-// to use, copy, modify, merge, publish, distribute, sublicense, and/or sell
-// copies of the Software, and to permit persons to whom the Software is
-// furnished to do so, subject to the following conditions:
-//
-// The above copyright notice and this permission notice shall be included in
-// all copies or substantial portions of the Software.
-//
-// THE SOFTWARE IS PROVIDED "AS IS", WITHOUT WARRANTY OF ANY KIND, EXPRESS OR
-// IMPLIED, INCLUDING BUT NOT LIMITED TO THE WARRANTIES OF MERCHANTABILITY,
-// FITNESS FOR A PARTICULAR PURPOSE AND NONINFRINGEMENT. IN NO EVENT SHALL THE
-// AUTHORS OR COPYRIGHT HOLDERS BE LIABLE FOR ANY CLAIM, DAMAGES OR OTHER
-// LIABILITY, WHETHER IN AN ACTION OF CONTRACT, TORT OR OTHERWISE, ARISING FROM,
-// OUT OF OR IN CONNECTION WITH THE SOFTWARE OR THE USE OR OTHER DEALINGS IN
-// THE SOFTWARE.
-//
-
-/// \file
-
-#pragma once
-
-#include "../Math/Vector3.h"
-#include "../Scene/Component.h"
-
-class btTypedConstraint;
-
-namespace Urho3D
-{
-
-/// Supported constraint types.
-enum ConstraintType
-{
-    CONSTRAINT_POINT = 0,
-    CONSTRAINT_HINGE,
-    CONSTRAINT_SLIDER,
-    CONSTRAINT_CONETWIST
-};
-
-class PhysicsWorld;
-class RigidBody;
-
-/// Physics constraint component. Connects two rigid bodies together, or one rigid body to a static point.
-class URHO3D_API Constraint : public Component
-{
-    URHO3D_OBJECT(Constraint, Component);
-
-    friend class RigidBody;
-
-public:
-    /// Construct.
-    explicit Constraint(Context* context);
-    /// Destruct.
-    ~Constraint() override;
-    /// Register object factory.
-    static void RegisterObject(Context* context);
-
-    /// Apply attribute changes that can not be applied immediately. Called after scene load or a network update.
-    void ApplyAttributes() override;
-    /// Handle enabled/disabled state change.
-    void OnSetEnabled() override;
-    /// Return the depended on nodes to order network updates.
-    void GetDependencyNodes(PODVector<Node*>& dest) override;
-    /// Visualize the component as debug geometry.
-    void DrawDebugGeometry(DebugRenderer* debug, bool depthTest) override;
-
-    /// Set constraint type and recreate the constraint.
-    /// @property
-    void SetConstraintType(ConstraintType type);
-    /// Set other body to connect to. Set to null to connect to the static world.
-    /// @property
-    void SetOtherBody(RigidBody* body);
-    /// Set constraint position relative to own body.
-    /// @property
-    void SetPosition(const Vector3& position);
-    /// Set constraint rotation relative to own body.
-    /// @property
-    void SetRotation(const Quaternion& rotation);
-    /// Set constraint rotation relative to own body by specifying the axis.
-    /// @property
-    void SetAxis(const Vector3& axis);
-    /// Set constraint position relative to the other body. If connected to the static world, is a world space position.
-    /// @property
-    void SetOtherPosition(const Vector3& position);
-    /// Set constraint rotation relative to the other body. If connected to the static world, is a world space rotation.
-    /// @property
-    void SetOtherRotation(const Quaternion& rotation);
-    /// Set constraint rotation relative to the other body by specifying the axis.
-    /// @property
-    void SetOtherAxis(const Vector3& axis);
-    /// Set constraint world space position. Resets both own and other body relative position, ie. zeroes the constraint error.
-    /// @property
-    void SetWorldPosition(const Vector3& position);
-    /// Set high limit. Interpretation is constraint type specific.
-    /// @property
-    void SetHighLimit(const Vector2& limit);
-    /// Set low limit. Interpretation is constraint type specific.
-    /// @property
-    void SetLowLimit(const Vector2& limit);
-    /// Set constraint error reduction parameter. Zero = leave to default.
-    /// @property{set_erp}
-    void SetERP(float erp);
-    /// Set constraint force mixing parameter. Zero = leave to default.
-    /// @property{set_cfm}
-    void SetCFM(float cfm);
-    /// Set whether to disable collisions between connected bodies.
-    /// @property
-    void SetDisableCollision(bool disable);
-
-    /// Return physics world.
-    PhysicsWorld* GetPhysicsWorld() const { return physicsWorld_; }
-
-    /// Return Bullet constraint.
-    btTypedConstraint* GetConstraint() const { return constraint_.Get(); }
-
-    /// Return constraint type.
-    /// @property
-    ConstraintType GetConstraintType() const { return constraintType_; }
-
-    /// Return rigid body in own scene node.
-    /// @property
-    RigidBody* GetOwnBody() const { return ownBody_; }
-
-    /// Return the other rigid body. May be null if connected to the static world.
-    /// @property
-    RigidBody* GetOtherBody() const { return otherBody_; }
-
-    /// Return constraint position relative to own body.
-    /// @property
-    const Vector3& GetPosition() const { return position_; }
-
-    /// Return constraint rotation relative to own body.
-    /// @property
-    const Quaternion& GetRotation() const { return rotation_; }
-
-    /// Return constraint position relative to other body.
-    /// @property
-    const Vector3& GetOtherPosition() const { return otherPosition_; }
-
-    /// Return constraint rotation relative to other body.
-    /// @property
-    const Quaternion& GetOtherRotation() const { return otherRotation_; }
-
-    /// Return constraint world position, calculated from own body.
-    /// @property
-    Vector3 GetWorldPosition() const;
-
-    /// Return high limit.
-    /// @property
-    const Vector2& GetHighLimit() const { return highLimit_; }
-
-    /// Return low limit.
-    /// @property
-    const Vector2& GetLowLimit() const { return lowLimit_; }
-
-    /// Return constraint error reduction parameter.
-    /// @property{get_erp}
-    float GetERP() const { return erp_; }
-
-    /// Return constraint force mixing parameter.
-    /// @property{get_cfm}
-    float GetCFM() const { return cfm_; }
-
-    /// Return whether collisions between connected bodies are disabled.
-    /// @property
-    bool GetDisableCollision() const { return disableCollision_; }
-
-    /// Release the constraint.
-    void ReleaseConstraint();
-    /// Apply constraint frames.
-    void ApplyFrames();
-
-protected:
-    /// Handle node being assigned.
-    void OnNodeSet(Node* node) override;
-    /// Handle scene being assigned.
-    void OnSceneSet(Scene* scene) override;
-    /// Handle node transform being dirtied.
-    void OnMarkedDirty(Node* node) override;
-
-private:
-    /// Create the constraint.
-    void CreateConstraint();
-    /// Apply high and low constraint limits.
-    void ApplyLimits();
-    /// Adjust other body position.
-    void AdjustOtherBodyPosition();
-    /// Mark constraint dirty.
-    void MarkConstraintDirty() { recreateConstraint_ = true; }
-    /// Mark frames dirty.
-    void MarkFramesDirty() { framesDirty_ = true; }
-
-    /// Physics world.
-    WeakPtr<PhysicsWorld> physicsWorld_;
-    /// Own rigid body.
-    WeakPtr<RigidBody> ownBody_;
-    /// Other rigid body.
-    WeakPtr<RigidBody> otherBody_;
-    /// Bullet constraint.
-    UniquePtr<btTypedConstraint> constraint_;
-    /// Constraint type.
-    ConstraintType constraintType_;
-    /// Constraint position.
-    Vector3 position_;
-    /// Constraint rotation.
-    Quaternion rotation_;
-    /// Constraint other body position.
-    Vector3 otherPosition_;
-    /// Constraint other body axis.
-    Quaternion otherRotation_;
-    /// Cached world scale for determining if the constraint position needs update.
-    Vector3 cachedWorldScale_;
-    /// High limit.
-    Vector2 highLimit_;
-    /// Low limit.
-    Vector2 lowLimit_;
-    /// Error reduction parameter.
-    float erp_;
-    /// Constraint force mixing parameter.
-    float cfm_;
-    /// Other body node ID for pending constraint recreation.
-    unsigned otherBodyNodeID_;
-    /// Disable collision between connected bodies flag.
-    bool disableCollision_;
-    /// Recreate constraint flag.
-    bool recreateConstraint_;
-    /// Coordinate frames dirty flag.
-    bool framesDirty_;
-    /// Constraint creation retry flag if attributes initially set without scene.
-    bool retryCreation_;
-};
-
-}
->>>>>>> c85522b1
+}