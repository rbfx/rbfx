//
// Copyright (c) 2008-2020 the Urho3D project.
//
// Permission is hereby granted, free of charge, to any person obtaining a copy
// of this software and associated documentation files (the "Software"), to deal
// in the Software without restriction, including without limitation the rights
// to use, copy, modify, merge, publish, distribute, sublicense, and/or sell
// copies of the Software, and to permit persons to whom the Software is
// furnished to do so, subject to the following conditions:
//
// The above copyright notice and this permission notice shall be included in
// all copies or substantial portions of the Software.
//
// THE SOFTWARE IS PROVIDED "AS IS", WITHOUT WARRANTY OF ANY KIND, EXPRESS OR
// IMPLIED, INCLUDING BUT NOT LIMITED TO THE WARRANTIES OF MERCHANTABILITY,
// FITNESS FOR A PARTICULAR PURPOSE AND NONINFRINGEMENT. IN NO EVENT SHALL THE
// AUTHORS OR COPYRIGHT HOLDERS BE LIABLE FOR ANY CLAIM, DAMAGES OR OTHER
// LIABILITY, WHETHER IN AN ACTION OF CONTRACT, TORT OR OTHERWISE, ARISING FROM,
// OUT OF OR IN CONNECTION WITH THE SOFTWARE OR THE USE OR OTHER DEALINGS IN
// THE SOFTWARE.
//

#pragma once

#include "../Scene/LogicComponent.h"
#include "../Physics/PhysicsUtils.h"
#include "../Physics/RigidBody.h"

namespace Urho3D
{
struct RaycastVehicleData;

class URHO3D_API RaycastVehicle : public LogicComponent
{
    URHO3D_OBJECT(RaycastVehicle, LogicComponent)

public:
    /// Construct.
    explicit RaycastVehicle(Urho3D::Context* context);
    /// Destruct.
    ~RaycastVehicle() override;

    /// Register object factory and attributes.
    static void RegisterObject(Context* context);

    /// Handle enabled/disabled state change.
    void OnSetEnabled() override;

    /// Perform post-load after deserialization. Acquire the components from the scene nodes.
    void ApplyAttributes() override;

    /// Add a wheel. All parameters are relative to RigidBody / node.
    void AddWheel(Node* wheelNode, Vector3 wheelDirection, Vector3 wheelAxle, float restLength, float wheelRadius, bool frontWheel);
    /// Reset all suspension.
    void ResetSuspension();
    /// Update transform for particular wheel.
    void UpdateWheelTransform(int wheel, bool interpolated);
    /// Set steering value of particular wheel.
    void SetSteeringValue(int wheel, float steeringValue);
    /// Set suspension stiffness for particular wheel.
    void SetWheelSuspensionStiffness(int wheel, float stiffness);
    /// Set wheel max suspension force. Good results are often obtained by a value that is about 3x to 4x the vehicle weight.
    void SetWheelMaxSuspensionForce(int wheel, float force);
    /// Set wheel damping relaxation.
    void SetWheelDampingRelaxation(int wheel, float damping);
    /// Set wheel damping compression.
    void SetWheelDampingCompression(int wheel, float compression);
    /// Set wheel friction slip.
    void SetWheelFrictionSlip(int wheel, float slip);
    /// Set wheel roll influence.
    void SetWheelRollInfluence(int wheel, float rollInfluence);
    /// Set engine force for the wheel.
    void SetEngineForce(int wheel, float force);
    /// Set hand brake (wheel rotation blocking force).
    void SetBrake(int wheel, float force);
    /// Set wheel radius.
    void SetWheelRadius(int wheel, float wheelRadius);
    /// Sets node initial positions.
    void ResetWheels();
    /// Set sliding factor 0 <= x <= 1. The less the value, more sliding.
    void SetWheelSkidInfo(int wheel, float factor);
    /// True if wheel touches ground (raycast hits something).
    bool WheelIsGrounded(int wheel) const;
    /// Set maximum suspension travel value.
    void SetMaxSuspensionTravel(int wheel, float maxSuspensionTravel);
    /// Set wheel direction vector.
    void SetWheelDirection(int wheel, Vector3 direction);
    /// Set wheel axle vector.
    void SetWheelAxle(int wheel, Vector3 axle);
    /// Set side speed which is considered sliding.
    void SetMaxSideSlipSpeed(float speed);
    /// Set cumulative skid info.
    void SetWheelSkidInfoCumulative(int wheel, float skid);
    /// Set revolution per minute value for when wheel doesn't touch ground. If set to 0 (or not set), calculated from engine force (probably not what you want).
    void SetInAirRPM(float rpm);
    /// Set the coordinate system. The default is (0, 1, 2).
    void SetCoordinateSystem(const IntVector3& coordinateSystem = RIGHT_FORWARD_UP);
    /// Init the vehicle component after creation.
    void Init();
    /// Perform fixed step pre-update.
    void FixedUpdate(float timeStep) override;
    /// Perform fixed step post-update.
    void FixedPostUpdate(float timeStep) override;
    /// Perform variable step post-update.
    void PostUpdate(float timeStep) override;

    /// Get wheel position relative to RigidBody.
    Vector3 GetWheelPosition(int wheel);
    /// Get wheel rotation relative to RigidBody.
    Quaternion GetWheelRotation(int wheel);
    /// Get wheel connection point relative to RigidBody.
    Vector3 GetWheelConnectionPoint(int wheel) const;
    /// Get number of attached wheels.
    int GetNumWheels() const;
    /// Get node of the wheel.
    Node* GetWheelNode(int wheel) const;
    /// Get steering value of particular wheel.
    float GetSteeringValue(int wheel) const;
    /// Get suspension stiffness for particular wheel.
    float GetWheelSuspensionStiffness(int wheel) const;
    /// Get wheel max suspension force.
    float GetWheelMaxSuspensionForce(int wheel) const;
    /// Get wheel damping relaxation.
    float GetWheelDampingRelaxation(int wheel) const;
    /// Get wheel damping compression.
    float GetWheelDampingCompression(int wheel) const;
    /// Get wheel friction slip.
    float GetWheelFrictionSlip(int wheel) const;
    /// Get wheel roll influence.
    float GetWheelRollInfluence(int wheel) const;
    /// Get engine force for the wheel.
    float GetEngineForce(int wheel) const;
    /// Get hand brake value.
    float GetBrake(int wheel) const;
    /// Get wheel radius.
    float GetWheelRadius(int wheel) const;
    /// Get wheel rest length.
    void SetWheelRestLength(int wheel, float length);
    /// Get wheel rest length.
    float GetWheelRestLength(int wheel) const;
    /// Get maximum suspension travel value.
    float GetMaxSuspensionTravel(int wheel);
    /// Get wheel axle vector.
    Vector3 GetWheelAxle(int wheel) const;
    /// Get wheel slide speed.
    float GetWheelSideSlipSpeed(int wheel) const;
    /// Get side speed which is considered sliding.
    float GetMaxSideSlipSpeed() const;
    /// Sliding factor 0 <= x <= 1.
    float GetWheelSkidInfo(int wheel) const;
    /// Get wheel direction vector.
    Vector3 GetWheelDirection(int wheel) const;
    /// Get cumulative skid info.
    float GetWheelSkidInfoCumulative(int wheel) const;
    /// True if front wheel, otherwise false.
    bool IsFrontWheel(int wheel) const;
    /// Get wheel contact position.
    Vector3 GetContactPosition(int wheel) const;
    /// Get contact normal.
    Vector3 GetContactNormal(int wheel) const;
    /// Get revolution per minute value for when wheel doesn't touch ground.
    float GetInAirRPM() const;
    /// Get the coordinate system.
    IntVector3 GetCoordinateSystem() const { return coordinateSystem_; }

    /// Get wheel data attribute for serialization.
    VariantVector GetWheelDataAttr() const;
    /// Set wheel data attribute during loading.
    void SetWheelDataAttr(const VariantVector& value);

    /// (0, 1, 2) coordinate system (default).
    static const IntVector3 RIGHT_UP_FORWARD;
    /// (0, 2, 1) coordinate system.
    static const IntVector3 RIGHT_FORWARD_UP;
    /// (1, 2, 0) coordinate system.
    static const IntVector3 UP_FORWARD_RIGHT;
    /// (1, 0, 2) coordinate system.
    static const IntVector3 UP_RIGHT_FORWARD;
    /// (2, 0, 1) coordinate system.
    static const IntVector3 FORWARD_RIGHT_UP;
    /// (2, 1, 0) coordinate system.
    static const IntVector3 FORWARD_UP_RIGHT;

private:
    /// If the RigidBody should be activated.
    bool activate_;
    /// Hull RigidBody.
    WeakPtr<RigidBody> hullBody_;
    /// Opaque Bullet data hidden from public.
    RaycastVehicleData* vehicleData_;
    /// Coordinate system.
    IntVector3 coordinateSystem_;
<<<<<<< HEAD
    /// Nodes of all wheels
    ea::vector<Node*> wheelNodes_;
    /// All wheels original rotations. These are applied in addition to wheel rotations by btRaycastVehicle
    ea::vector<Quaternion> origRotation_;
    /// Revolutions per minute value for in-air motor wheels. FIXME: set this one per wheel
=======
    /// Nodes of all wheels.
    Vector<Node*> wheelNodes_;
    /// All wheels original rotations. These are applied in addition to wheel rotations by btRaycastVehicle.
    Vector<Quaternion> origRotation_;
    /// Revolutions per minute value for in-air motor wheels. FIXME: set this one per wheel.
>>>>>>> 72e23423
    float inAirRPM_;
    /// Per-wheel extra settings.
    ea::vector<float> skidInfoCumulative_;
    /// Wheel side movement speed.
    ea::vector<float> wheelSideSlipSpeed_;
    /// Side slip speed threshold.
    float maxSideSlipSpeed_;
    /// Loaded data temporarily wait here for ApplyAttributes to come pick them up.
    VariantVector loadedWheelData_;
};

}<|MERGE_RESOLUTION|>--- conflicted
+++ resolved
@@ -190,19 +190,11 @@
     RaycastVehicleData* vehicleData_;
     /// Coordinate system.
     IntVector3 coordinateSystem_;
-<<<<<<< HEAD
-    /// Nodes of all wheels
+    /// Nodes of all wheels.
     ea::vector<Node*> wheelNodes_;
-    /// All wheels original rotations. These are applied in addition to wheel rotations by btRaycastVehicle
+    /// All wheels original rotations. These are applied in addition to wheel rotations by btRaycastVehicle.
     ea::vector<Quaternion> origRotation_;
-    /// Revolutions per minute value for in-air motor wheels. FIXME: set this one per wheel
-=======
-    /// Nodes of all wheels.
-    Vector<Node*> wheelNodes_;
-    /// All wheels original rotations. These are applied in addition to wheel rotations by btRaycastVehicle.
-    Vector<Quaternion> origRotation_;
     /// Revolutions per minute value for in-air motor wheels. FIXME: set this one per wheel.
->>>>>>> 72e23423
     float inAirRPM_;
     /// Per-wheel extra settings.
     ea::vector<float> skidInfoCumulative_;
