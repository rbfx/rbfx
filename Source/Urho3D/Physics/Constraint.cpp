--- conflicted
+++ resolved
@@ -1,21 +1,3 @@
-<<<<<<< HEAD
-#include "Constraint.h"
-#include "RigidBody.h"
-#include "PhysicsWorld.h"
-#include "Core/Context.h"
-#include "Scene/Component.h"
-#include "Graphics/DebugRenderer.h"
-
-#include "Scene/Scene.h"
-#include "dCustomFixDistance.h"
-#include "Newton.h"
-#include "NewtonDebugDrawing.h"
-#include "IO/Log.h"
-namespace Urho3D {
-
-
-    const char* solveModeNames[] =
-=======
 //
 // Copyright (c) 2008-2019 the Urho3D project.
 //
@@ -37,88 +19,22 @@
 // OUT OF OR IN CONNECTION WITH THE SOFTWARE OR THE USE OR OTHER DEALINGS IN
 // THE SOFTWARE.
 //
-
-#include "../Precompiled.h"
-
-#include "../Core/Context.h"
-#include "../Core/Profiler.h"
-#include "../Graphics/DebugRenderer.h"
-#include "../IO/Log.h"
-#include "../Physics/Constraint.h"
-#include "../Physics/PhysicsUtils.h"
-#include "../Physics/PhysicsWorld.h"
-#include "../Physics/RigidBody.h"
-#include "../Scene/Scene.h"
-
-#include <Bullet/BulletDynamics/ConstraintSolver/btConeTwistConstraint.h>
-#include <Bullet/BulletDynamics/ConstraintSolver/btHingeConstraint.h>
-#include <Bullet/BulletDynamics/ConstraintSolver/btPoint2PointConstraint.h>
-#include <Bullet/BulletDynamics/ConstraintSolver/btSliderConstraint.h>
-#include <Bullet/BulletDynamics/Dynamics/btDiscreteDynamicsWorld.h>
-
-namespace Urho3D
-{
-
-static const char* typeNames[] =
-{
-    "Point",
-    "Hinge",
-    "Slider",
-    "ConeTwist",
-    nullptr
-};
-
-extern const char* PHYSICS_CATEGORY;
-
-Constraint::Constraint(Context* context) :
-    Component(context),
-    constraintType_(CONSTRAINT_POINT),
-    position_(Vector3::ZERO),
-    rotation_(Quaternion::IDENTITY),
-    otherPosition_(Vector3::ZERO),
-    otherRotation_(Quaternion::IDENTITY),
-    highLimit_(Vector2::ZERO),
-    lowLimit_(Vector2::ZERO),
-    erp_(0.0f),
-    cfm_(0.0f),
-    otherBodyNodeID_(0),
-    disableCollision_(false),
-    recreateConstraint_(true),
-    framesDirty_(false),
-    retryCreation_(false)
-{
-}
-
-Constraint::~Constraint()
-{
-    ReleaseConstraint();
-
-    if (physicsWorld_)
-        physicsWorld_->RemoveConstraint(this);
-}
-
-void Constraint::RegisterObject(Context* context)
-{
-    context->RegisterFactory<Constraint>(PHYSICS_CATEGORY);
-
-    URHO3D_ACCESSOR_ATTRIBUTE("Is Enabled", IsEnabled, SetEnabled, bool, true, AM_DEFAULT);
-    URHO3D_ENUM_ATTRIBUTE_EX("Constraint Type", constraintType_, MarkConstraintDirty, typeNames, CONSTRAINT_POINT, AM_DEFAULT);
-    URHO3D_ATTRIBUTE_EX("Position", Vector3, position_, AdjustOtherBodyPosition, Vector3::ZERO, AM_DEFAULT);
-    URHO3D_ATTRIBUTE_EX("Rotation", Quaternion, rotation_, MarkFramesDirty, Quaternion::IDENTITY, AM_DEFAULT);
-    URHO3D_ATTRIBUTE_EX("Other Body Position", Vector3, otherPosition_, MarkFramesDirty, Vector3::ZERO, AM_DEFAULT);
-    URHO3D_ATTRIBUTE_EX("Other Body Rotation", Quaternion, otherRotation_, MarkFramesDirty, Quaternion::IDENTITY, AM_DEFAULT);
-    URHO3D_ATTRIBUTE_EX("Other Body NodeID", unsigned, otherBodyNodeID_, MarkConstraintDirty, 0, AM_DEFAULT | AM_NODEID);
-    URHO3D_ACCESSOR_ATTRIBUTE("High Limit", GetHighLimit, SetHighLimit, Vector2, Vector2::ZERO, AM_DEFAULT);
-    URHO3D_ACCESSOR_ATTRIBUTE("Low Limit", GetLowLimit, SetLowLimit, Vector2, Vector2::ZERO, AM_DEFAULT);
-    URHO3D_ACCESSOR_ATTRIBUTE("ERP Parameter", GetERP, SetERP, float, 0.0f, AM_DEFAULT);
-    URHO3D_ACCESSOR_ATTRIBUTE("CFM Parameter", GetCFM, SetCFM, float, 0.0f, AM_DEFAULT);
-    URHO3D_ATTRIBUTE_EX("Disable Collision", bool, disableCollision_, MarkConstraintDirty, false, AM_DEFAULT);
-}
-
-void Constraint::ApplyAttributes()
-{
-    if (recreateConstraint_)
->>>>>>> ea9b00d5
+#include "Constraint.h"
+#include "RigidBody.h"
+#include "PhysicsWorld.h"
+#include "Core/Context.h"
+#include "Scene/Component.h"
+#include "Graphics/DebugRenderer.h"
+
+#include "Scene/Scene.h"
+#include "dCustomFixDistance.h"
+#include "Newton.h"
+#include "NewtonDebugDrawing.h"
+#include "IO/Log.h"
+namespace Urho3D {
+
+
+    const char* solveModeNames[] =
     {
         "SOLVE_MODE_JOINT_DEFAULT",
         "SOLVE_MODE_EXACT",
