<<<<<<< HEAD
//
// Copyright (c) 2008-2018 the Urho3D project.
//
// Permission is hereby granted, free of charge, to any person obtaining a copy
// of this software and associated documentation files (the "Software"), to deal
// in the Software without restriction, including without limitation the rights
// to use, copy, modify, merge, publish, distribute, sublicense, and/or sell
// copies of the Software, and to permit persons to whom the Software is
// furnished to do so, subject to the following conditions:
//
// The above copyright notice and this permission notice shall be included in
// all copies or substantial portions of the Software.
//
// THE SOFTWARE IS PROVIDED "AS IS", WITHOUT WARRANTY OF ANY KIND, EXPRESS OR
// IMPLIED, INCLUDING BUT NOT LIMITED TO THE WARRANTIES OF MERCHANTABILITY,
// FITNESS FOR A PARTICULAR PURPOSE AND NONINFRINGEMENT. IN NO EVENT SHALL THE
// AUTHORS OR COPYRIGHT HOLDERS BE LIABLE FOR ANY CLAIM, DAMAGES OR OTHER
// LIABILITY, WHETHER IN AN ACTION OF CONTRACT, TORT OR OTHERWISE, ARISING FROM,
// OUT OF OR IN CONNECTION WITH THE SOFTWARE OR THE USE OR OTHER DEALINGS IN
// THE SOFTWARE.
//

#include "../Precompiled.h"

#include "../Core/Context.h"
#include "../Core/Profiler.h"
#include "../Graphics/CustomGeometry.h"
#include "../Graphics/DebugRenderer.h"
#include "../Graphics/DrawableEvents.h"
#include "../Graphics/Geometry.h"
#include "../Graphics/IndexBuffer.h"
#include "../Graphics/Model.h"
#include "../Graphics/Terrain.h"
#include "../Graphics/VertexBuffer.h"
#include "../IO/Log.h"
#include "../Physics/CollisionShape.h"
#include "../Physics/PhysicsUtils.h"
#include "../Physics/PhysicsWorld.h"
#include "../Physics/RigidBody.h"
#include "../Resource/ResourceCache.h"
#include "../Resource/ResourceEvents.h"
#include "../Scene/Scene.h"

#include <Bullet/BulletCollision/CollisionDispatch/btInternalEdgeUtility.h>
#include <Bullet/BulletCollision/CollisionShapes/btBoxShape.h>
#include <Bullet/BulletCollision/CollisionShapes/btCapsuleShape.h>
#include <Bullet/BulletCollision/CollisionShapes/btCompoundShape.h>
#include <Bullet/BulletCollision/CollisionShapes/btConeShape.h>
#include <Bullet/BulletCollision/CollisionShapes/btConvexHullShape.h>
#include <Bullet/BulletCollision/CollisionShapes/btCylinderShape.h>
#include <Bullet/BulletCollision/CollisionShapes/btHeightfieldTerrainShape.h>
#include <Bullet/BulletCollision/CollisionShapes/btScaledBvhTriangleMeshShape.h>
#include <Bullet/BulletCollision/CollisionShapes/btSphereShape.h>
#include <Bullet/BulletCollision/CollisionShapes/btTriangleIndexVertexArray.h>
#include <Bullet/BulletCollision/CollisionShapes/btStaticPlaneShape.h>
#include <Bullet/BulletCollision/Gimpact/btGImpactShape.h>
#include <Bullet/BulletDynamics/Dynamics/btDiscreteDynamicsWorld.h>
#include <StanHull/hull.h>

namespace Urho3D
{

static const float DEFAULT_COLLISION_MARGIN = 0.04f;
static const unsigned QUANTIZE_MAX_TRIANGLES = 1000000;

static const btVector3 WHITE(1.0f, 1.0f, 1.0f);
static const btVector3 GREEN(0.0f, 1.0f, 0.0f);

static const char* typeNames[] =
{
    "Box",
    "Sphere",
    "StaticPlane",
    "Cylinder",
    "Capsule",
    "Cone",
    "TriangleMesh",
    "ConvexHull",
    "Terrain",
    "GImpactMesh",
    nullptr
};

extern const char* PHYSICS_CATEGORY;

class TriangleMeshInterface : public btTriangleIndexVertexArray
{
public:
    TriangleMeshInterface(Model* model, unsigned lodLevel) :
        btTriangleIndexVertexArray()
    {
        unsigned numGeometries = model->GetNumGeometries();
        unsigned totalTriangles = 0;

        for (unsigned i = 0; i < numGeometries; ++i)
        {
            Geometry* geometry = model->GetGeometry(i, lodLevel);
            if (!geometry)
            {
                URHO3D_LOGWARNING("Skipping null geometry for triangle mesh collision");
                continue;
            }

            SharedArrayPtr<unsigned char> vertexData;
            SharedArrayPtr<unsigned char> indexData;
            unsigned vertexSize;
            unsigned indexSize;
            const PODVector<VertexElement>* elements;

            geometry->GetRawDataShared(vertexData, vertexSize, indexData, indexSize, elements);
            if (!vertexData || !indexData || !elements || VertexBuffer::GetElementOffset(*elements, TYPE_VECTOR3, SEM_POSITION) != 0)
            {
                URHO3D_LOGWARNING("Skipping geometry with no or unsuitable CPU-side geometry data for triangle mesh collision");
                continue;
            }

            // Keep shared pointers to the vertex/index data so that if it's unloaded or changes size, we don't crash
            dataArrays_.Push(vertexData);
            dataArrays_.Push(indexData);

            unsigned indexStart = geometry->GetIndexStart();
            unsigned indexCount = geometry->GetIndexCount();

            btIndexedMesh meshIndex;
            meshIndex.m_numTriangles = indexCount / 3;
            meshIndex.m_triangleIndexBase = &indexData[indexStart * indexSize];
            meshIndex.m_triangleIndexStride = 3 * indexSize;
            meshIndex.m_numVertices = 0;
            meshIndex.m_vertexBase = vertexData;
            meshIndex.m_vertexStride = vertexSize;
            meshIndex.m_indexType = (indexSize == sizeof(unsigned short)) ? PHY_SHORT : PHY_INTEGER;
            meshIndex.m_vertexType = PHY_FLOAT;
            m_indexedMeshes.push_back(meshIndex);

            totalTriangles += meshIndex.m_numTriangles;
        }

        // Bullet will not work properly with quantized AABB compression, if the triangle count is too large. Use a conservative
        // threshold value
        useQuantize_ = totalTriangles <= QUANTIZE_MAX_TRIANGLES;
    }

    explicit TriangleMeshInterface(CustomGeometry* custom) :
        btTriangleIndexVertexArray()
    {
        const Vector<PODVector<CustomGeometryVertex> >& srcVertices = custom->GetVertices();
        unsigned totalVertexCount = 0;
        unsigned totalTriangles = 0;

        for (unsigned i = 0; i < srcVertices.Size(); ++i)
            totalVertexCount += srcVertices[i].Size();

        if (totalVertexCount)
        {
            // CustomGeometry vertex data is unindexed, so build index data here
            SharedArrayPtr<unsigned char> vertexData(new unsigned char[totalVertexCount * sizeof(Vector3)]);
            SharedArrayPtr<unsigned char> indexData(new unsigned char[totalVertexCount * sizeof(unsigned)]);
            dataArrays_.Push(vertexData);
            dataArrays_.Push(indexData);

            auto* destVertex = reinterpret_cast<Vector3*>(&vertexData[0]);
            auto* destIndex = reinterpret_cast<unsigned*>(&indexData[0]);
            unsigned k = 0;

            for (unsigned i = 0; i < srcVertices.Size(); ++i)
            {
                for (unsigned j = 0; j < srcVertices[i].Size(); ++j)
                {
                    *destVertex++ = srcVertices[i][j].position_;
                    *destIndex++ = k++;
                }
            }

            btIndexedMesh meshIndex;
            meshIndex.m_numTriangles = totalVertexCount / 3;
            meshIndex.m_triangleIndexBase = indexData;
            meshIndex.m_triangleIndexStride = 3 * sizeof(unsigned);
            meshIndex.m_numVertices = totalVertexCount;
            meshIndex.m_vertexBase = vertexData;
            meshIndex.m_vertexStride = sizeof(Vector3);
            meshIndex.m_indexType = PHY_INTEGER;
            meshIndex.m_vertexType = PHY_FLOAT;
            m_indexedMeshes.push_back(meshIndex);

            totalTriangles += meshIndex.m_numTriangles;
        }

        useQuantize_ = totalTriangles <= QUANTIZE_MAX_TRIANGLES;
    }

    /// OK to use quantization flag.
    bool useQuantize_;

private:
    /// Shared vertex/index data used in the collision
    Vector<SharedArrayPtr<unsigned char> > dataArrays_;
};

TriangleMeshData::TriangleMeshData(Model* model, unsigned lodLevel)
{
    meshInterface_ = new TriangleMeshInterface(model, lodLevel);
    shape_ = new btBvhTriangleMeshShape(meshInterface_.Get(), meshInterface_->useQuantize_, true);

    infoMap_ = new btTriangleInfoMap();
    btGenerateInternalEdgeInfo(shape_.Get(), infoMap_.Get());
}

TriangleMeshData::TriangleMeshData(CustomGeometry* custom)
{
    meshInterface_ = new TriangleMeshInterface(custom);
    shape_ = new btBvhTriangleMeshShape(meshInterface_.Get(), meshInterface_->useQuantize_, true);

    infoMap_ = new btTriangleInfoMap();
    btGenerateInternalEdgeInfo(shape_.Get(), infoMap_.Get());
}

GImpactMeshData::GImpactMeshData(Model* model, unsigned lodLevel)
{
    meshInterface_ = new TriangleMeshInterface(model, lodLevel);
}

GImpactMeshData::GImpactMeshData(CustomGeometry* custom)
{
    meshInterface_ = new TriangleMeshInterface(custom);
}

ConvexData::ConvexData(Model* model, unsigned lodLevel)
{
    PODVector<Vector3> vertices;
    unsigned numGeometries = model->GetNumGeometries();

    for (unsigned i = 0; i < numGeometries; ++i)
    {
        Geometry* geometry = model->GetGeometry(i, lodLevel);
        if (!geometry)
        {
            URHO3D_LOGWARNING("Skipping null geometry for convex hull collision");
            continue;
        };

        const unsigned char* vertexData;
        const unsigned char* indexData;
        unsigned vertexSize;
        unsigned indexSize;
        const PODVector<VertexElement>* elements;

        geometry->GetRawData(vertexData, vertexSize, indexData, indexSize, elements);
        if (!vertexData || VertexBuffer::GetElementOffset(*elements, TYPE_VECTOR3, SEM_POSITION) != 0)
        {
            URHO3D_LOGWARNING("Skipping geometry with no or unsuitable CPU-side geometry data for convex hull collision");
            continue;
        }

        unsigned vertexStart = geometry->GetVertexStart();
        unsigned vertexCount = geometry->GetVertexCount();

        // Copy vertex data
        for (unsigned j = 0; j < vertexCount; ++j)
        {
            const Vector3& v = *((const Vector3*)(&vertexData[(vertexStart + j) * vertexSize]));
            vertices.Push(v);
        }
    }

    BuildHull(vertices);
}

ConvexData::ConvexData(CustomGeometry* custom)
{
    const Vector<PODVector<CustomGeometryVertex> >& srcVertices = custom->GetVertices();
    PODVector<Vector3> vertices;

    for (unsigned i = 0; i < srcVertices.Size(); ++i)
    {
        for (unsigned j = 0; j < srcVertices[i].Size(); ++j)
            vertices.Push(srcVertices[i][j].position_);
    }

    BuildHull(vertices);
}

void ConvexData::BuildHull(const PODVector<Vector3>& vertices)
{
    if (vertices.Size())
    {
        // Build the convex hull from the raw geometry
        StanHull::HullDesc desc;
        desc.SetHullFlag(StanHull::QF_TRIANGLES);
        desc.mVcount = vertices.Size();
        desc.mVertices = vertices[0].Data();
        desc.mVertexStride = 3 * sizeof(float);
        desc.mSkinWidth = 0.0f;

        StanHull::HullLibrary lib;
        StanHull::HullResult result;
        lib.CreateConvexHull(desc, result);

        vertexCount_ = result.mNumOutputVertices;
        vertexData_ = new Vector3[vertexCount_];

        indexCount_ = result.mNumIndices;
        indexData_ = new unsigned[indexCount_];

        // Copy vertex data & index data
        memcpy(vertexData_.Get(), result.mOutputVertices, vertexCount_ * sizeof(Vector3));
        memcpy(indexData_.Get(), result.mIndices, indexCount_ * sizeof(unsigned));

        lib.ReleaseResult(result);
    }
    else
    {
        vertexCount_ = 0;
        indexCount_ = 0;
    }
}

HeightfieldData::HeightfieldData(Terrain* terrain, unsigned lodLevel) :
    heightData_(terrain->GetHeightData()),
    spacing_(terrain->GetSpacing()),
    size_(terrain->GetNumVertices()),
    minHeight_(0.0f),
    maxHeight_(0.0f)
{
    if (heightData_)
    {
        if (lodLevel > 0)
        {
            IntVector2 lodSize = size_;
            Vector3 lodSpacing = spacing_;
            unsigned skip = 1;

            for (unsigned i = 0; i < lodLevel; ++i)
            {
                skip *= 2;
                lodSpacing.x_ *= 2.0f;
                lodSpacing.z_ *= 2.0f;
                int rX = lodSize.x_ & 1u;
                int rY = lodSize.y_ & 1u;
                lodSize.x_ >>= 1;
                lodSize.y_ >>= 1;
                lodSize.x_ += rX;
                lodSize.y_ += rY;
                if (lodSize.x_ <= 2 || lodSize.y_ <= 2)
                    break;
            }

            SharedArrayPtr<float> lodHeightData(new float[lodSize.x_ * lodSize.y_]);
            for (int y = 0, dY = 0; y < size_.y_ && dY < lodSize.y_; y += skip, ++dY)
            {
                for (int x = 0, dX = 0; x < size_.x_ && dX < lodSize.x_; x += skip, ++dX)
                    lodHeightData[dY * lodSize.x_ + dX] = heightData_[y * size_.x_ + x];
            }

            size_ = lodSize;
            spacing_ = lodSpacing;
            heightData_ = lodHeightData;
        }

        auto points = (unsigned)(size_.x_ * size_.y_);
        float* data = heightData_.Get();

        minHeight_ = maxHeight_ = data[0];
        for (unsigned i = 1; i < points; ++i)
        {
            minHeight_ = Min(minHeight_, data[i]);
            maxHeight_ = Max(maxHeight_, data[i]);
        }
    }
}

bool HasDynamicBuffers(Model* model, unsigned lodLevel)
{
    unsigned numGeometries = model->GetNumGeometries();

    for (unsigned i = 0; i < numGeometries; ++i)
    {
        Geometry* geometry = model->GetGeometry(i, lodLevel);
        if (!geometry)
            continue;
        unsigned numVertexBuffers = geometry->GetNumVertexBuffers();
        for (unsigned j = 0; j < numVertexBuffers; ++j)
        {
            VertexBuffer* buffer = geometry->GetVertexBuffer(j);
            if (!buffer)
                continue;
            if (buffer->IsDynamic())
                return true;
        }
        IndexBuffer* buffer = geometry->GetIndexBuffer();
        if (buffer && buffer->IsDynamic())
            return true;
    }

    return false;
}

CollisionGeometryData* CreateCollisionGeometryData(ShapeType shapeType, Model* model, unsigned lodLevel)
{
    switch (shapeType)
    {
    case SHAPE_TRIANGLEMESH:
        return new TriangleMeshData(model, lodLevel);
    case SHAPE_CONVEXHULL:
        return new ConvexData(model, lodLevel);
    case SHAPE_GIMPACTMESH:
        return new GImpactMeshData(model, lodLevel);
    default:
        return nullptr;
    }
}

CollisionGeometryData* CreateCollisionGeometryData(ShapeType shapeType, CustomGeometry* custom)
{
    switch (shapeType)
    {
    case SHAPE_TRIANGLEMESH:
        return new TriangleMeshData(custom);
    case SHAPE_CONVEXHULL:
        return new ConvexData(custom);
    case SHAPE_GIMPACTMESH:
        return new GImpactMeshData(custom);
    default:
        return nullptr;
    }
}

btCollisionShape* CreateCollisionGeometryDataShape(ShapeType shapeType, CollisionGeometryData* geometry, const Vector3& scale)
{
    switch (shapeType)
    {
    case SHAPE_TRIANGLEMESH:
        {
            auto* triMesh = static_cast<TriangleMeshData*>(geometry);
            return new btScaledBvhTriangleMeshShape(triMesh->shape_.Get(), ToBtVector3(scale));
        }
    case SHAPE_CONVEXHULL:
        {
            auto* convex = static_cast<ConvexData*>(geometry);
            auto* shape = new btConvexHullShape((btScalar*)convex->vertexData_.Get(), convex->vertexCount_, sizeof(Vector3));
            shape->setLocalScaling(ToBtVector3(scale));
            return shape;
        }
    case SHAPE_GIMPACTMESH:
        {
            auto* gimpactMesh = static_cast<GImpactMeshData*>(geometry);
            auto* shape = new btGImpactMeshShape(gimpactMesh->meshInterface_.Get());
            shape->setLocalScaling(ToBtVector3(scale));
            shape->updateBound();
            return shape;
        }
    default:
        return nullptr;
    }
}

CollisionShape::CollisionShape(Context* context) :
    Component(context),
    shapeType_(SHAPE_BOX),
    position_(Vector3::ZERO),
    rotation_(Quaternion::IDENTITY),
    size_(Vector3::ONE),
    cachedWorldScale_(Vector3::ONE),
    lodLevel_(0),
    customGeometryID_(0),
    margin_(DEFAULT_COLLISION_MARGIN),
    recreateShape_(true),
    retryCreation_(false)
{
}

CollisionShape::~CollisionShape()
{
    ReleaseShape();

    if (physicsWorld_)
        physicsWorld_->RemoveCollisionShape(this);
}

void CollisionShape::RegisterObject(Context* context)
{
    context->RegisterFactory<CollisionShape>(PHYSICS_CATEGORY);

    URHO3D_ACCESSOR_ATTRIBUTE("Is Enabled", IsEnabled, SetEnabled, bool, true, AM_DEFAULT);
    URHO3D_ENUM_ATTRIBUTE_EX("Shape Type", shapeType_, MarkShapeDirty, typeNames, SHAPE_BOX, AM_DEFAULT);
    URHO3D_ATTRIBUTE_EX("Size", Vector3, size_, MarkShapeDirty, Vector3::ONE, AM_DEFAULT);
    URHO3D_ACCESSOR_ATTRIBUTE("Offset Position", GetPosition, SetPosition, Vector3, Vector3::ZERO, AM_DEFAULT);
    URHO3D_ACCESSOR_ATTRIBUTE("Offset Rotation", GetRotation, SetRotation, Quaternion, Quaternion::IDENTITY, AM_DEFAULT);
    URHO3D_MIXED_ACCESSOR_ATTRIBUTE("Model", GetModelAttr, SetModelAttr, ResourceRef, ResourceRef(Model::GetTypeStatic()), AM_DEFAULT);
    URHO3D_ATTRIBUTE_EX("LOD Level", int, lodLevel_, MarkShapeDirty, 0, AM_DEFAULT);
    URHO3D_ATTRIBUTE_EX("Collision Margin", float, margin_, MarkShapeDirty, DEFAULT_COLLISION_MARGIN, AM_DEFAULT);
    URHO3D_ATTRIBUTE_EX("CustomGeometry ComponentID", unsigned, customGeometryID_, MarkShapeDirty, 0, AM_DEFAULT | AM_COMPONENTID);
}

void CollisionShape::ApplyAttributes()
{
    if (recreateShape_)
    {
        UpdateShape();
        NotifyRigidBody();
    }
}

void CollisionShape::OnSetEnabled()
{
    NotifyRigidBody();
}

void CollisionShape::DrawDebugGeometry(DebugRenderer* debug, bool depthTest)
{
    if (debug && physicsWorld_ && shape_ && node_ && IsEnabledEffective())
    {
        // Use the rigid body's world transform if possible, as it may be different from the rendering transform
        Matrix3x4 worldTransform;
        auto* body = GetComponent<RigidBody>();
        bool bodyActive = false;
        if (body)
        {
            worldTransform = Matrix3x4(body->GetPosition(), body->GetRotation(), node_->GetWorldScale());
            bodyActive = body->IsActive();
        }
        else
            worldTransform = node_->GetWorldTransform();

        // Special case code for convex hull: bypass Bullet's own rendering to draw triangles correctly, not just edges
        if (shapeType_ == SHAPE_CONVEXHULL)
        {
            auto*convexData = static_cast<ConvexData*>(GetGeometryData());
            auto* body = GetComponent<RigidBody>();
            Color color = bodyActive ? Color::WHITE : Color::GREEN;
            Matrix3x4 shapeTransform(worldTransform * position_, worldTransform.Rotation() * rotation_, worldTransform.Scale());

            if (convexData)
            {
                for (unsigned i = 0; i < convexData->indexCount_; i += 3)
                {
                    Vector3 a = shapeTransform * convexData->vertexData_[convexData->indexData_[i + 0]];
                    Vector3 b = shapeTransform * convexData->vertexData_[convexData->indexData_[i + 1]];
                    Vector3 c = shapeTransform * convexData->vertexData_[convexData->indexData_[i + 2]];
                    debug->AddLine(a, b, color, depthTest);
                    debug->AddLine(b, c, color, depthTest);
                    debug->AddLine(a, c, color, depthTest);
                }
             }
        }
        else
        {
            physicsWorld_->SetDebugRenderer(debug);
            physicsWorld_->SetDebugDepthTest(depthTest);

            Vector3 position = position_;
            // For terrains, undo the height centering performed automatically by Bullet
            if (shapeType_ == SHAPE_TERRAIN && geometry_)
            {
                auto* heightfield = static_cast<HeightfieldData*>(geometry_.Get());
                position.y_ += (heightfield->minHeight_ + heightfield->maxHeight_) * 0.5f;
            }

            Vector3 worldPosition(worldTransform * position);
            Quaternion worldRotation(worldTransform.Rotation() * rotation_);

            btDiscreteDynamicsWorld* world = physicsWorld_->GetWorld();
            world->debugDrawObject(btTransform(ToBtQuaternion(worldRotation), ToBtVector3(worldPosition)), shape_.Get(), bodyActive ?
                WHITE : GREEN);

            physicsWorld_->SetDebugRenderer(nullptr);
        }
    }
}

void CollisionShape::SetBox(const Vector3& size, const Vector3& position, const Quaternion& rotation)
{
    if (model_)
        UnsubscribeFromEvent(model_, E_RELOADFINISHED);

    shapeType_ = SHAPE_BOX;
    size_ = size;
    position_ = position;
    rotation_ = rotation;
    model_.Reset();
    customGeometryID_ = 0;

    UpdateShape();
    NotifyRigidBody();
    MarkNetworkUpdate();
}

void CollisionShape::SetSphere(float diameter, const Vector3& position, const Quaternion& rotation)
{
    if (model_)
        UnsubscribeFromEvent(model_, E_RELOADFINISHED);

    shapeType_ = SHAPE_SPHERE;
    size_ = Vector3(diameter, diameter, diameter);
    position_ = position;
    rotation_ = rotation;
    model_.Reset();
    customGeometryID_ = 0;

    UpdateShape();
    NotifyRigidBody();
    MarkNetworkUpdate();
}

void CollisionShape::SetStaticPlane(const Vector3& position, const Quaternion& rotation)
{
    if (model_)
        UnsubscribeFromEvent(model_, E_RELOADFINISHED);

    shapeType_ = SHAPE_STATICPLANE;
    position_ = position;
    rotation_ = rotation;
    model_.Reset();
    customGeometryID_ = 0;

    UpdateShape();
    NotifyRigidBody();
    MarkNetworkUpdate();
}

void CollisionShape::SetCylinder(float diameter, float height, const Vector3& position, const Quaternion& rotation)
{
    if (model_)
        UnsubscribeFromEvent(model_, E_RELOADFINISHED);

    shapeType_ = SHAPE_CYLINDER;
    size_ = Vector3(diameter, height, diameter);
    position_ = position;
    rotation_ = rotation;
    model_.Reset();
    customGeometryID_ = 0;

    UpdateShape();
    NotifyRigidBody();
    MarkNetworkUpdate();
}

void CollisionShape::SetCapsule(float diameter, float height, const Vector3& position, const Quaternion& rotation)
{
    if (model_)
        UnsubscribeFromEvent(model_, E_RELOADFINISHED);

    shapeType_ = SHAPE_CAPSULE;
    size_ = Vector3(diameter, height, diameter);
    position_ = position;
    rotation_ = rotation;
    model_.Reset();
    customGeometryID_ = 0;

    UpdateShape();
    NotifyRigidBody();
    MarkNetworkUpdate();
}

void CollisionShape::SetCone(float diameter, float height, const Vector3& position, const Quaternion& rotation)
{
    if (model_)
        UnsubscribeFromEvent(model_, E_RELOADFINISHED);

    shapeType_ = SHAPE_CONE;
    size_ = Vector3(diameter, height, diameter);
    position_ = position;
    rotation_ = rotation;
    model_.Reset();
    customGeometryID_ = 0;

    UpdateShape();
    NotifyRigidBody();
    MarkNetworkUpdate();
}

void CollisionShape::SetTriangleMesh(Model* model, unsigned lodLevel, const Vector3& scale, const Vector3& position,
    const Quaternion& rotation)
{
    SetModelShape(SHAPE_TRIANGLEMESH, model, lodLevel, scale, position, rotation);
}

void CollisionShape::SetCustomTriangleMesh(CustomGeometry* custom, const Vector3& scale, const Vector3& position,
    const Quaternion& rotation)
{
    SetCustomShape(SHAPE_TRIANGLEMESH, custom, scale, position, rotation);
}

void CollisionShape::SetConvexHull(Model* model, unsigned lodLevel, const Vector3& scale, const Vector3& position,
    const Quaternion& rotation)
{
    SetModelShape(SHAPE_CONVEXHULL, model, lodLevel, scale, position, rotation);
}

void CollisionShape::SetCustomConvexHull(CustomGeometry* custom, const Vector3& scale, const Vector3& position,
    const Quaternion& rotation)
{
    SetCustomShape(SHAPE_CONVEXHULL, custom, scale, position, rotation);
}

void CollisionShape::SetGImpactMesh(Model* model, unsigned lodLevel, const Vector3& scale, const Vector3& position,
    const Quaternion& rotation)
{
    SetModelShape(SHAPE_GIMPACTMESH, model, lodLevel, scale, position, rotation);
}

void CollisionShape::SetCustomGImpactMesh(CustomGeometry* custom, const Vector3& scale, const Vector3& position,
    const Quaternion& rotation)
{
    SetCustomShape(SHAPE_GIMPACTMESH, custom, scale, position, rotation);
}

void CollisionShape::SetTerrain(unsigned lodLevel)
{
    auto* terrain = GetComponent<Terrain>();
    if (!terrain)
    {
        URHO3D_LOGERROR("No terrain component, can not set terrain shape");
        return;
    }

    if (model_)
        UnsubscribeFromEvent(model_, E_RELOADFINISHED);

    shapeType_ = SHAPE_TERRAIN;
    lodLevel_ = lodLevel;

    UpdateShape();
    NotifyRigidBody();
    MarkNetworkUpdate();
}

void CollisionShape::SetShapeType(ShapeType type)
{
    if (type != shapeType_)
    {
        shapeType_ = type;
        UpdateShape();
        NotifyRigidBody();
        MarkNetworkUpdate();
    }
}

void CollisionShape::SetSize(const Vector3& size)
{
    if (size != size_)
    {
        size_ = size;
        UpdateShape();
        NotifyRigidBody();
        MarkNetworkUpdate();
    }
}

void CollisionShape::SetPosition(const Vector3& position)
{
    if (position != position_)
    {
        position_ = position;
        NotifyRigidBody();
        MarkNetworkUpdate();
    }
}

void CollisionShape::SetRotation(const Quaternion& rotation)
{
    if (rotation != rotation_)
    {
        rotation_ = rotation;
        NotifyRigidBody();
        MarkNetworkUpdate();
    }
}

void CollisionShape::SetTransform(const Vector3& position, const Quaternion& rotation)
{
    if (position != position_ || rotation != rotation_)
    {
        position_ = position;
        rotation_ = rotation;
        NotifyRigidBody();
        MarkNetworkUpdate();
    }
}

void CollisionShape::SetMargin(float margin)
{
    margin = Max(margin, 0.0f);

    if (margin != margin_)
    {
        if (shape_)
            shape_->setMargin(margin);
        margin_ = margin;
        MarkNetworkUpdate();
    }
}

void CollisionShape::SetModel(Model* model)
{
    if (model != model_)
    {
        if (model_)
            UnsubscribeFromEvent(model_, E_RELOADFINISHED);

        model_ = model;
        if (shapeType_ >= SHAPE_TRIANGLEMESH)
        {
            UpdateShape();
            NotifyRigidBody();
        }
        MarkNetworkUpdate();
    }
}

void CollisionShape::SetLodLevel(unsigned lodLevel)
{
    if (lodLevel != lodLevel_)
    {
        lodLevel_ = lodLevel;
        if (shapeType_ >= SHAPE_TRIANGLEMESH)
        {
            UpdateShape();
            NotifyRigidBody();
        }
        MarkNetworkUpdate();
    }
}

BoundingBox CollisionShape::GetWorldBoundingBox() const
{
    if (shape_ && node_)
    {
        // Use the rigid body's world transform if possible, as it may be different from the rendering transform
        auto* body = GetComponent<RigidBody>();
        Matrix3x4 worldTransform = body ? Matrix3x4(body->GetPosition(), body->GetRotation(), node_->GetWorldScale()) :
            node_->GetWorldTransform();

        Vector3 worldPosition(worldTransform * position_);
        Quaternion worldRotation(worldTransform.Rotation() * rotation_);
        btTransform shapeWorldTransform(ToBtQuaternion(worldRotation), ToBtVector3(worldPosition));
        btVector3 aabbMin, aabbMax;
        shape_->getAabb(shapeWorldTransform, aabbMin, aabbMax);

        return BoundingBox(ToVector3(aabbMin), ToVector3(aabbMax));
    }
    else
        return BoundingBox();
}

void CollisionShape::NotifyRigidBody(bool updateMass)
{
    btCompoundShape* compound = GetParentCompoundShape();
    if (node_ && shape_ && compound)
    {
        // Remove the shape first to ensure it is not added twice
        compound->removeChildShape(shape_.Get());

        if (IsEnabledEffective())
        {
            // Then add with updated offset
            Vector3 position = position_;
            // For terrains, undo the height centering performed automatically by Bullet
            if (shapeType_ == SHAPE_TERRAIN && geometry_)
            {
                auto* heightfield = static_cast<HeightfieldData*>(geometry_.Get());
                position.y_ += (heightfield->minHeight_ + heightfield->maxHeight_) * 0.5f;
            }

            btTransform offset;
            offset.setOrigin(ToBtVector3(node_->GetWorldScale() * position));
            offset.setRotation(ToBtQuaternion(rotation_));
            compound->addChildShape(offset, shape_.Get());
        }

        // Finally tell the rigid body to update its mass
        if (updateMass)
            rigidBody_->UpdateMass();
    }
}

void CollisionShape::SetModelAttr(const ResourceRef& value)
{
    auto* cache = GetSubsystem<ResourceCache>();
    model_ = cache->GetResource<Model>(value.name_);
    recreateShape_ = true;
    MarkNetworkUpdate();
}

ResourceRef CollisionShape::GetModelAttr() const
{
    return GetResourceRef(model_, Model::GetTypeStatic());
}

void CollisionShape::ReleaseShape()
{
    btCompoundShape* compound = GetParentCompoundShape();
    if (shape_ && compound)
    {
        compound->removeChildShape(shape_.Get());
        rigidBody_->UpdateMass();
    }

    shape_.Reset();

    geometry_.Reset();

    if (physicsWorld_)
        physicsWorld_->CleanupGeometryCache();
}

void CollisionShape::OnNodeSet(Node* node)
{
    if (node)
    {
        node->AddListener(this);
        cachedWorldScale_ = node->GetWorldScale();

        // Terrain collision shape depends on the terrain component's geometry updates. Subscribe to them
        SubscribeToEvent(node, E_TERRAINCREATED, URHO3D_HANDLER(CollisionShape, HandleTerrainCreated));
    }
}

void CollisionShape::OnSceneSet(Scene* scene)
{
    if (scene)
    {
        if (scene == node_)
            URHO3D_LOGWARNING(GetTypeName() + " should not be created to the root scene node");

        physicsWorld_ = scene->GetOrCreateComponent<PhysicsWorld>();
        physicsWorld_->AddCollisionShape(this);

        // Create shape now if necessary (attributes modified before adding to scene)
        if (retryCreation_)
        {
            UpdateShape();
            NotifyRigidBody();
        }
    }
    else
    {
        ReleaseShape();

        if (physicsWorld_)
            physicsWorld_->RemoveCollisionShape(this);

        // Recreate when moved to a scene again
        retryCreation_ = true;
    }
}

void CollisionShape::OnMarkedDirty(Node* node)
{
    Vector3 newWorldScale = node_->GetWorldScale();
    if (HasWorldScaleChanged(cachedWorldScale_, newWorldScale) && shape_)
    {
        // Physics operations are not safe from worker threads
        Scene* scene = GetScene();
        if (scene && scene->IsThreadedUpdate())
        {
            scene->DelayedMarkedDirty(this);
            return;
        }

        switch (shapeType_)
        {
        case SHAPE_BOX:
        case SHAPE_SPHERE:
        case SHAPE_CYLINDER:
        case SHAPE_CAPSULE:
        case SHAPE_CONE:
            shape_->setLocalScaling(ToBtVector3(newWorldScale));
            break;

        case SHAPE_TRIANGLEMESH:
        case SHAPE_CONVEXHULL:
            shape_->setLocalScaling(ToBtVector3(newWorldScale * size_));
            break;

        case SHAPE_TERRAIN:
            {
                auto* heightfield = static_cast<HeightfieldData*>(geometry_.Get());
                shape_->setLocalScaling(ToBtVector3(Vector3(heightfield->spacing_.x_, 1.0f, heightfield->spacing_.z_) *
                                                    newWorldScale * size_));
            }
            break;

        default:
            break;
        }

        NotifyRigidBody();

        cachedWorldScale_ = newWorldScale;
    }
}

btCompoundShape* CollisionShape::GetParentCompoundShape()
{
    if (!rigidBody_)
        rigidBody_ = GetComponent<RigidBody>();

    return rigidBody_ ? rigidBody_->GetCompoundShape() : nullptr;
}

void CollisionShape::UpdateShape()
{
    URHO3D_PROFILE("UpdateCollisionShape");

    ReleaseShape();

    // If no physics world available now mark for retry later
    if (!physicsWorld_)
    {
        retryCreation_ = true;
        return;
    }

    if (node_)
    {
        cachedWorldScale_ = node_->GetWorldScale();

        switch (shapeType_)
        {
        case SHAPE_BOX:
            shape_ = new btBoxShape(ToBtVector3(size_ * 0.5f));
            shape_->setLocalScaling(ToBtVector3(cachedWorldScale_));
            break;

        case SHAPE_SPHERE:
            shape_ = new btSphereShape(size_.x_ * 0.5f);
            shape_->setLocalScaling(ToBtVector3(cachedWorldScale_));
            break;

        case SHAPE_STATICPLANE:
            shape_ = new btStaticPlaneShape(btVector3(0.0f, 1.0f, 0.0f), 0.0f);
            break;

        case SHAPE_CYLINDER:
            shape_ = new btCylinderShape(btVector3(size_.x_ * 0.5f, size_.y_ * 0.5f, size_.x_ * 0.5f));
            shape_->setLocalScaling(ToBtVector3(cachedWorldScale_));
            break;

        case SHAPE_CAPSULE:
            shape_ = new btCapsuleShape(size_.x_ * 0.5f, Max(size_.y_ - size_.x_, 0.0f));
            shape_->setLocalScaling(ToBtVector3(cachedWorldScale_));
            break;

        case SHAPE_CONE:
            shape_ = new btConeShape(size_.x_ * 0.5f, size_.y_);
            shape_->setLocalScaling(ToBtVector3(cachedWorldScale_));
            break;

        case SHAPE_TRIANGLEMESH:
            UpdateCachedGeometryShape(physicsWorld_->GetTriMeshCache());
            break;

        case SHAPE_CONVEXHULL:
            UpdateCachedGeometryShape(physicsWorld_->GetConvexCache());
            break;

        case SHAPE_GIMPACTMESH:
            UpdateCachedGeometryShape(physicsWorld_->GetGImpactTrimeshCache());
            break;

        case SHAPE_TERRAIN:
            size_ = size_.Abs();
            {
                auto* terrain = GetComponent<Terrain>();
                if (terrain && terrain->GetHeightData())
                {
                    geometry_ = new HeightfieldData(terrain, lodLevel_);
                    auto* heightfield = static_cast<HeightfieldData*>(geometry_.Get());

                    shape_ =
                        new btHeightfieldTerrainShape(heightfield->size_.x_, heightfield->size_.y_, heightfield->heightData_.Get(),
                            1.0f, heightfield->minHeight_, heightfield->maxHeight_, 1, PHY_FLOAT, false);
                    shape_->setLocalScaling(
                        ToBtVector3(Vector3(heightfield->spacing_.x_, 1.0f, heightfield->spacing_.z_) * cachedWorldScale_ * size_));
                }
            }
            break;

        default:
            shape_ = this->UpdateDerivedShape(shapeType_, cachedWorldScale_);
            break;
        }

        if (shape_)
        {
            shape_->setUserPointer(this);
            shape_->setMargin(margin_);
        }
    }

    if (physicsWorld_)
        physicsWorld_->CleanupGeometryCache();

    recreateShape_ = false;
    retryCreation_ = false;
}

void CollisionShape::UpdateCachedGeometryShape(CollisionGeometryDataCache& cache)
{
    Scene* scene = GetScene();
    size_ = size_.Abs();
    if (customGeometryID_ && scene)
    {
        auto* custom = dynamic_cast<CustomGeometry*>(scene->GetComponent(customGeometryID_));
        if (custom)
        {
            geometry_ = CreateCollisionGeometryData(shapeType_, custom);
            assert(geometry_);
            shape_ = CreateCollisionGeometryDataShape(shapeType_, geometry_.Get(), cachedWorldScale_ * size_);
            assert(shape_);
        }
        else
            URHO3D_LOGWARNING("Could not find custom geometry component ID " + String(customGeometryID_) +
                " for collision shape creation");
    }
    else if (model_ && model_->GetNumGeometries())
    {
        // Check the geometry cache
        Pair<Model*, unsigned> id = MakePair(model_.Get(), lodLevel_);
        auto cachedGeometry = cache.Find(id);
        if (cachedGeometry != cache.End())
            geometry_ = cachedGeometry->second_;
        else
        {
            geometry_ = CreateCollisionGeometryData(shapeType_, model_, lodLevel_);
            assert(geometry_);
            // Check if model has dynamic buffers, do not cache in that case
            if (!HasDynamicBuffers(model_, lodLevel_))
                cache[id] = geometry_;
        }

        shape_ = CreateCollisionGeometryDataShape(shapeType_, geometry_.Get(), cachedWorldScale_ * size_);
        assert(shape_);
        // Watch for live reloads of the collision model to reload the geometry if necessary
        SubscribeToEvent(model_, E_RELOADFINISHED, URHO3D_HANDLER(CollisionShape, HandleModelReloadFinished));
    }
}

void CollisionShape::SetModelShape(ShapeType shapeType, Model* model, unsigned lodLevel,
    const Vector3& scale, const Vector3& position, const Quaternion& rotation)
{
    if (!model)
    {
        URHO3D_LOGERROR("Null model, can not set collsion shape");
        return;
    }

    if (model_)
        UnsubscribeFromEvent(model_, E_RELOADFINISHED);

    shapeType_ = shapeType;
    model_ = model;
    lodLevel_ = lodLevel;
    size_ = scale;
    position_ = position;
    rotation_ = rotation;
    customGeometryID_ = 0;

    UpdateShape();
    NotifyRigidBody();
    MarkNetworkUpdate();
}

void CollisionShape::SetCustomShape(ShapeType shapeType, CustomGeometry* custom,
    const Vector3& scale, const Vector3& position, const Quaternion& rotation)
{
    if (!custom)
    {
        URHO3D_LOGERROR("Null custom geometry, can not set collsion shape");
        return;
    }
    if (custom->GetScene() != GetScene())
    {
        URHO3D_LOGERROR("Custom geometry is not in the same scene as the collision shape, can not set collsion shape");
        return;
    }

    if (model_)
        UnsubscribeFromEvent(model_, E_RELOADFINISHED);

    shapeType_ = shapeType;
    model_.Reset();
    lodLevel_ = 0;
    size_ = scale;
    position_ = position;
    rotation_ = rotation;
    customGeometryID_ = custom->GetID();

    UpdateShape();
    NotifyRigidBody();
    MarkNetworkUpdate();
}

btCollisionShape* CollisionShape::UpdateDerivedShape(int shapeType, const Vector3& newWorldScale)
{
    // To be overridden in derived classes.
    return nullptr;
}

void CollisionShape::HandleTerrainCreated(StringHash eventType, VariantMap& eventData)
{
    if (shapeType_ == SHAPE_TERRAIN)
    {
        UpdateShape();
        NotifyRigidBody();
    }
}

void CollisionShape::HandleModelReloadFinished(StringHash eventType, VariantMap& eventData)
{
    if (physicsWorld_)
        physicsWorld_->RemoveCachedGeometry(model_);
    if (shapeType_ == SHAPE_TRIANGLEMESH || shapeType_ == SHAPE_CONVEXHULL)
    {
        UpdateShape();
        NotifyRigidBody();
    }
}

}
=======
//
// Copyright (c) 2008-2019 the Urho3D project.
//
// Permission is hereby granted, free of charge, to any person obtaining a copy
// of this software and associated documentation files (the "Software"), to deal
// in the Software without restriction, including without limitation the rights
// to use, copy, modify, merge, publish, distribute, sublicense, and/or sell
// copies of the Software, and to permit persons to whom the Software is
// furnished to do so, subject to the following conditions:
//
// The above copyright notice and this permission notice shall be included in
// all copies or substantial portions of the Software.
//
// THE SOFTWARE IS PROVIDED "AS IS", WITHOUT WARRANTY OF ANY KIND, EXPRESS OR
// IMPLIED, INCLUDING BUT NOT LIMITED TO THE WARRANTIES OF MERCHANTABILITY,
// FITNESS FOR A PARTICULAR PURPOSE AND NONINFRINGEMENT. IN NO EVENT SHALL THE
// AUTHORS OR COPYRIGHT HOLDERS BE LIABLE FOR ANY CLAIM, DAMAGES OR OTHER
// LIABILITY, WHETHER IN AN ACTION OF CONTRACT, TORT OR OTHERWISE, ARISING FROM,
// OUT OF OR IN CONNECTION WITH THE SOFTWARE OR THE USE OR OTHER DEALINGS IN
// THE SOFTWARE.
//

#include "../Precompiled.h"

#include "../Core/Context.h"
#include "../Core/Profiler.h"
#include "../Graphics/CustomGeometry.h"
#include "../Graphics/DebugRenderer.h"
#include "../Graphics/DrawableEvents.h"
#include "../Graphics/Geometry.h"
#include "../Graphics/IndexBuffer.h"
#include "../Graphics/Model.h"
#include "../Graphics/Terrain.h"
#include "../Graphics/VertexBuffer.h"
#include "../IO/Log.h"
#include "../Physics/CollisionShape.h"
#include "../Physics/PhysicsUtils.h"
#include "../Physics/PhysicsWorld.h"
#include "../Physics/RigidBody.h"
#include "../Resource/ResourceCache.h"
#include "../Resource/ResourceEvents.h"
#include "../Scene/Scene.h"

#include <Bullet/BulletCollision/CollisionDispatch/btInternalEdgeUtility.h>
#include <Bullet/BulletCollision/CollisionShapes/btBoxShape.h>
#include <Bullet/BulletCollision/CollisionShapes/btCapsuleShape.h>
#include <Bullet/BulletCollision/CollisionShapes/btCompoundShape.h>
#include <Bullet/BulletCollision/CollisionShapes/btConeShape.h>
#include <Bullet/BulletCollision/CollisionShapes/btConvexHullShape.h>
#include <Bullet/BulletCollision/CollisionShapes/btCylinderShape.h>
#include <Bullet/BulletCollision/CollisionShapes/btHeightfieldTerrainShape.h>
#include <Bullet/BulletCollision/CollisionShapes/btScaledBvhTriangleMeshShape.h>
#include <Bullet/BulletCollision/CollisionShapes/btSphereShape.h>
#include <Bullet/BulletCollision/CollisionShapes/btTriangleIndexVertexArray.h>
#include <Bullet/BulletCollision/CollisionShapes/btStaticPlaneShape.h>
#include <Bullet/BulletCollision/Gimpact/btGImpactShape.h>
#include <Bullet/BulletDynamics/Dynamics/btDiscreteDynamicsWorld.h>
#include <StanHull/hull.h>

namespace Urho3D
{

static const float DEFAULT_COLLISION_MARGIN = 0.04f;
static const unsigned QUANTIZE_MAX_TRIANGLES = 1000000;

static const btVector3 WHITE(1.0f, 1.0f, 1.0f);
static const btVector3 GREEN(0.0f, 1.0f, 0.0f);

static const char* typeNames[] =
{
    "Box",
    "Sphere",
    "StaticPlane",
    "Cylinder",
    "Capsule",
    "Cone",
    "TriangleMesh",
    "ConvexHull",
    "Terrain",
    "GImpactMesh",
    nullptr
};

extern const char* PHYSICS_CATEGORY;

class TriangleMeshInterface : public btTriangleIndexVertexArray
{
public:
    TriangleMeshInterface(Model* model, unsigned lodLevel) :
        btTriangleIndexVertexArray()
    {
        unsigned numGeometries = model->GetNumGeometries();
        unsigned totalTriangles = 0;

        for (unsigned i = 0; i < numGeometries; ++i)
        {
            Geometry* geometry = model->GetGeometry(i, lodLevel);
            if (!geometry)
            {
                URHO3D_LOGWARNING("Skipping null geometry for triangle mesh collision");
                continue;
            }

            SharedArrayPtr<unsigned char> vertexData;
            SharedArrayPtr<unsigned char> indexData;
            unsigned vertexSize;
            unsigned indexSize;
            const PODVector<VertexElement>* elements;

            geometry->GetRawDataShared(vertexData, vertexSize, indexData, indexSize, elements);
            if (!vertexData || !indexData || !elements || VertexBuffer::GetElementOffset(*elements, TYPE_VECTOR3, SEM_POSITION) != 0)
            {
                URHO3D_LOGWARNING("Skipping geometry with no or unsuitable CPU-side geometry data for triangle mesh collision");
                continue;
            }

            // Keep shared pointers to the vertex/index data so that if it's unloaded or changes size, we don't crash
            dataArrays_.Push(vertexData);
            dataArrays_.Push(indexData);

            unsigned indexStart = geometry->GetIndexStart();
            unsigned indexCount = geometry->GetIndexCount();

            btIndexedMesh meshIndex;
            meshIndex.m_numTriangles = indexCount / 3;
            meshIndex.m_triangleIndexBase = &indexData[indexStart * indexSize];
            meshIndex.m_triangleIndexStride = 3 * indexSize;
            meshIndex.m_numVertices = 0;
            meshIndex.m_vertexBase = vertexData;
            meshIndex.m_vertexStride = vertexSize;
            meshIndex.m_indexType = (indexSize == sizeof(unsigned short)) ? PHY_SHORT : PHY_INTEGER;
            meshIndex.m_vertexType = PHY_FLOAT;
            m_indexedMeshes.push_back(meshIndex);

            totalTriangles += meshIndex.m_numTriangles;
        }

        // Bullet will not work properly with quantized AABB compression, if the triangle count is too large. Use a conservative
        // threshold value
        useQuantize_ = totalTriangles <= QUANTIZE_MAX_TRIANGLES;
    }

    explicit TriangleMeshInterface(CustomGeometry* custom) :
        btTriangleIndexVertexArray()
    {
        const Vector<PODVector<CustomGeometryVertex> >& srcVertices = custom->GetVertices();
        unsigned totalVertexCount = 0;
        unsigned totalTriangles = 0;

        for (unsigned i = 0; i < srcVertices.Size(); ++i)
            totalVertexCount += srcVertices[i].Size();

        if (totalVertexCount)
        {
            // CustomGeometry vertex data is unindexed, so build index data here
            SharedArrayPtr<unsigned char> vertexData(new unsigned char[totalVertexCount * sizeof(Vector3)]);
            SharedArrayPtr<unsigned char> indexData(new unsigned char[totalVertexCount * sizeof(unsigned)]);
            dataArrays_.Push(vertexData);
            dataArrays_.Push(indexData);

            auto* destVertex = reinterpret_cast<Vector3*>(&vertexData[0]);
            auto* destIndex = reinterpret_cast<unsigned*>(&indexData[0]);
            unsigned k = 0;

            for (unsigned i = 0; i < srcVertices.Size(); ++i)
            {
                for (unsigned j = 0; j < srcVertices[i].Size(); ++j)
                {
                    *destVertex++ = srcVertices[i][j].position_;
                    *destIndex++ = k++;
                }
            }

            btIndexedMesh meshIndex;
            meshIndex.m_numTriangles = totalVertexCount / 3;
            meshIndex.m_triangleIndexBase = indexData;
            meshIndex.m_triangleIndexStride = 3 * sizeof(unsigned);
            meshIndex.m_numVertices = totalVertexCount;
            meshIndex.m_vertexBase = vertexData;
            meshIndex.m_vertexStride = sizeof(Vector3);
            meshIndex.m_indexType = PHY_INTEGER;
            meshIndex.m_vertexType = PHY_FLOAT;
            m_indexedMeshes.push_back(meshIndex);

            totalTriangles += meshIndex.m_numTriangles;
        }

        useQuantize_ = totalTriangles <= QUANTIZE_MAX_TRIANGLES;
    }

    /// OK to use quantization flag.
    bool useQuantize_;

private:
    /// Shared vertex/index data used in the collision
    Vector<SharedArrayPtr<unsigned char> > dataArrays_;
};

TriangleMeshData::TriangleMeshData(Model* model, unsigned lodLevel)
{
    meshInterface_ = new TriangleMeshInterface(model, lodLevel);
    shape_ = new btBvhTriangleMeshShape(meshInterface_.Get(), meshInterface_->useQuantize_, true);

    infoMap_ = new btTriangleInfoMap();
    btGenerateInternalEdgeInfo(shape_.Get(), infoMap_.Get());
}

TriangleMeshData::TriangleMeshData(CustomGeometry* custom)
{
    meshInterface_ = new TriangleMeshInterface(custom);
    shape_ = new btBvhTriangleMeshShape(meshInterface_.Get(), meshInterface_->useQuantize_, true);

    infoMap_ = new btTriangleInfoMap();
    btGenerateInternalEdgeInfo(shape_.Get(), infoMap_.Get());
}

GImpactMeshData::GImpactMeshData(Model* model, unsigned lodLevel)
{
    meshInterface_ = new TriangleMeshInterface(model, lodLevel);
}

GImpactMeshData::GImpactMeshData(CustomGeometry* custom)
{
    meshInterface_ = new TriangleMeshInterface(custom);
}

ConvexData::ConvexData(Model* model, unsigned lodLevel)
{
    PODVector<Vector3> vertices;
    unsigned numGeometries = model->GetNumGeometries();

    for (unsigned i = 0; i < numGeometries; ++i)
    {
        Geometry* geometry = model->GetGeometry(i, lodLevel);
        if (!geometry)
        {
            URHO3D_LOGWARNING("Skipping null geometry for convex hull collision");
            continue;
        };

        const unsigned char* vertexData;
        const unsigned char* indexData;
        unsigned vertexSize;
        unsigned indexSize;
        const PODVector<VertexElement>* elements;

        geometry->GetRawData(vertexData, vertexSize, indexData, indexSize, elements);
        if (!vertexData || VertexBuffer::GetElementOffset(*elements, TYPE_VECTOR3, SEM_POSITION) != 0)
        {
            URHO3D_LOGWARNING("Skipping geometry with no or unsuitable CPU-side geometry data for convex hull collision");
            continue;
        }

        unsigned vertexStart = geometry->GetVertexStart();
        unsigned vertexCount = geometry->GetVertexCount();

        // Copy vertex data
        for (unsigned j = 0; j < vertexCount; ++j)
        {
            const Vector3& v = *((const Vector3*)(&vertexData[(vertexStart + j) * vertexSize]));
            vertices.Push(v);
        }
    }

    BuildHull(vertices);
}

ConvexData::ConvexData(CustomGeometry* custom)
{
    const Vector<PODVector<CustomGeometryVertex> >& srcVertices = custom->GetVertices();
    PODVector<Vector3> vertices;

    for (unsigned i = 0; i < srcVertices.Size(); ++i)
    {
        for (unsigned j = 0; j < srcVertices[i].Size(); ++j)
            vertices.Push(srcVertices[i][j].position_);
    }

    BuildHull(vertices);
}

void ConvexData::BuildHull(const PODVector<Vector3>& vertices)
{
    if (vertices.Size())
    {
        // Build the convex hull from the raw geometry
        StanHull::HullDesc desc;
        desc.SetHullFlag(StanHull::QF_TRIANGLES);
        desc.mVcount = vertices.Size();
        desc.mVertices = vertices[0].Data();
        desc.mVertexStride = 3 * sizeof(float);
        desc.mSkinWidth = 0.0f;

        StanHull::HullLibrary lib;
        StanHull::HullResult result;
        lib.CreateConvexHull(desc, result);

        vertexCount_ = result.mNumOutputVertices;
        vertexData_ = new Vector3[vertexCount_];

        indexCount_ = result.mNumIndices;
        indexData_ = new unsigned[indexCount_];

        // Copy vertex data & index data
        memcpy(vertexData_.Get(), result.mOutputVertices, vertexCount_ * sizeof(Vector3));
        memcpy(indexData_.Get(), result.mIndices, indexCount_ * sizeof(unsigned));

        lib.ReleaseResult(result);
    }
    else
    {
        vertexCount_ = 0;
        indexCount_ = 0;
    }
}

HeightfieldData::HeightfieldData(Terrain* terrain, unsigned lodLevel) :
    heightData_(terrain->GetHeightData()),
    spacing_(terrain->GetSpacing()),
    size_(terrain->GetNumVertices()),
    minHeight_(0.0f),
    maxHeight_(0.0f)
{
    if (heightData_)
    {
        if (lodLevel > 0)
        {
            IntVector2 lodSize = size_;
            Vector3 lodSpacing = spacing_;
            unsigned skip = 1;

            for (unsigned i = 0; i < lodLevel; ++i)
            {
                skip *= 2;
                lodSpacing.x_ *= 2.0f;
                lodSpacing.z_ *= 2.0f;
                int rX = lodSize.x_ & 1u;
                int rY = lodSize.y_ & 1u;
                lodSize.x_ >>= 1;
                lodSize.y_ >>= 1;
                lodSize.x_ += rX;
                lodSize.y_ += rY;
                if (lodSize.x_ <= 2 || lodSize.y_ <= 2)
                    break;
            }

            SharedArrayPtr<float> lodHeightData(new float[lodSize.x_ * lodSize.y_]);
            for (int y = 0, dY = 0; y < size_.y_ && dY < lodSize.y_; y += skip, ++dY)
            {
                for (int x = 0, dX = 0; x < size_.x_ && dX < lodSize.x_; x += skip, ++dX)
                    lodHeightData[dY * lodSize.x_ + dX] = heightData_[y * size_.x_ + x];
            }

            size_ = lodSize;
            spacing_ = lodSpacing;
            heightData_ = lodHeightData;
        }

        auto points = (unsigned)(size_.x_ * size_.y_);
        float* data = heightData_.Get();

        minHeight_ = maxHeight_ = data[0];
        for (unsigned i = 1; i < points; ++i)
        {
            minHeight_ = Min(minHeight_, data[i]);
            maxHeight_ = Max(maxHeight_, data[i]);
        }
    }
}

bool HasDynamicBuffers(Model* model, unsigned lodLevel)
{
    unsigned numGeometries = model->GetNumGeometries();

    for (unsigned i = 0; i < numGeometries; ++i)
    {
        Geometry* geometry = model->GetGeometry(i, lodLevel);
        if (!geometry)
            continue;
        unsigned numVertexBuffers = geometry->GetNumVertexBuffers();
        for (unsigned j = 0; j < numVertexBuffers; ++j)
        {
            VertexBuffer* buffer = geometry->GetVertexBuffer(j);
            if (!buffer)
                continue;
            if (buffer->IsDynamic())
                return true;
        }
        IndexBuffer* buffer = geometry->GetIndexBuffer();
        if (buffer && buffer->IsDynamic())
            return true;
    }

    return false;
}

CollisionGeometryData* CreateCollisionGeometryData(ShapeType shapeType, Model* model, unsigned lodLevel)
{
    switch (shapeType)
    {
    case SHAPE_TRIANGLEMESH:
        return new TriangleMeshData(model, lodLevel);
    case SHAPE_CONVEXHULL:
        return new ConvexData(model, lodLevel);
    case SHAPE_GIMPACTMESH:
        return new GImpactMeshData(model, lodLevel);
    default:
        return nullptr;
    }
}

CollisionGeometryData* CreateCollisionGeometryData(ShapeType shapeType, CustomGeometry* custom)
{
    switch (shapeType)
    {
    case SHAPE_TRIANGLEMESH:
        return new TriangleMeshData(custom);
    case SHAPE_CONVEXHULL:
        return new ConvexData(custom);
    case SHAPE_GIMPACTMESH:
        return new GImpactMeshData(custom);
    default:
        return nullptr;
    }
}

btCollisionShape* CreateCollisionGeometryDataShape(ShapeType shapeType, CollisionGeometryData* geometry, const Vector3& scale)
{
    switch (shapeType)
    {
    case SHAPE_TRIANGLEMESH:
        {
            auto* triMesh = static_cast<TriangleMeshData*>(geometry);
            return new btScaledBvhTriangleMeshShape(triMesh->shape_.Get(), ToBtVector3(scale));
        }
    case SHAPE_CONVEXHULL:
        {
            auto* convex = static_cast<ConvexData*>(geometry);
            auto* shape = new btConvexHullShape((btScalar*)convex->vertexData_.Get(), convex->vertexCount_, sizeof(Vector3));
            shape->setLocalScaling(ToBtVector3(scale));
            return shape;
        }
    case SHAPE_GIMPACTMESH:
        {
            auto* gimpactMesh = static_cast<GImpactMeshData*>(geometry);
            auto* shape = new btGImpactMeshShape(gimpactMesh->meshInterface_.Get());
            shape->setLocalScaling(ToBtVector3(scale));
            shape->updateBound();
            return shape;
        }
    default:
        return nullptr;
    }
}

CollisionShape::CollisionShape(Context* context) :
    Component(context),
    shapeType_(SHAPE_BOX),
    position_(Vector3::ZERO),
    rotation_(Quaternion::IDENTITY),
    size_(Vector3::ONE),
    cachedWorldScale_(Vector3::ONE),
    lodLevel_(0),
    customGeometryID_(0),
    margin_(DEFAULT_COLLISION_MARGIN),
    recreateShape_(true),
    retryCreation_(false)
{
}

CollisionShape::~CollisionShape()
{
    ReleaseShape();

    if (physicsWorld_)
        physicsWorld_->RemoveCollisionShape(this);
}

void CollisionShape::RegisterObject(Context* context)
{
    context->RegisterFactory<CollisionShape>(PHYSICS_CATEGORY);

    URHO3D_ACCESSOR_ATTRIBUTE("Is Enabled", IsEnabled, SetEnabled, bool, true, AM_DEFAULT);
    URHO3D_ENUM_ATTRIBUTE_EX("Shape Type", shapeType_, MarkShapeDirty, typeNames, SHAPE_BOX, AM_DEFAULT);
    URHO3D_ATTRIBUTE_EX("Size", Vector3, size_, MarkShapeDirty, Vector3::ONE, AM_DEFAULT);
    URHO3D_ACCESSOR_ATTRIBUTE("Offset Position", GetPosition, SetPosition, Vector3, Vector3::ZERO, AM_DEFAULT);
    URHO3D_ACCESSOR_ATTRIBUTE("Offset Rotation", GetRotation, SetRotation, Quaternion, Quaternion::IDENTITY, AM_DEFAULT);
    URHO3D_MIXED_ACCESSOR_ATTRIBUTE("Model", GetModelAttr, SetModelAttr, ResourceRef, ResourceRef(Model::GetTypeStatic()), AM_DEFAULT);
    URHO3D_ATTRIBUTE_EX("LOD Level", int, lodLevel_, MarkShapeDirty, 0, AM_DEFAULT);
    URHO3D_ATTRIBUTE_EX("Collision Margin", float, margin_, MarkShapeDirty, DEFAULT_COLLISION_MARGIN, AM_DEFAULT);
    URHO3D_ATTRIBUTE_EX("CustomGeometry ComponentID", unsigned, customGeometryID_, MarkShapeDirty, 0, AM_DEFAULT | AM_COMPONENTID);
}

void CollisionShape::ApplyAttributes()
{
    if (recreateShape_)
    {
        UpdateShape();
        NotifyRigidBody();
    }
}

void CollisionShape::OnSetEnabled()
{
    NotifyRigidBody();
}

void CollisionShape::DrawDebugGeometry(DebugRenderer* debug, bool depthTest)
{
    if (debug && physicsWorld_ && shape_ && node_ && IsEnabledEffective())
    {
        // Use the rigid body's world transform if possible, as it may be different from the rendering transform
        Matrix3x4 worldTransform;
        auto* body = GetComponent<RigidBody>();
        bool bodyActive = false;
        if (body)
        {
            worldTransform = Matrix3x4(body->GetPosition(), body->GetRotation(), node_->GetWorldScale());
            bodyActive = body->IsActive();
        }
        else
            worldTransform = node_->GetWorldTransform();

        // Special case code for convex hull: bypass Bullet's own rendering to draw triangles correctly, not just edges
        if (shapeType_ == SHAPE_CONVEXHULL)
        {
            auto*convexData = static_cast<ConvexData*>(GetGeometryData());
            auto* body = GetComponent<RigidBody>();
            Color color = bodyActive ? Color::WHITE : Color::GREEN;
            Matrix3x4 shapeTransform(worldTransform * position_, worldTransform.Rotation() * rotation_, worldTransform.Scale());

            if (convexData)
            {
                for (unsigned i = 0; i < convexData->indexCount_; i += 3)
                {
                    Vector3 a = shapeTransform * convexData->vertexData_[convexData->indexData_[i + 0]];
                    Vector3 b = shapeTransform * convexData->vertexData_[convexData->indexData_[i + 1]];
                    Vector3 c = shapeTransform * convexData->vertexData_[convexData->indexData_[i + 2]];
                    debug->AddLine(a, b, color, depthTest);
                    debug->AddLine(b, c, color, depthTest);
                    debug->AddLine(a, c, color, depthTest);
                }
             }
        }
        else
        {
            physicsWorld_->SetDebugRenderer(debug);
            physicsWorld_->SetDebugDepthTest(depthTest);

            Vector3 position = position_;
            // For terrains, undo the height centering performed automatically by Bullet
            if (shapeType_ == SHAPE_TERRAIN && geometry_)
            {
                auto* heightfield = static_cast<HeightfieldData*>(geometry_.Get());
                position.y_ += (heightfield->minHeight_ + heightfield->maxHeight_) * 0.5f;
            }

            Vector3 worldPosition(worldTransform * position);
            Quaternion worldRotation(worldTransform.Rotation() * rotation_);

            btDiscreteDynamicsWorld* world = physicsWorld_->GetWorld();
            world->debugDrawObject(btTransform(ToBtQuaternion(worldRotation), ToBtVector3(worldPosition)), shape_.Get(), bodyActive ?
                WHITE : GREEN);

            physicsWorld_->SetDebugRenderer(nullptr);
        }
    }
}

void CollisionShape::SetBox(const Vector3& size, const Vector3& position, const Quaternion& rotation)
{
    if (model_)
        UnsubscribeFromEvent(model_, E_RELOADFINISHED);

    shapeType_ = SHAPE_BOX;
    size_ = size;
    position_ = position;
    rotation_ = rotation;
    model_.Reset();
    customGeometryID_ = 0;

    UpdateShape();
    NotifyRigidBody();
    MarkNetworkUpdate();
}

void CollisionShape::SetSphere(float diameter, const Vector3& position, const Quaternion& rotation)
{
    if (model_)
        UnsubscribeFromEvent(model_, E_RELOADFINISHED);

    shapeType_ = SHAPE_SPHERE;
    size_ = Vector3(diameter, diameter, diameter);
    position_ = position;
    rotation_ = rotation;
    model_.Reset();
    customGeometryID_ = 0;

    UpdateShape();
    NotifyRigidBody();
    MarkNetworkUpdate();
}

void CollisionShape::SetStaticPlane(const Vector3& position, const Quaternion& rotation)
{
    if (model_)
        UnsubscribeFromEvent(model_, E_RELOADFINISHED);

    shapeType_ = SHAPE_STATICPLANE;
    position_ = position;
    rotation_ = rotation;
    model_.Reset();
    customGeometryID_ = 0;

    UpdateShape();
    NotifyRigidBody();
    MarkNetworkUpdate();
}

void CollisionShape::SetCylinder(float diameter, float height, const Vector3& position, const Quaternion& rotation)
{
    if (model_)
        UnsubscribeFromEvent(model_, E_RELOADFINISHED);

    shapeType_ = SHAPE_CYLINDER;
    size_ = Vector3(diameter, height, diameter);
    position_ = position;
    rotation_ = rotation;
    model_.Reset();
    customGeometryID_ = 0;

    UpdateShape();
    NotifyRigidBody();
    MarkNetworkUpdate();
}

void CollisionShape::SetCapsule(float diameter, float height, const Vector3& position, const Quaternion& rotation)
{
    if (model_)
        UnsubscribeFromEvent(model_, E_RELOADFINISHED);

    shapeType_ = SHAPE_CAPSULE;
    size_ = Vector3(diameter, height, diameter);
    position_ = position;
    rotation_ = rotation;
    model_.Reset();
    customGeometryID_ = 0;

    UpdateShape();
    NotifyRigidBody();
    MarkNetworkUpdate();
}

void CollisionShape::SetCone(float diameter, float height, const Vector3& position, const Quaternion& rotation)
{
    if (model_)
        UnsubscribeFromEvent(model_, E_RELOADFINISHED);

    shapeType_ = SHAPE_CONE;
    size_ = Vector3(diameter, height, diameter);
    position_ = position;
    rotation_ = rotation;
    model_.Reset();
    customGeometryID_ = 0;

    UpdateShape();
    NotifyRigidBody();
    MarkNetworkUpdate();
}

void CollisionShape::SetTriangleMesh(Model* model, unsigned lodLevel, const Vector3& scale, const Vector3& position,
    const Quaternion& rotation)
{
    SetModelShape(SHAPE_TRIANGLEMESH, model, lodLevel, scale, position, rotation);
}

void CollisionShape::SetCustomTriangleMesh(CustomGeometry* custom, const Vector3& scale, const Vector3& position,
    const Quaternion& rotation)
{
    SetCustomShape(SHAPE_TRIANGLEMESH, custom, scale, position, rotation);
}

void CollisionShape::SetConvexHull(Model* model, unsigned lodLevel, const Vector3& scale, const Vector3& position,
    const Quaternion& rotation)
{
    SetModelShape(SHAPE_CONVEXHULL, model, lodLevel, scale, position, rotation);
}

void CollisionShape::SetCustomConvexHull(CustomGeometry* custom, const Vector3& scale, const Vector3& position,
    const Quaternion& rotation)
{
    SetCustomShape(SHAPE_CONVEXHULL, custom, scale, position, rotation);
}

void CollisionShape::SetGImpactMesh(Model* model, unsigned lodLevel, const Vector3& scale, const Vector3& position,
    const Quaternion& rotation)
{
    SetModelShape(SHAPE_GIMPACTMESH, model, lodLevel, scale, position, rotation);
}

void CollisionShape::SetCustomGImpactMesh(CustomGeometry* custom, const Vector3& scale, const Vector3& position,
    const Quaternion& rotation)
{
    SetCustomShape(SHAPE_GIMPACTMESH, custom, scale, position, rotation);
}

void CollisionShape::SetTerrain(unsigned lodLevel)
{
    auto* terrain = GetComponent<Terrain>();
    if (!terrain)
    {
        URHO3D_LOGERROR("No terrain component, can not set terrain shape");
        return;
    }

    if (model_)
        UnsubscribeFromEvent(model_, E_RELOADFINISHED);

    shapeType_ = SHAPE_TERRAIN;
    lodLevel_ = lodLevel;

    UpdateShape();
    NotifyRigidBody();
    MarkNetworkUpdate();
}

void CollisionShape::SetShapeType(ShapeType type)
{
    if (type != shapeType_)
    {
        shapeType_ = type;
        UpdateShape();
        NotifyRigidBody();
        MarkNetworkUpdate();
    }
}

void CollisionShape::SetSize(const Vector3& size)
{
    if (size != size_)
    {
        size_ = size;
        UpdateShape();
        NotifyRigidBody();
        MarkNetworkUpdate();
    }
}

void CollisionShape::SetPosition(const Vector3& position)
{
    if (position != position_)
    {
        position_ = position;
        NotifyRigidBody();
        MarkNetworkUpdate();
    }
}

void CollisionShape::SetRotation(const Quaternion& rotation)
{
    if (rotation != rotation_)
    {
        rotation_ = rotation;
        NotifyRigidBody();
        MarkNetworkUpdate();
    }
}

void CollisionShape::SetTransform(const Vector3& position, const Quaternion& rotation)
{
    if (position != position_ || rotation != rotation_)
    {
        position_ = position;
        rotation_ = rotation;
        NotifyRigidBody();
        MarkNetworkUpdate();
    }
}

void CollisionShape::SetMargin(float margin)
{
    margin = Max(margin, 0.0f);

    if (margin != margin_)
    {
        if (shape_)
            shape_->setMargin(margin);
        margin_ = margin;
        MarkNetworkUpdate();
    }
}

void CollisionShape::SetModel(Model* model)
{
    if (model != model_)
    {
        if (model_)
            UnsubscribeFromEvent(model_, E_RELOADFINISHED);

        model_ = model;
        if (shapeType_ >= SHAPE_TRIANGLEMESH)
        {
            UpdateShape();
            NotifyRigidBody();
        }
        MarkNetworkUpdate();
    }
}

void CollisionShape::SetLodLevel(unsigned lodLevel)
{
    if (lodLevel != lodLevel_)
    {
        lodLevel_ = lodLevel;
        if (shapeType_ >= SHAPE_TRIANGLEMESH)
        {
            UpdateShape();
            NotifyRigidBody();
        }
        MarkNetworkUpdate();
    }
}

BoundingBox CollisionShape::GetWorldBoundingBox() const
{
    if (shape_ && node_)
    {
        // Use the rigid body's world transform if possible, as it may be different from the rendering transform
        auto* body = GetComponent<RigidBody>();
        Matrix3x4 worldTransform = body ? Matrix3x4(body->GetPosition(), body->GetRotation(), node_->GetWorldScale()) :
            node_->GetWorldTransform();

        Vector3 worldPosition(worldTransform * position_);
        Quaternion worldRotation(worldTransform.Rotation() * rotation_);
        btTransform shapeWorldTransform(ToBtQuaternion(worldRotation), ToBtVector3(worldPosition));
        btVector3 aabbMin, aabbMax;
        shape_->getAabb(shapeWorldTransform, aabbMin, aabbMax);

        return BoundingBox(ToVector3(aabbMin), ToVector3(aabbMax));
    }
    else
        return BoundingBox();
}

void CollisionShape::NotifyRigidBody(bool updateMass)
{
    btCompoundShape* compound = GetParentCompoundShape();
    if (node_ && shape_ && compound)
    {
        // Remove the shape first to ensure it is not added twice
        compound->removeChildShape(shape_.Get());

        if (IsEnabledEffective())
        {
            // Then add with updated offset
            Vector3 position = position_;
            // For terrains, undo the height centering performed automatically by Bullet
            if (shapeType_ == SHAPE_TERRAIN && geometry_)
            {
                auto* heightfield = static_cast<HeightfieldData*>(geometry_.Get());
                position.y_ += (heightfield->minHeight_ + heightfield->maxHeight_) * 0.5f;
            }

            btTransform offset;
            offset.setOrigin(ToBtVector3(node_->GetWorldScale() * position));
            offset.setRotation(ToBtQuaternion(rotation_));
            compound->addChildShape(offset, shape_.Get());
        }

        // Finally tell the rigid body to update its mass
        if (updateMass)
            rigidBody_->UpdateMass();
    }
}

void CollisionShape::SetModelAttr(const ResourceRef& value)
{
    auto* cache = GetSubsystem<ResourceCache>();
    model_ = cache->GetResource<Model>(value.name_);
    recreateShape_ = true;
    MarkNetworkUpdate();
}

ResourceRef CollisionShape::GetModelAttr() const
{
    return GetResourceRef(model_, Model::GetTypeStatic());
}

void CollisionShape::ReleaseShape()
{
    btCompoundShape* compound = GetParentCompoundShape();
    if (shape_ && compound)
    {
        compound->removeChildShape(shape_.Get());
        rigidBody_->UpdateMass();
    }

    shape_.Reset();

    geometry_.Reset();

    if (physicsWorld_)
        physicsWorld_->CleanupGeometryCache();
}

void CollisionShape::OnNodeSet(Node* node)
{
    if (node)
    {
        node->AddListener(this);
        cachedWorldScale_ = node->GetWorldScale();

        // Terrain collision shape depends on the terrain component's geometry updates. Subscribe to them
        SubscribeToEvent(node, E_TERRAINCREATED, URHO3D_HANDLER(CollisionShape, HandleTerrainCreated));
    }
}

void CollisionShape::OnSceneSet(Scene* scene)
{
    if (scene)
    {
        if (scene == node_)
            URHO3D_LOGWARNING(GetTypeName() + " should not be created to the root scene node");

        physicsWorld_ = scene->GetOrCreateComponent<PhysicsWorld>();
        physicsWorld_->AddCollisionShape(this);

        // Create shape now if necessary (attributes modified before adding to scene)
        if (retryCreation_)
        {
            UpdateShape();
            NotifyRigidBody();
        }
    }
    else
    {
        ReleaseShape();

        if (physicsWorld_)
            physicsWorld_->RemoveCollisionShape(this);

        // Recreate when moved to a scene again
        retryCreation_ = true;
    }
}

void CollisionShape::OnMarkedDirty(Node* node)
{
    Vector3 newWorldScale = node_->GetWorldScale();
    if (HasWorldScaleChanged(cachedWorldScale_, newWorldScale) && shape_)
    {
        // Physics operations are not safe from worker threads
        Scene* scene = GetScene();
        if (scene && scene->IsThreadedUpdate())
        {
            scene->DelayedMarkedDirty(this);
            return;
        }

        switch (shapeType_)
        {
        case SHAPE_BOX:
        case SHAPE_SPHERE:
        case SHAPE_CYLINDER:
        case SHAPE_CAPSULE:
        case SHAPE_CONE:
            shape_->setLocalScaling(ToBtVector3(newWorldScale));
            break;

        case SHAPE_TRIANGLEMESH:
        case SHAPE_CONVEXHULL:
            shape_->setLocalScaling(ToBtVector3(newWorldScale * size_));
            break;

        case SHAPE_TERRAIN:
            {
                auto* heightfield = static_cast<HeightfieldData*>(geometry_.Get());
                shape_->setLocalScaling(ToBtVector3(Vector3(heightfield->spacing_.x_, 1.0f, heightfield->spacing_.z_) *
                                                    newWorldScale * size_));
            }
            break;

        default:
            break;
        }

        NotifyRigidBody();

        cachedWorldScale_ = newWorldScale;
    }
}

btCompoundShape* CollisionShape::GetParentCompoundShape()
{
    if (!rigidBody_)
        rigidBody_ = GetComponent<RigidBody>();

    return rigidBody_ ? rigidBody_->GetCompoundShape() : nullptr;
}

void CollisionShape::UpdateShape()
{
    URHO3D_PROFILE(UpdateCollisionShape);

    ReleaseShape();

    // If no physics world available now mark for retry later
    if (!physicsWorld_)
    {
        retryCreation_ = true;
        return;
    }

    if (node_)
    {
        cachedWorldScale_ = node_->GetWorldScale();

        switch (shapeType_)
        {
        case SHAPE_BOX:
            shape_ = new btBoxShape(ToBtVector3(size_ * 0.5f));
            shape_->setLocalScaling(ToBtVector3(cachedWorldScale_));
            break;

        case SHAPE_SPHERE:
            shape_ = new btSphereShape(size_.x_ * 0.5f);
            shape_->setLocalScaling(ToBtVector3(cachedWorldScale_));
            break;

        case SHAPE_STATICPLANE:
            shape_ = new btStaticPlaneShape(btVector3(0.0f, 1.0f, 0.0f), 0.0f);
            break;

        case SHAPE_CYLINDER:
            shape_ = new btCylinderShape(btVector3(size_.x_ * 0.5f, size_.y_ * 0.5f, size_.x_ * 0.5f));
            shape_->setLocalScaling(ToBtVector3(cachedWorldScale_));
            break;

        case SHAPE_CAPSULE:
            shape_ = new btCapsuleShape(size_.x_ * 0.5f, Max(size_.y_ - size_.x_, 0.0f));
            shape_->setLocalScaling(ToBtVector3(cachedWorldScale_));
            break;

        case SHAPE_CONE:
            shape_ = new btConeShape(size_.x_ * 0.5f, size_.y_);
            shape_->setLocalScaling(ToBtVector3(cachedWorldScale_));
            break;

        case SHAPE_TRIANGLEMESH:
            UpdateCachedGeometryShape(physicsWorld_->GetTriMeshCache());
            break;

        case SHAPE_CONVEXHULL:
            UpdateCachedGeometryShape(physicsWorld_->GetConvexCache());
            break;

        case SHAPE_GIMPACTMESH:
            UpdateCachedGeometryShape(physicsWorld_->GetGImpactTrimeshCache());
            break;

        case SHAPE_TERRAIN:
            size_ = size_.Abs();
            {
                auto* terrain = GetComponent<Terrain>();
                if (terrain && terrain->GetHeightData())
                {
                    geometry_ = new HeightfieldData(terrain, lodLevel_);
                    auto* heightfield = static_cast<HeightfieldData*>(geometry_.Get());

                    shape_ =
                        new btHeightfieldTerrainShape(heightfield->size_.x_, heightfield->size_.y_, heightfield->heightData_.Get(),
                            1.0f, heightfield->minHeight_, heightfield->maxHeight_, 1, PHY_FLOAT, false);
                    shape_->setLocalScaling(
                        ToBtVector3(Vector3(heightfield->spacing_.x_, 1.0f, heightfield->spacing_.z_) * cachedWorldScale_ * size_));
                }
            }
            break;

        default:
            shape_ = this->UpdateDerivedShape(shapeType_, cachedWorldScale_);
            break;
        }

        if (shape_)
        {
            shape_->setUserPointer(this);
            shape_->setMargin(margin_);
        }
    }

    if (physicsWorld_)
        physicsWorld_->CleanupGeometryCache();

    recreateShape_ = false;
    retryCreation_ = false;
}

void CollisionShape::UpdateCachedGeometryShape(CollisionGeometryDataCache& cache)
{
    Scene* scene = GetScene();
    size_ = size_.Abs();
    if (customGeometryID_ && scene)
    {
        auto* custom = dynamic_cast<CustomGeometry*>(scene->GetComponent(customGeometryID_));
        if (custom)
        {
            geometry_ = CreateCollisionGeometryData(shapeType_, custom);
            assert(geometry_);
            shape_ = CreateCollisionGeometryDataShape(shapeType_, geometry_.Get(), cachedWorldScale_ * size_);
            assert(shape_);
        }
        else
            URHO3D_LOGWARNING("Could not find custom geometry component ID " + String(customGeometryID_) +
                " for collision shape creation");
    }
    else if (model_ && model_->GetNumGeometries())
    {
        // Check the geometry cache
        Pair<Model*, unsigned> id = MakePair(model_.Get(), lodLevel_);
        auto cachedGeometry = cache.Find(id);
        if (cachedGeometry != cache.End())
            geometry_ = cachedGeometry->second_;
        else
        {
            geometry_ = CreateCollisionGeometryData(shapeType_, model_, lodLevel_);
            assert(geometry_);
            // Check if model has dynamic buffers, do not cache in that case
            if (!HasDynamicBuffers(model_, lodLevel_))
                cache[id] = geometry_;
        }

        shape_ = CreateCollisionGeometryDataShape(shapeType_, geometry_.Get(), cachedWorldScale_ * size_);
        assert(shape_);
        // Watch for live reloads of the collision model to reload the geometry if necessary
        SubscribeToEvent(model_, E_RELOADFINISHED, URHO3D_HANDLER(CollisionShape, HandleModelReloadFinished));
    }
}

void CollisionShape::SetModelShape(ShapeType shapeType, Model* model, unsigned lodLevel,
    const Vector3& scale, const Vector3& position, const Quaternion& rotation)
{
    if (!model)
    {
        URHO3D_LOGERROR("Null model, can not set collsion shape");
        return;
    }

    if (model_)
        UnsubscribeFromEvent(model_, E_RELOADFINISHED);

    shapeType_ = shapeType;
    model_ = model;
    lodLevel_ = lodLevel;
    size_ = scale;
    position_ = position;
    rotation_ = rotation;
    customGeometryID_ = 0;

    UpdateShape();
    NotifyRigidBody();
    MarkNetworkUpdate();
}

void CollisionShape::SetCustomShape(ShapeType shapeType, CustomGeometry* custom,
    const Vector3& scale, const Vector3& position, const Quaternion& rotation)
{
    if (!custom)
    {
        URHO3D_LOGERROR("Null custom geometry, can not set collsion shape");
        return;
    }
    if (custom->GetScene() != GetScene())
    {
        URHO3D_LOGERROR("Custom geometry is not in the same scene as the collision shape, can not set collsion shape");
        return;
    }

    if (model_)
        UnsubscribeFromEvent(model_, E_RELOADFINISHED);

    shapeType_ = shapeType;
    model_.Reset();
    lodLevel_ = 0;
    size_ = scale;
    position_ = position;
    rotation_ = rotation;
    customGeometryID_ = custom->GetID();

    UpdateShape();
    NotifyRigidBody();
    MarkNetworkUpdate();
}

btCollisionShape* CollisionShape::UpdateDerivedShape(int shapeType, const Vector3& newWorldScale)
{
    // To be overridden in derived classes.
    return nullptr;
}

void CollisionShape::HandleTerrainCreated(StringHash eventType, VariantMap& eventData)
{
    if (shapeType_ == SHAPE_TERRAIN)
    {
        UpdateShape();
        NotifyRigidBody();
    }
}

void CollisionShape::HandleModelReloadFinished(StringHash eventType, VariantMap& eventData)
{
    if (physicsWorld_)
        physicsWorld_->RemoveCachedGeometry(model_);
    if (shapeType_ == SHAPE_TRIANGLEMESH || shapeType_ == SHAPE_CONVEXHULL)
    {
        UpdateShape();
        NotifyRigidBody();
    }
}

}
>>>>>>> a476f0c4
<|MERGE_RESOLUTION|>--- conflicted
+++ resolved
@@ -1,1225 +1,3 @@
-<<<<<<< HEAD
-//
-// Copyright (c) 2008-2018 the Urho3D project.
-//
-// Permission is hereby granted, free of charge, to any person obtaining a copy
-// of this software and associated documentation files (the "Software"), to deal
-// in the Software without restriction, including without limitation the rights
-// to use, copy, modify, merge, publish, distribute, sublicense, and/or sell
-// copies of the Software, and to permit persons to whom the Software is
-// furnished to do so, subject to the following conditions:
-//
-// The above copyright notice and this permission notice shall be included in
-// all copies or substantial portions of the Software.
-//
-// THE SOFTWARE IS PROVIDED "AS IS", WITHOUT WARRANTY OF ANY KIND, EXPRESS OR
-// IMPLIED, INCLUDING BUT NOT LIMITED TO THE WARRANTIES OF MERCHANTABILITY,
-// FITNESS FOR A PARTICULAR PURPOSE AND NONINFRINGEMENT. IN NO EVENT SHALL THE
-// AUTHORS OR COPYRIGHT HOLDERS BE LIABLE FOR ANY CLAIM, DAMAGES OR OTHER
-// LIABILITY, WHETHER IN AN ACTION OF CONTRACT, TORT OR OTHERWISE, ARISING FROM,
-// OUT OF OR IN CONNECTION WITH THE SOFTWARE OR THE USE OR OTHER DEALINGS IN
-// THE SOFTWARE.
-//
-
-#include "../Precompiled.h"
-
-#include "../Core/Context.h"
-#include "../Core/Profiler.h"
-#include "../Graphics/CustomGeometry.h"
-#include "../Graphics/DebugRenderer.h"
-#include "../Graphics/DrawableEvents.h"
-#include "../Graphics/Geometry.h"
-#include "../Graphics/IndexBuffer.h"
-#include "../Graphics/Model.h"
-#include "../Graphics/Terrain.h"
-#include "../Graphics/VertexBuffer.h"
-#include "../IO/Log.h"
-#include "../Physics/CollisionShape.h"
-#include "../Physics/PhysicsUtils.h"
-#include "../Physics/PhysicsWorld.h"
-#include "../Physics/RigidBody.h"
-#include "../Resource/ResourceCache.h"
-#include "../Resource/ResourceEvents.h"
-#include "../Scene/Scene.h"
-
-#include <Bullet/BulletCollision/CollisionDispatch/btInternalEdgeUtility.h>
-#include <Bullet/BulletCollision/CollisionShapes/btBoxShape.h>
-#include <Bullet/BulletCollision/CollisionShapes/btCapsuleShape.h>
-#include <Bullet/BulletCollision/CollisionShapes/btCompoundShape.h>
-#include <Bullet/BulletCollision/CollisionShapes/btConeShape.h>
-#include <Bullet/BulletCollision/CollisionShapes/btConvexHullShape.h>
-#include <Bullet/BulletCollision/CollisionShapes/btCylinderShape.h>
-#include <Bullet/BulletCollision/CollisionShapes/btHeightfieldTerrainShape.h>
-#include <Bullet/BulletCollision/CollisionShapes/btScaledBvhTriangleMeshShape.h>
-#include <Bullet/BulletCollision/CollisionShapes/btSphereShape.h>
-#include <Bullet/BulletCollision/CollisionShapes/btTriangleIndexVertexArray.h>
-#include <Bullet/BulletCollision/CollisionShapes/btStaticPlaneShape.h>
-#include <Bullet/BulletCollision/Gimpact/btGImpactShape.h>
-#include <Bullet/BulletDynamics/Dynamics/btDiscreteDynamicsWorld.h>
-#include <StanHull/hull.h>
-
-namespace Urho3D
-{
-
-static const float DEFAULT_COLLISION_MARGIN = 0.04f;
-static const unsigned QUANTIZE_MAX_TRIANGLES = 1000000;
-
-static const btVector3 WHITE(1.0f, 1.0f, 1.0f);
-static const btVector3 GREEN(0.0f, 1.0f, 0.0f);
-
-static const char* typeNames[] =
-{
-    "Box",
-    "Sphere",
-    "StaticPlane",
-    "Cylinder",
-    "Capsule",
-    "Cone",
-    "TriangleMesh",
-    "ConvexHull",
-    "Terrain",
-    "GImpactMesh",
-    nullptr
-};
-
-extern const char* PHYSICS_CATEGORY;
-
-class TriangleMeshInterface : public btTriangleIndexVertexArray
-{
-public:
-    TriangleMeshInterface(Model* model, unsigned lodLevel) :
-        btTriangleIndexVertexArray()
-    {
-        unsigned numGeometries = model->GetNumGeometries();
-        unsigned totalTriangles = 0;
-
-        for (unsigned i = 0; i < numGeometries; ++i)
-        {
-            Geometry* geometry = model->GetGeometry(i, lodLevel);
-            if (!geometry)
-            {
-                URHO3D_LOGWARNING("Skipping null geometry for triangle mesh collision");
-                continue;
-            }
-
-            SharedArrayPtr<unsigned char> vertexData;
-            SharedArrayPtr<unsigned char> indexData;
-            unsigned vertexSize;
-            unsigned indexSize;
-            const PODVector<VertexElement>* elements;
-
-            geometry->GetRawDataShared(vertexData, vertexSize, indexData, indexSize, elements);
-            if (!vertexData || !indexData || !elements || VertexBuffer::GetElementOffset(*elements, TYPE_VECTOR3, SEM_POSITION) != 0)
-            {
-                URHO3D_LOGWARNING("Skipping geometry with no or unsuitable CPU-side geometry data for triangle mesh collision");
-                continue;
-            }
-
-            // Keep shared pointers to the vertex/index data so that if it's unloaded or changes size, we don't crash
-            dataArrays_.Push(vertexData);
-            dataArrays_.Push(indexData);
-
-            unsigned indexStart = geometry->GetIndexStart();
-            unsigned indexCount = geometry->GetIndexCount();
-
-            btIndexedMesh meshIndex;
-            meshIndex.m_numTriangles = indexCount / 3;
-            meshIndex.m_triangleIndexBase = &indexData[indexStart * indexSize];
-            meshIndex.m_triangleIndexStride = 3 * indexSize;
-            meshIndex.m_numVertices = 0;
-            meshIndex.m_vertexBase = vertexData;
-            meshIndex.m_vertexStride = vertexSize;
-            meshIndex.m_indexType = (indexSize == sizeof(unsigned short)) ? PHY_SHORT : PHY_INTEGER;
-            meshIndex.m_vertexType = PHY_FLOAT;
-            m_indexedMeshes.push_back(meshIndex);
-
-            totalTriangles += meshIndex.m_numTriangles;
-        }
-
-        // Bullet will not work properly with quantized AABB compression, if the triangle count is too large. Use a conservative
-        // threshold value
-        useQuantize_ = totalTriangles <= QUANTIZE_MAX_TRIANGLES;
-    }
-
-    explicit TriangleMeshInterface(CustomGeometry* custom) :
-        btTriangleIndexVertexArray()
-    {
-        const Vector<PODVector<CustomGeometryVertex> >& srcVertices = custom->GetVertices();
-        unsigned totalVertexCount = 0;
-        unsigned totalTriangles = 0;
-
-        for (unsigned i = 0; i < srcVertices.Size(); ++i)
-            totalVertexCount += srcVertices[i].Size();
-
-        if (totalVertexCount)
-        {
-            // CustomGeometry vertex data is unindexed, so build index data here
-            SharedArrayPtr<unsigned char> vertexData(new unsigned char[totalVertexCount * sizeof(Vector3)]);
-            SharedArrayPtr<unsigned char> indexData(new unsigned char[totalVertexCount * sizeof(unsigned)]);
-            dataArrays_.Push(vertexData);
-            dataArrays_.Push(indexData);
-
-            auto* destVertex = reinterpret_cast<Vector3*>(&vertexData[0]);
-            auto* destIndex = reinterpret_cast<unsigned*>(&indexData[0]);
-            unsigned k = 0;
-
-            for (unsigned i = 0; i < srcVertices.Size(); ++i)
-            {
-                for (unsigned j = 0; j < srcVertices[i].Size(); ++j)
-                {
-                    *destVertex++ = srcVertices[i][j].position_;
-                    *destIndex++ = k++;
-                }
-            }
-
-            btIndexedMesh meshIndex;
-            meshIndex.m_numTriangles = totalVertexCount / 3;
-            meshIndex.m_triangleIndexBase = indexData;
-            meshIndex.m_triangleIndexStride = 3 * sizeof(unsigned);
-            meshIndex.m_numVertices = totalVertexCount;
-            meshIndex.m_vertexBase = vertexData;
-            meshIndex.m_vertexStride = sizeof(Vector3);
-            meshIndex.m_indexType = PHY_INTEGER;
-            meshIndex.m_vertexType = PHY_FLOAT;
-            m_indexedMeshes.push_back(meshIndex);
-
-            totalTriangles += meshIndex.m_numTriangles;
-        }
-
-        useQuantize_ = totalTriangles <= QUANTIZE_MAX_TRIANGLES;
-    }
-
-    /// OK to use quantization flag.
-    bool useQuantize_;
-
-private:
-    /// Shared vertex/index data used in the collision
-    Vector<SharedArrayPtr<unsigned char> > dataArrays_;
-};
-
-TriangleMeshData::TriangleMeshData(Model* model, unsigned lodLevel)
-{
-    meshInterface_ = new TriangleMeshInterface(model, lodLevel);
-    shape_ = new btBvhTriangleMeshShape(meshInterface_.Get(), meshInterface_->useQuantize_, true);
-
-    infoMap_ = new btTriangleInfoMap();
-    btGenerateInternalEdgeInfo(shape_.Get(), infoMap_.Get());
-}
-
-TriangleMeshData::TriangleMeshData(CustomGeometry* custom)
-{
-    meshInterface_ = new TriangleMeshInterface(custom);
-    shape_ = new btBvhTriangleMeshShape(meshInterface_.Get(), meshInterface_->useQuantize_, true);
-
-    infoMap_ = new btTriangleInfoMap();
-    btGenerateInternalEdgeInfo(shape_.Get(), infoMap_.Get());
-}
-
-GImpactMeshData::GImpactMeshData(Model* model, unsigned lodLevel)
-{
-    meshInterface_ = new TriangleMeshInterface(model, lodLevel);
-}
-
-GImpactMeshData::GImpactMeshData(CustomGeometry* custom)
-{
-    meshInterface_ = new TriangleMeshInterface(custom);
-}
-
-ConvexData::ConvexData(Model* model, unsigned lodLevel)
-{
-    PODVector<Vector3> vertices;
-    unsigned numGeometries = model->GetNumGeometries();
-
-    for (unsigned i = 0; i < numGeometries; ++i)
-    {
-        Geometry* geometry = model->GetGeometry(i, lodLevel);
-        if (!geometry)
-        {
-            URHO3D_LOGWARNING("Skipping null geometry for convex hull collision");
-            continue;
-        };
-
-        const unsigned char* vertexData;
-        const unsigned char* indexData;
-        unsigned vertexSize;
-        unsigned indexSize;
-        const PODVector<VertexElement>* elements;
-
-        geometry->GetRawData(vertexData, vertexSize, indexData, indexSize, elements);
-        if (!vertexData || VertexBuffer::GetElementOffset(*elements, TYPE_VECTOR3, SEM_POSITION) != 0)
-        {
-            URHO3D_LOGWARNING("Skipping geometry with no or unsuitable CPU-side geometry data for convex hull collision");
-            continue;
-        }
-
-        unsigned vertexStart = geometry->GetVertexStart();
-        unsigned vertexCount = geometry->GetVertexCount();
-
-        // Copy vertex data
-        for (unsigned j = 0; j < vertexCount; ++j)
-        {
-            const Vector3& v = *((const Vector3*)(&vertexData[(vertexStart + j) * vertexSize]));
-            vertices.Push(v);
-        }
-    }
-
-    BuildHull(vertices);
-}
-
-ConvexData::ConvexData(CustomGeometry* custom)
-{
-    const Vector<PODVector<CustomGeometryVertex> >& srcVertices = custom->GetVertices();
-    PODVector<Vector3> vertices;
-
-    for (unsigned i = 0; i < srcVertices.Size(); ++i)
-    {
-        for (unsigned j = 0; j < srcVertices[i].Size(); ++j)
-            vertices.Push(srcVertices[i][j].position_);
-    }
-
-    BuildHull(vertices);
-}
-
-void ConvexData::BuildHull(const PODVector<Vector3>& vertices)
-{
-    if (vertices.Size())
-    {
-        // Build the convex hull from the raw geometry
-        StanHull::HullDesc desc;
-        desc.SetHullFlag(StanHull::QF_TRIANGLES);
-        desc.mVcount = vertices.Size();
-        desc.mVertices = vertices[0].Data();
-        desc.mVertexStride = 3 * sizeof(float);
-        desc.mSkinWidth = 0.0f;
-
-        StanHull::HullLibrary lib;
-        StanHull::HullResult result;
-        lib.CreateConvexHull(desc, result);
-
-        vertexCount_ = result.mNumOutputVertices;
-        vertexData_ = new Vector3[vertexCount_];
-
-        indexCount_ = result.mNumIndices;
-        indexData_ = new unsigned[indexCount_];
-
-        // Copy vertex data & index data
-        memcpy(vertexData_.Get(), result.mOutputVertices, vertexCount_ * sizeof(Vector3));
-        memcpy(indexData_.Get(), result.mIndices, indexCount_ * sizeof(unsigned));
-
-        lib.ReleaseResult(result);
-    }
-    else
-    {
-        vertexCount_ = 0;
-        indexCount_ = 0;
-    }
-}
-
-HeightfieldData::HeightfieldData(Terrain* terrain, unsigned lodLevel) :
-    heightData_(terrain->GetHeightData()),
-    spacing_(terrain->GetSpacing()),
-    size_(terrain->GetNumVertices()),
-    minHeight_(0.0f),
-    maxHeight_(0.0f)
-{
-    if (heightData_)
-    {
-        if (lodLevel > 0)
-        {
-            IntVector2 lodSize = size_;
-            Vector3 lodSpacing = spacing_;
-            unsigned skip = 1;
-
-            for (unsigned i = 0; i < lodLevel; ++i)
-            {
-                skip *= 2;
-                lodSpacing.x_ *= 2.0f;
-                lodSpacing.z_ *= 2.0f;
-                int rX = lodSize.x_ & 1u;
-                int rY = lodSize.y_ & 1u;
-                lodSize.x_ >>= 1;
-                lodSize.y_ >>= 1;
-                lodSize.x_ += rX;
-                lodSize.y_ += rY;
-                if (lodSize.x_ <= 2 || lodSize.y_ <= 2)
-                    break;
-            }
-
-            SharedArrayPtr<float> lodHeightData(new float[lodSize.x_ * lodSize.y_]);
-            for (int y = 0, dY = 0; y < size_.y_ && dY < lodSize.y_; y += skip, ++dY)
-            {
-                for (int x = 0, dX = 0; x < size_.x_ && dX < lodSize.x_; x += skip, ++dX)
-                    lodHeightData[dY * lodSize.x_ + dX] = heightData_[y * size_.x_ + x];
-            }
-
-            size_ = lodSize;
-            spacing_ = lodSpacing;
-            heightData_ = lodHeightData;
-        }
-
-        auto points = (unsigned)(size_.x_ * size_.y_);
-        float* data = heightData_.Get();
-
-        minHeight_ = maxHeight_ = data[0];
-        for (unsigned i = 1; i < points; ++i)
-        {
-            minHeight_ = Min(minHeight_, data[i]);
-            maxHeight_ = Max(maxHeight_, data[i]);
-        }
-    }
-}
-
-bool HasDynamicBuffers(Model* model, unsigned lodLevel)
-{
-    unsigned numGeometries = model->GetNumGeometries();
-
-    for (unsigned i = 0; i < numGeometries; ++i)
-    {
-        Geometry* geometry = model->GetGeometry(i, lodLevel);
-        if (!geometry)
-            continue;
-        unsigned numVertexBuffers = geometry->GetNumVertexBuffers();
-        for (unsigned j = 0; j < numVertexBuffers; ++j)
-        {
-            VertexBuffer* buffer = geometry->GetVertexBuffer(j);
-            if (!buffer)
-                continue;
-            if (buffer->IsDynamic())
-                return true;
-        }
-        IndexBuffer* buffer = geometry->GetIndexBuffer();
-        if (buffer && buffer->IsDynamic())
-            return true;
-    }
-
-    return false;
-}
-
-CollisionGeometryData* CreateCollisionGeometryData(ShapeType shapeType, Model* model, unsigned lodLevel)
-{
-    switch (shapeType)
-    {
-    case SHAPE_TRIANGLEMESH:
-        return new TriangleMeshData(model, lodLevel);
-    case SHAPE_CONVEXHULL:
-        return new ConvexData(model, lodLevel);
-    case SHAPE_GIMPACTMESH:
-        return new GImpactMeshData(model, lodLevel);
-    default:
-        return nullptr;
-    }
-}
-
-CollisionGeometryData* CreateCollisionGeometryData(ShapeType shapeType, CustomGeometry* custom)
-{
-    switch (shapeType)
-    {
-    case SHAPE_TRIANGLEMESH:
-        return new TriangleMeshData(custom);
-    case SHAPE_CONVEXHULL:
-        return new ConvexData(custom);
-    case SHAPE_GIMPACTMESH:
-        return new GImpactMeshData(custom);
-    default:
-        return nullptr;
-    }
-}
-
-btCollisionShape* CreateCollisionGeometryDataShape(ShapeType shapeType, CollisionGeometryData* geometry, const Vector3& scale)
-{
-    switch (shapeType)
-    {
-    case SHAPE_TRIANGLEMESH:
-        {
-            auto* triMesh = static_cast<TriangleMeshData*>(geometry);
-            return new btScaledBvhTriangleMeshShape(triMesh->shape_.Get(), ToBtVector3(scale));
-        }
-    case SHAPE_CONVEXHULL:
-        {
-            auto* convex = static_cast<ConvexData*>(geometry);
-            auto* shape = new btConvexHullShape((btScalar*)convex->vertexData_.Get(), convex->vertexCount_, sizeof(Vector3));
-            shape->setLocalScaling(ToBtVector3(scale));
-            return shape;
-        }
-    case SHAPE_GIMPACTMESH:
-        {
-            auto* gimpactMesh = static_cast<GImpactMeshData*>(geometry);
-            auto* shape = new btGImpactMeshShape(gimpactMesh->meshInterface_.Get());
-            shape->setLocalScaling(ToBtVector3(scale));
-            shape->updateBound();
-            return shape;
-        }
-    default:
-        return nullptr;
-    }
-}
-
-CollisionShape::CollisionShape(Context* context) :
-    Component(context),
-    shapeType_(SHAPE_BOX),
-    position_(Vector3::ZERO),
-    rotation_(Quaternion::IDENTITY),
-    size_(Vector3::ONE),
-    cachedWorldScale_(Vector3::ONE),
-    lodLevel_(0),
-    customGeometryID_(0),
-    margin_(DEFAULT_COLLISION_MARGIN),
-    recreateShape_(true),
-    retryCreation_(false)
-{
-}
-
-CollisionShape::~CollisionShape()
-{
-    ReleaseShape();
-
-    if (physicsWorld_)
-        physicsWorld_->RemoveCollisionShape(this);
-}
-
-void CollisionShape::RegisterObject(Context* context)
-{
-    context->RegisterFactory<CollisionShape>(PHYSICS_CATEGORY);
-
-    URHO3D_ACCESSOR_ATTRIBUTE("Is Enabled", IsEnabled, SetEnabled, bool, true, AM_DEFAULT);
-    URHO3D_ENUM_ATTRIBUTE_EX("Shape Type", shapeType_, MarkShapeDirty, typeNames, SHAPE_BOX, AM_DEFAULT);
-    URHO3D_ATTRIBUTE_EX("Size", Vector3, size_, MarkShapeDirty, Vector3::ONE, AM_DEFAULT);
-    URHO3D_ACCESSOR_ATTRIBUTE("Offset Position", GetPosition, SetPosition, Vector3, Vector3::ZERO, AM_DEFAULT);
-    URHO3D_ACCESSOR_ATTRIBUTE("Offset Rotation", GetRotation, SetRotation, Quaternion, Quaternion::IDENTITY, AM_DEFAULT);
-    URHO3D_MIXED_ACCESSOR_ATTRIBUTE("Model", GetModelAttr, SetModelAttr, ResourceRef, ResourceRef(Model::GetTypeStatic()), AM_DEFAULT);
-    URHO3D_ATTRIBUTE_EX("LOD Level", int, lodLevel_, MarkShapeDirty, 0, AM_DEFAULT);
-    URHO3D_ATTRIBUTE_EX("Collision Margin", float, margin_, MarkShapeDirty, DEFAULT_COLLISION_MARGIN, AM_DEFAULT);
-    URHO3D_ATTRIBUTE_EX("CustomGeometry ComponentID", unsigned, customGeometryID_, MarkShapeDirty, 0, AM_DEFAULT | AM_COMPONENTID);
-}
-
-void CollisionShape::ApplyAttributes()
-{
-    if (recreateShape_)
-    {
-        UpdateShape();
-        NotifyRigidBody();
-    }
-}
-
-void CollisionShape::OnSetEnabled()
-{
-    NotifyRigidBody();
-}
-
-void CollisionShape::DrawDebugGeometry(DebugRenderer* debug, bool depthTest)
-{
-    if (debug && physicsWorld_ && shape_ && node_ && IsEnabledEffective())
-    {
-        // Use the rigid body's world transform if possible, as it may be different from the rendering transform
-        Matrix3x4 worldTransform;
-        auto* body = GetComponent<RigidBody>();
-        bool bodyActive = false;
-        if (body)
-        {
-            worldTransform = Matrix3x4(body->GetPosition(), body->GetRotation(), node_->GetWorldScale());
-            bodyActive = body->IsActive();
-        }
-        else
-            worldTransform = node_->GetWorldTransform();
-
-        // Special case code for convex hull: bypass Bullet's own rendering to draw triangles correctly, not just edges
-        if (shapeType_ == SHAPE_CONVEXHULL)
-        {
-            auto*convexData = static_cast<ConvexData*>(GetGeometryData());
-            auto* body = GetComponent<RigidBody>();
-            Color color = bodyActive ? Color::WHITE : Color::GREEN;
-            Matrix3x4 shapeTransform(worldTransform * position_, worldTransform.Rotation() * rotation_, worldTransform.Scale());
-
-            if (convexData)
-            {
-                for (unsigned i = 0; i < convexData->indexCount_; i += 3)
-                {
-                    Vector3 a = shapeTransform * convexData->vertexData_[convexData->indexData_[i + 0]];
-                    Vector3 b = shapeTransform * convexData->vertexData_[convexData->indexData_[i + 1]];
-                    Vector3 c = shapeTransform * convexData->vertexData_[convexData->indexData_[i + 2]];
-                    debug->AddLine(a, b, color, depthTest);
-                    debug->AddLine(b, c, color, depthTest);
-                    debug->AddLine(a, c, color, depthTest);
-                }
-             }
-        }
-        else
-        {
-            physicsWorld_->SetDebugRenderer(debug);
-            physicsWorld_->SetDebugDepthTest(depthTest);
-
-            Vector3 position = position_;
-            // For terrains, undo the height centering performed automatically by Bullet
-            if (shapeType_ == SHAPE_TERRAIN && geometry_)
-            {
-                auto* heightfield = static_cast<HeightfieldData*>(geometry_.Get());
-                position.y_ += (heightfield->minHeight_ + heightfield->maxHeight_) * 0.5f;
-            }
-
-            Vector3 worldPosition(worldTransform * position);
-            Quaternion worldRotation(worldTransform.Rotation() * rotation_);
-
-            btDiscreteDynamicsWorld* world = physicsWorld_->GetWorld();
-            world->debugDrawObject(btTransform(ToBtQuaternion(worldRotation), ToBtVector3(worldPosition)), shape_.Get(), bodyActive ?
-                WHITE : GREEN);
-
-            physicsWorld_->SetDebugRenderer(nullptr);
-        }
-    }
-}
-
-void CollisionShape::SetBox(const Vector3& size, const Vector3& position, const Quaternion& rotation)
-{
-    if (model_)
-        UnsubscribeFromEvent(model_, E_RELOADFINISHED);
-
-    shapeType_ = SHAPE_BOX;
-    size_ = size;
-    position_ = position;
-    rotation_ = rotation;
-    model_.Reset();
-    customGeometryID_ = 0;
-
-    UpdateShape();
-    NotifyRigidBody();
-    MarkNetworkUpdate();
-}
-
-void CollisionShape::SetSphere(float diameter, const Vector3& position, const Quaternion& rotation)
-{
-    if (model_)
-        UnsubscribeFromEvent(model_, E_RELOADFINISHED);
-
-    shapeType_ = SHAPE_SPHERE;
-    size_ = Vector3(diameter, diameter, diameter);
-    position_ = position;
-    rotation_ = rotation;
-    model_.Reset();
-    customGeometryID_ = 0;
-
-    UpdateShape();
-    NotifyRigidBody();
-    MarkNetworkUpdate();
-}
-
-void CollisionShape::SetStaticPlane(const Vector3& position, const Quaternion& rotation)
-{
-    if (model_)
-        UnsubscribeFromEvent(model_, E_RELOADFINISHED);
-
-    shapeType_ = SHAPE_STATICPLANE;
-    position_ = position;
-    rotation_ = rotation;
-    model_.Reset();
-    customGeometryID_ = 0;
-
-    UpdateShape();
-    NotifyRigidBody();
-    MarkNetworkUpdate();
-}
-
-void CollisionShape::SetCylinder(float diameter, float height, const Vector3& position, const Quaternion& rotation)
-{
-    if (model_)
-        UnsubscribeFromEvent(model_, E_RELOADFINISHED);
-
-    shapeType_ = SHAPE_CYLINDER;
-    size_ = Vector3(diameter, height, diameter);
-    position_ = position;
-    rotation_ = rotation;
-    model_.Reset();
-    customGeometryID_ = 0;
-
-    UpdateShape();
-    NotifyRigidBody();
-    MarkNetworkUpdate();
-}
-
-void CollisionShape::SetCapsule(float diameter, float height, const Vector3& position, const Quaternion& rotation)
-{
-    if (model_)
-        UnsubscribeFromEvent(model_, E_RELOADFINISHED);
-
-    shapeType_ = SHAPE_CAPSULE;
-    size_ = Vector3(diameter, height, diameter);
-    position_ = position;
-    rotation_ = rotation;
-    model_.Reset();
-    customGeometryID_ = 0;
-
-    UpdateShape();
-    NotifyRigidBody();
-    MarkNetworkUpdate();
-}
-
-void CollisionShape::SetCone(float diameter, float height, const Vector3& position, const Quaternion& rotation)
-{
-    if (model_)
-        UnsubscribeFromEvent(model_, E_RELOADFINISHED);
-
-    shapeType_ = SHAPE_CONE;
-    size_ = Vector3(diameter, height, diameter);
-    position_ = position;
-    rotation_ = rotation;
-    model_.Reset();
-    customGeometryID_ = 0;
-
-    UpdateShape();
-    NotifyRigidBody();
-    MarkNetworkUpdate();
-}
-
-void CollisionShape::SetTriangleMesh(Model* model, unsigned lodLevel, const Vector3& scale, const Vector3& position,
-    const Quaternion& rotation)
-{
-    SetModelShape(SHAPE_TRIANGLEMESH, model, lodLevel, scale, position, rotation);
-}
-
-void CollisionShape::SetCustomTriangleMesh(CustomGeometry* custom, const Vector3& scale, const Vector3& position,
-    const Quaternion& rotation)
-{
-    SetCustomShape(SHAPE_TRIANGLEMESH, custom, scale, position, rotation);
-}
-
-void CollisionShape::SetConvexHull(Model* model, unsigned lodLevel, const Vector3& scale, const Vector3& position,
-    const Quaternion& rotation)
-{
-    SetModelShape(SHAPE_CONVEXHULL, model, lodLevel, scale, position, rotation);
-}
-
-void CollisionShape::SetCustomConvexHull(CustomGeometry* custom, const Vector3& scale, const Vector3& position,
-    const Quaternion& rotation)
-{
-    SetCustomShape(SHAPE_CONVEXHULL, custom, scale, position, rotation);
-}
-
-void CollisionShape::SetGImpactMesh(Model* model, unsigned lodLevel, const Vector3& scale, const Vector3& position,
-    const Quaternion& rotation)
-{
-    SetModelShape(SHAPE_GIMPACTMESH, model, lodLevel, scale, position, rotation);
-}
-
-void CollisionShape::SetCustomGImpactMesh(CustomGeometry* custom, const Vector3& scale, const Vector3& position,
-    const Quaternion& rotation)
-{
-    SetCustomShape(SHAPE_GIMPACTMESH, custom, scale, position, rotation);
-}
-
-void CollisionShape::SetTerrain(unsigned lodLevel)
-{
-    auto* terrain = GetComponent<Terrain>();
-    if (!terrain)
-    {
-        URHO3D_LOGERROR("No terrain component, can not set terrain shape");
-        return;
-    }
-
-    if (model_)
-        UnsubscribeFromEvent(model_, E_RELOADFINISHED);
-
-    shapeType_ = SHAPE_TERRAIN;
-    lodLevel_ = lodLevel;
-
-    UpdateShape();
-    NotifyRigidBody();
-    MarkNetworkUpdate();
-}
-
-void CollisionShape::SetShapeType(ShapeType type)
-{
-    if (type != shapeType_)
-    {
-        shapeType_ = type;
-        UpdateShape();
-        NotifyRigidBody();
-        MarkNetworkUpdate();
-    }
-}
-
-void CollisionShape::SetSize(const Vector3& size)
-{
-    if (size != size_)
-    {
-        size_ = size;
-        UpdateShape();
-        NotifyRigidBody();
-        MarkNetworkUpdate();
-    }
-}
-
-void CollisionShape::SetPosition(const Vector3& position)
-{
-    if (position != position_)
-    {
-        position_ = position;
-        NotifyRigidBody();
-        MarkNetworkUpdate();
-    }
-}
-
-void CollisionShape::SetRotation(const Quaternion& rotation)
-{
-    if (rotation != rotation_)
-    {
-        rotation_ = rotation;
-        NotifyRigidBody();
-        MarkNetworkUpdate();
-    }
-}
-
-void CollisionShape::SetTransform(const Vector3& position, const Quaternion& rotation)
-{
-    if (position != position_ || rotation != rotation_)
-    {
-        position_ = position;
-        rotation_ = rotation;
-        NotifyRigidBody();
-        MarkNetworkUpdate();
-    }
-}
-
-void CollisionShape::SetMargin(float margin)
-{
-    margin = Max(margin, 0.0f);
-
-    if (margin != margin_)
-    {
-        if (shape_)
-            shape_->setMargin(margin);
-        margin_ = margin;
-        MarkNetworkUpdate();
-    }
-}
-
-void CollisionShape::SetModel(Model* model)
-{
-    if (model != model_)
-    {
-        if (model_)
-            UnsubscribeFromEvent(model_, E_RELOADFINISHED);
-
-        model_ = model;
-        if (shapeType_ >= SHAPE_TRIANGLEMESH)
-        {
-            UpdateShape();
-            NotifyRigidBody();
-        }
-        MarkNetworkUpdate();
-    }
-}
-
-void CollisionShape::SetLodLevel(unsigned lodLevel)
-{
-    if (lodLevel != lodLevel_)
-    {
-        lodLevel_ = lodLevel;
-        if (shapeType_ >= SHAPE_TRIANGLEMESH)
-        {
-            UpdateShape();
-            NotifyRigidBody();
-        }
-        MarkNetworkUpdate();
-    }
-}
-
-BoundingBox CollisionShape::GetWorldBoundingBox() const
-{
-    if (shape_ && node_)
-    {
-        // Use the rigid body's world transform if possible, as it may be different from the rendering transform
-        auto* body = GetComponent<RigidBody>();
-        Matrix3x4 worldTransform = body ? Matrix3x4(body->GetPosition(), body->GetRotation(), node_->GetWorldScale()) :
-            node_->GetWorldTransform();
-
-        Vector3 worldPosition(worldTransform * position_);
-        Quaternion worldRotation(worldTransform.Rotation() * rotation_);
-        btTransform shapeWorldTransform(ToBtQuaternion(worldRotation), ToBtVector3(worldPosition));
-        btVector3 aabbMin, aabbMax;
-        shape_->getAabb(shapeWorldTransform, aabbMin, aabbMax);
-
-        return BoundingBox(ToVector3(aabbMin), ToVector3(aabbMax));
-    }
-    else
-        return BoundingBox();
-}
-
-void CollisionShape::NotifyRigidBody(bool updateMass)
-{
-    btCompoundShape* compound = GetParentCompoundShape();
-    if (node_ && shape_ && compound)
-    {
-        // Remove the shape first to ensure it is not added twice
-        compound->removeChildShape(shape_.Get());
-
-        if (IsEnabledEffective())
-        {
-            // Then add with updated offset
-            Vector3 position = position_;
-            // For terrains, undo the height centering performed automatically by Bullet
-            if (shapeType_ == SHAPE_TERRAIN && geometry_)
-            {
-                auto* heightfield = static_cast<HeightfieldData*>(geometry_.Get());
-                position.y_ += (heightfield->minHeight_ + heightfield->maxHeight_) * 0.5f;
-            }
-
-            btTransform offset;
-            offset.setOrigin(ToBtVector3(node_->GetWorldScale() * position));
-            offset.setRotation(ToBtQuaternion(rotation_));
-            compound->addChildShape(offset, shape_.Get());
-        }
-
-        // Finally tell the rigid body to update its mass
-        if (updateMass)
-            rigidBody_->UpdateMass();
-    }
-}
-
-void CollisionShape::SetModelAttr(const ResourceRef& value)
-{
-    auto* cache = GetSubsystem<ResourceCache>();
-    model_ = cache->GetResource<Model>(value.name_);
-    recreateShape_ = true;
-    MarkNetworkUpdate();
-}
-
-ResourceRef CollisionShape::GetModelAttr() const
-{
-    return GetResourceRef(model_, Model::GetTypeStatic());
-}
-
-void CollisionShape::ReleaseShape()
-{
-    btCompoundShape* compound = GetParentCompoundShape();
-    if (shape_ && compound)
-    {
-        compound->removeChildShape(shape_.Get());
-        rigidBody_->UpdateMass();
-    }
-
-    shape_.Reset();
-
-    geometry_.Reset();
-
-    if (physicsWorld_)
-        physicsWorld_->CleanupGeometryCache();
-}
-
-void CollisionShape::OnNodeSet(Node* node)
-{
-    if (node)
-    {
-        node->AddListener(this);
-        cachedWorldScale_ = node->GetWorldScale();
-
-        // Terrain collision shape depends on the terrain component's geometry updates. Subscribe to them
-        SubscribeToEvent(node, E_TERRAINCREATED, URHO3D_HANDLER(CollisionShape, HandleTerrainCreated));
-    }
-}
-
-void CollisionShape::OnSceneSet(Scene* scene)
-{
-    if (scene)
-    {
-        if (scene == node_)
-            URHO3D_LOGWARNING(GetTypeName() + " should not be created to the root scene node");
-
-        physicsWorld_ = scene->GetOrCreateComponent<PhysicsWorld>();
-        physicsWorld_->AddCollisionShape(this);
-
-        // Create shape now if necessary (attributes modified before adding to scene)
-        if (retryCreation_)
-        {
-            UpdateShape();
-            NotifyRigidBody();
-        }
-    }
-    else
-    {
-        ReleaseShape();
-
-        if (physicsWorld_)
-            physicsWorld_->RemoveCollisionShape(this);
-
-        // Recreate when moved to a scene again
-        retryCreation_ = true;
-    }
-}
-
-void CollisionShape::OnMarkedDirty(Node* node)
-{
-    Vector3 newWorldScale = node_->GetWorldScale();
-    if (HasWorldScaleChanged(cachedWorldScale_, newWorldScale) && shape_)
-    {
-        // Physics operations are not safe from worker threads
-        Scene* scene = GetScene();
-        if (scene && scene->IsThreadedUpdate())
-        {
-            scene->DelayedMarkedDirty(this);
-            return;
-        }
-
-        switch (shapeType_)
-        {
-        case SHAPE_BOX:
-        case SHAPE_SPHERE:
-        case SHAPE_CYLINDER:
-        case SHAPE_CAPSULE:
-        case SHAPE_CONE:
-            shape_->setLocalScaling(ToBtVector3(newWorldScale));
-            break;
-
-        case SHAPE_TRIANGLEMESH:
-        case SHAPE_CONVEXHULL:
-            shape_->setLocalScaling(ToBtVector3(newWorldScale * size_));
-            break;
-
-        case SHAPE_TERRAIN:
-            {
-                auto* heightfield = static_cast<HeightfieldData*>(geometry_.Get());
-                shape_->setLocalScaling(ToBtVector3(Vector3(heightfield->spacing_.x_, 1.0f, heightfield->spacing_.z_) *
-                                                    newWorldScale * size_));
-            }
-            break;
-
-        default:
-            break;
-        }
-
-        NotifyRigidBody();
-
-        cachedWorldScale_ = newWorldScale;
-    }
-}
-
-btCompoundShape* CollisionShape::GetParentCompoundShape()
-{
-    if (!rigidBody_)
-        rigidBody_ = GetComponent<RigidBody>();
-
-    return rigidBody_ ? rigidBody_->GetCompoundShape() : nullptr;
-}
-
-void CollisionShape::UpdateShape()
-{
-    URHO3D_PROFILE("UpdateCollisionShape");
-
-    ReleaseShape();
-
-    // If no physics world available now mark for retry later
-    if (!physicsWorld_)
-    {
-        retryCreation_ = true;
-        return;
-    }
-
-    if (node_)
-    {
-        cachedWorldScale_ = node_->GetWorldScale();
-
-        switch (shapeType_)
-        {
-        case SHAPE_BOX:
-            shape_ = new btBoxShape(ToBtVector3(size_ * 0.5f));
-            shape_->setLocalScaling(ToBtVector3(cachedWorldScale_));
-            break;
-
-        case SHAPE_SPHERE:
-            shape_ = new btSphereShape(size_.x_ * 0.5f);
-            shape_->setLocalScaling(ToBtVector3(cachedWorldScale_));
-            break;
-
-        case SHAPE_STATICPLANE:
-            shape_ = new btStaticPlaneShape(btVector3(0.0f, 1.0f, 0.0f), 0.0f);
-            break;
-
-        case SHAPE_CYLINDER:
-            shape_ = new btCylinderShape(btVector3(size_.x_ * 0.5f, size_.y_ * 0.5f, size_.x_ * 0.5f));
-            shape_->setLocalScaling(ToBtVector3(cachedWorldScale_));
-            break;
-
-        case SHAPE_CAPSULE:
-            shape_ = new btCapsuleShape(size_.x_ * 0.5f, Max(size_.y_ - size_.x_, 0.0f));
-            shape_->setLocalScaling(ToBtVector3(cachedWorldScale_));
-            break;
-
-        case SHAPE_CONE:
-            shape_ = new btConeShape(size_.x_ * 0.5f, size_.y_);
-            shape_->setLocalScaling(ToBtVector3(cachedWorldScale_));
-            break;
-
-        case SHAPE_TRIANGLEMESH:
-            UpdateCachedGeometryShape(physicsWorld_->GetTriMeshCache());
-            break;
-
-        case SHAPE_CONVEXHULL:
-            UpdateCachedGeometryShape(physicsWorld_->GetConvexCache());
-            break;
-
-        case SHAPE_GIMPACTMESH:
-            UpdateCachedGeometryShape(physicsWorld_->GetGImpactTrimeshCache());
-            break;
-
-        case SHAPE_TERRAIN:
-            size_ = size_.Abs();
-            {
-                auto* terrain = GetComponent<Terrain>();
-                if (terrain && terrain->GetHeightData())
-                {
-                    geometry_ = new HeightfieldData(terrain, lodLevel_);
-                    auto* heightfield = static_cast<HeightfieldData*>(geometry_.Get());
-
-                    shape_ =
-                        new btHeightfieldTerrainShape(heightfield->size_.x_, heightfield->size_.y_, heightfield->heightData_.Get(),
-                            1.0f, heightfield->minHeight_, heightfield->maxHeight_, 1, PHY_FLOAT, false);
-                    shape_->setLocalScaling(
-                        ToBtVector3(Vector3(heightfield->spacing_.x_, 1.0f, heightfield->spacing_.z_) * cachedWorldScale_ * size_));
-                }
-            }
-            break;
-
-        default:
-            shape_ = this->UpdateDerivedShape(shapeType_, cachedWorldScale_);
-            break;
-        }
-
-        if (shape_)
-        {
-            shape_->setUserPointer(this);
-            shape_->setMargin(margin_);
-        }
-    }
-
-    if (physicsWorld_)
-        physicsWorld_->CleanupGeometryCache();
-
-    recreateShape_ = false;
-    retryCreation_ = false;
-}
-
-void CollisionShape::UpdateCachedGeometryShape(CollisionGeometryDataCache& cache)
-{
-    Scene* scene = GetScene();
-    size_ = size_.Abs();
-    if (customGeometryID_ && scene)
-    {
-        auto* custom = dynamic_cast<CustomGeometry*>(scene->GetComponent(customGeometryID_));
-        if (custom)
-        {
-            geometry_ = CreateCollisionGeometryData(shapeType_, custom);
-            assert(geometry_);
-            shape_ = CreateCollisionGeometryDataShape(shapeType_, geometry_.Get(), cachedWorldScale_ * size_);
-            assert(shape_);
-        }
-        else
-            URHO3D_LOGWARNING("Could not find custom geometry component ID " + String(customGeometryID_) +
-                " for collision shape creation");
-    }
-    else if (model_ && model_->GetNumGeometries())
-    {
-        // Check the geometry cache
-        Pair<Model*, unsigned> id = MakePair(model_.Get(), lodLevel_);
-        auto cachedGeometry = cache.Find(id);
-        if (cachedGeometry != cache.End())
-            geometry_ = cachedGeometry->second_;
-        else
-        {
-            geometry_ = CreateCollisionGeometryData(shapeType_, model_, lodLevel_);
-            assert(geometry_);
-            // Check if model has dynamic buffers, do not cache in that case
-            if (!HasDynamicBuffers(model_, lodLevel_))
-                cache[id] = geometry_;
-        }
-
-        shape_ = CreateCollisionGeometryDataShape(shapeType_, geometry_.Get(), cachedWorldScale_ * size_);
-        assert(shape_);
-        // Watch for live reloads of the collision model to reload the geometry if necessary
-        SubscribeToEvent(model_, E_RELOADFINISHED, URHO3D_HANDLER(CollisionShape, HandleModelReloadFinished));
-    }
-}
-
-void CollisionShape::SetModelShape(ShapeType shapeType, Model* model, unsigned lodLevel,
-    const Vector3& scale, const Vector3& position, const Quaternion& rotation)
-{
-    if (!model)
-    {
-        URHO3D_LOGERROR("Null model, can not set collsion shape");
-        return;
-    }
-
-    if (model_)
-        UnsubscribeFromEvent(model_, E_RELOADFINISHED);
-
-    shapeType_ = shapeType;
-    model_ = model;
-    lodLevel_ = lodLevel;
-    size_ = scale;
-    position_ = position;
-    rotation_ = rotation;
-    customGeometryID_ = 0;
-
-    UpdateShape();
-    NotifyRigidBody();
-    MarkNetworkUpdate();
-}
-
-void CollisionShape::SetCustomShape(ShapeType shapeType, CustomGeometry* custom,
-    const Vector3& scale, const Vector3& position, const Quaternion& rotation)
-{
-    if (!custom)
-    {
-        URHO3D_LOGERROR("Null custom geometry, can not set collsion shape");
-        return;
-    }
-    if (custom->GetScene() != GetScene())
-    {
-        URHO3D_LOGERROR("Custom geometry is not in the same scene as the collision shape, can not set collsion shape");
-        return;
-    }
-
-    if (model_)
-        UnsubscribeFromEvent(model_, E_RELOADFINISHED);
-
-    shapeType_ = shapeType;
-    model_.Reset();
-    lodLevel_ = 0;
-    size_ = scale;
-    position_ = position;
-    rotation_ = rotation;
-    customGeometryID_ = custom->GetID();
-
-    UpdateShape();
-    NotifyRigidBody();
-    MarkNetworkUpdate();
-}
-
-btCollisionShape* CollisionShape::UpdateDerivedShape(int shapeType, const Vector3& newWorldScale)
-{
-    // To be overridden in derived classes.
-    return nullptr;
-}
-
-void CollisionShape::HandleTerrainCreated(StringHash eventType, VariantMap& eventData)
-{
-    if (shapeType_ == SHAPE_TERRAIN)
-    {
-        UpdateShape();
-        NotifyRigidBody();
-    }
-}
-
-void CollisionShape::HandleModelReloadFinished(StringHash eventType, VariantMap& eventData)
-{
-    if (physicsWorld_)
-        physicsWorld_->RemoveCachedGeometry(model_);
-    if (shapeType_ == SHAPE_TRIANGLEMESH || shapeType_ == SHAPE_CONVEXHULL)
-    {
-        UpdateShape();
-        NotifyRigidBody();
-    }
-}
-
-}
-=======
 //
 // Copyright (c) 2008-2019 the Urho3D project.
 //
@@ -2222,7 +1000,7 @@
 
 void CollisionShape::UpdateShape()
 {
-    URHO3D_PROFILE(UpdateCollisionShape);
+    URHO3D_PROFILE("UpdateCollisionShape");
 
     ReleaseShape();
 
@@ -2439,5 +1217,4 @@
     }
 }
 
-}
->>>>>>> a476f0c4
+}