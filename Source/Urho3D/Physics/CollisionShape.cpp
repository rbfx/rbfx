<<<<<<< HEAD

#include "CollisionShape.h"
#include "PhysicsWorld.h"
#include "RigidBody.h"
#include "NewtonMeshObject.h"

=======
//
// Copyright (c) 2008-2019 the Urho3D project.
//
// Permission is hereby granted, free of charge, to any person obtaining a copy
// of this software and associated documentation files (the "Software"), to deal
// in the Software without restriction, including without limitation the rights
// to use, copy, modify, merge, publish, distribute, sublicense, and/or sell
// copies of the Software, and to permit persons to whom the Software is
// furnished to do so, subject to the following conditions:
//
// The above copyright notice and this permission notice shall be included in
// all copies or substantial portions of the Software.
//
// THE SOFTWARE IS PROVIDED "AS IS", WITHOUT WARRANTY OF ANY KIND, EXPRESS OR
// IMPLIED, INCLUDING BUT NOT LIMITED TO THE WARRANTIES OF MERCHANTABILITY,
// FITNESS FOR A PARTICULAR PURPOSE AND NONINFRINGEMENT. IN NO EVENT SHALL THE
// AUTHORS OR COPYRIGHT HOLDERS BE LIABLE FOR ANY CLAIM, DAMAGES OR OTHER
// LIABILITY, WHETHER IN AN ACTION OF CONTRACT, TORT OR OTHERWISE, ARISING FROM,
// OUT OF OR IN CONNECTION WITH THE SOFTWARE OR THE USE OR OTHER DEALINGS IN
// THE SOFTWARE.
//

#include "../Precompiled.h"
>>>>>>> ea9b00d5

#include "../Core/Context.h"
#include "../Scene/Component.h"
#include "../Scene/Node.h"
#include "../Scene/Scene.h"
#include "../Graphics/Model.h"
#include "../IO/Log.h"

#include "Newton.h"
#include "dMatrix.h"

#include "UrhoNewtonConversions.h"
#include "Graphics/Geometry.h"
#include "Graphics/VertexBuffer.h"
#include "Graphics/GraphicsDefs.h"
#include "Graphics/IndexBuffer.h"
#include "Graphics/StaticModel.h"
#include "Scene/SceneEvents.h"
#include "NewtonDebugDrawing.h"

namespace Urho3D {



    CollisionShape::CollisionShape(Context* context) : Component(context)
    {
        SubscribeToEvent(E_NODEADDED, URHO3D_HANDLER(CollisionShape, HandleNodeAdded));
        SubscribeToEvent(E_NODEREMOVED, URHO3D_HANDLER(CollisionShape, HandleNodeRemoved));
    }

    CollisionShape::~CollisionShape()
    {
        freeInternalCollision();
    }

    void CollisionShape::RegisterObject(Context* context)
    {
        context->RegisterFactory<CollisionShape>(DEF_PHYSICS_CATEGORY.CString());
        URHO3D_COPY_BASE_ATTRIBUTES(Component);

        URHO3D_ACCESSOR_ATTRIBUTE("Position Offset", GetPositionOffset, SetPositionOffset, Vector3, Vector3::ZERO, AM_DEFAULT);
        URHO3D_ACCESSOR_ATTRIBUTE("Rotational Offset", GetRotationOffset, SetRotationOffset, Quaternion, Quaternion::IDENTITY, AM_DEFAULT);
        URHO3D_ACCESSOR_ATTRIBUTE("Scale Factor", GetScaleFactor, SetScaleFactor, Vector3, Vector3::ONE, AM_DEFAULT);
        URHO3D_ACCESSOR_ATTRIBUTE("Inherit Collision Node Scales", GetInheritNodeScale, SetInheritNodeScale, bool, true, AM_DEFAULT);
        URHO3D_ACCESSOR_ATTRIBUTE("Static Friction Coefficient", GetStaticFriction, SetStaticFriction, float, COLLISION_SHAPE_DEF_STATIC_FRICTION, AM_DEFAULT);
        URHO3D_ACCESSOR_ATTRIBUTE("Kinetic Friction Coefficient", GetKineticFriction, SetKineticFriction, float, COLLISION_SHAPE_DEF_KINETIC_FRICTION, AM_DEFAULT);
        URHO3D_ACCESSOR_ATTRIBUTE("Elasticity", GetElasticity, SetElasticity, float, COLLISION_SHAPE_DEF_ELASTICITY, AM_DEFAULT);
        URHO3D_ACCESSOR_ATTRIBUTE("Softness", GetSoftness, SetSoftness, float, COLLISION_SHAPE_DEF_SOFTNESS, AM_DEFAULT);
        URHO3D_ACCESSOR_ATTRIBUTE("Density", GetDensity, SetDensity, float, 1.0f, AM_DEFAULT);
    }




    void CollisionShape::SetFriction(float friction)
    {
        SetStaticFriction(friction);
        SetKineticFriction(friction - 0.1f);
    }

    void CollisionShape::updateBuild()
    {
            // first free any reference to an existing collision.
            freeInternalCollision();

            //call the derived class createNewtonCollision function.
            if (buildNewtonCollision())
            {


                //determine if the built collision is a compound.
                int numSubShapes = 0;
                void* curSubColNode = NewtonCompoundCollisionGetFirstNode(newtonCollision_);
                while (curSubColNode) {
                    numSubShapes++;

                    //set user data on each part.
                    NewtonCollisionSetUserData(NewtonCompoundCollisionGetCollisionFromNode(newtonCollision_, curSubColNode), (void*)this);

                    curSubColNode = NewtonCompoundCollisionGetNextNode(newtonCollision_, curSubColNode);


                }

                if (numSubShapes > 1)
                    isCompound_ = true;
                else
                    isCompound_ = false;


                NewtonCollisionSetUserData(newtonCollision_, (void*)this);
            }
    }

    bool CollisionShape::buildNewtonCollision()
    {
        return true;
    }

    void CollisionShape::freeInternalCollision()
    {
        if (newtonCollision_) {
            physicsWorld_->addToFreeQueue(newtonCollision_);
            newtonCollision_ = nullptr;
        }
    }




    Urho3D::Matrix3x4 CollisionShape::GetOffsetMatrix()
    {
        return Matrix3x4(position_, rotation_, scale_);
    }

    Urho3D::Quaternion CollisionShape::GetWorldRotation()
    {
        return node_->GetWorldRotation() * GetRotationOffset();
    }

    Urho3D::Vector3 CollisionShape::GetWorldPosition()
    {
        return GetWorldTransform().Translation();
    }

    Urho3D::Matrix3x4 CollisionShape::GetWorldTransform()
    {
        if (!node_)
        {
            URHO3D_LOGWARNING("CollisionShape::GetWorldTransform No Node Present");
            return Matrix3x4();

        }

        if(GetInheritNodeScale())
            return node_->GetWorldTransform() * GetOffsetMatrix();
        else
        {
            return Matrix3x4(node_->GetWorldTransform().Translation(), node_->GetWorldTransform().Rotation(), 1.0f) * GetOffsetMatrix();
        }
    }


    Urho3D::Matrix3x4 CollisionShape::GetPhysicsWorldTransform()
    {
        return physicsWorld_->GetPhysicsWorldFrame() * (node_->GetWorldTransform() * GetOffsetMatrix());
    }

    void CollisionShape::SetStaticFriction(float staticFriction)
    {
        if (staticFriction_ != staticFriction)
            staticFriction_ = staticFriction;
    }

    float CollisionShape::GetStaticFriction() const
    {
        return staticFriction_;
    }

    void CollisionShape::SetKineticFriction(float kineticFriction)
    {
        if (kineticFriction_ != kineticFriction)
        {
            kineticFriction_ = kineticFriction;
        }
    }

    float CollisionShape::GetKineticFriction() const
    {
        return kineticFriction_;
    }

    void CollisionShape::SetElasticity(float elasticity)
    {
        if (elasticity_ != elasticity)
        {
            elasticity_ = elasticity;
        }
    }

    float CollisionShape::GetElasticity() const
    {
        return elasticity_;
    }

    void CollisionShape::SetSoftness(float softness)
    {
        if (softness_ != softness)
        {
            softness_ = softness;
        }
    }

    float CollisionShape::GetSoftness() const
    {
        return softness_;
    }

    void CollisionShape::SetDensity(float density)
    {
        if (density != density_)
        {
            density_ = density;
            MarkDirty();
        }
    }

    void CollisionShape::SetPositionOffset(Vector3 position)
    {
        position_ = position; MarkDirty(true);
    }

    void CollisionShape::SetScaleFactor(float scale)
    {
        scale_ = Vector3(scale, scale, scale); MarkDirty(true);
    }

    void CollisionShape::SetScaleFactor(Vector3 scale)
    {
        scale_ = scale; MarkDirty(true);
    }

    void CollisionShape::SetRotationOffset(Quaternion rotation)
    {
        rotation_ = rotation; MarkDirty(true);
    }

    Urho3D::Vector3 CollisionShape::GetPositionOffset() const
    {
        return position_;
    }

    Urho3D::Vector3 CollisionShape::GetScaleFactor() const
    {
        return scale_;
    }

    Urho3D::Quaternion CollisionShape::GetRotationOffset() const
    {
        return rotation_;
    }

    void CollisionShape::SetInheritNodeScale(bool enable /*= true*/)
    {
        if (inheritCollisionNodeScales_ != enable) {
            inheritCollisionNodeScales_ = enable;
            MarkDirty();//we need to rebuild for this change
        }

    }



    bool CollisionShape::GetInheritNodeScale() const
    {
        return inheritCollisionNodeScales_;
    }

    void CollisionShape::MarkDirty(bool dirty /*= true*/)
    {
        if (shapeNeedsRebuilt_ != dirty) {
            shapeNeedsRebuilt_ = dirty;

            // always mark the rigid body dirty as well if the collision shape is dirty.
            if(dirty)
                MarkRigidBodyDirty();
        }
    }

    bool CollisionShape::GetDirty() const
    {
        return shapeNeedsRebuilt_;
    }

    bool CollisionShape::IsCompound() const
    {
        return isCompound_;
    }

    const NewtonCollision* CollisionShape::GetNewtonCollision()
    {
        return newtonCollision_;
    }


    bool CollisionShape::GetDrawNewtonDebugGeometry()
    {
        return drawPhysicsDebugCollisionGeometry_;
    }

    void CollisionShape::SetDrawNewtonDebugGeometry(bool enable)
    {
        drawPhysicsDebugCollisionGeometry_ = enable;
    }



    void CollisionShape::OnSetEnabled()
    {
        MarkRigidBodyDirty();
    }


    RigidBody* CollisionShape::GetRigidBody()
    {
        PODVector<RigidBody*> rootRigidBodies;
        GetRootRigidBodies(rootRigidBodies, node_, true);
        if (rootRigidBodies.Size() > 1)
            return rootRigidBodies[rootRigidBodies.Size() - 2];
        else if (rootRigidBodies.Size() == 1)
        {
            return rootRigidBodies.Back();//return scene rigid body.
        }

        return nullptr;
    }

    void CollisionShape::MarkRigidBodyDirty()
    {
        GetRigidBody()->MarkDirty(true);
    }

    void CollisionShape::OnNodeSet(Node* node)
    {

        if (node)
        {
            ///auto create physics world
            physicsWorld_ = WeakPtr<PhysicsWorld>(GetScene()->GetOrCreateComponent<PhysicsWorld>());


            physicsWorld_->addCollisionShape(this);
            node->AddListener(this);
        }
        else
        {
            freeInternalCollision();
            if (physicsWorld_)
                physicsWorld_->removeCollisionShape(this);

        }

    }



    void CollisionShape::OnNodeSetEnabled(Node* node)
    {
        MarkRigidBodyDirty();
    }

    void CollisionShape::HandleNodeAdded(StringHash event, VariantMap& eventData)
    {
        Node* node = static_cast<Node*>(eventData[NodeAdded::P_NODE].GetPtr());
        Node* newParent = static_cast<Node*>(eventData[NodeRemoved::P_PARENT].GetPtr());

        if (node == node_)
        {
            RebuildPhysicsNodeTree(node);
        }
    }

    void CollisionShape::HandleNodeRemoved(StringHash event, VariantMap& eventData)
    {
        Node* node = static_cast<Node*>(eventData[NodeRemoved::P_NODE].GetPtr());
        if (node == node_)
        {
            Node* oldParent = static_cast<Node*>(eventData[NodeRemoved::P_PARENT].GetPtr());

            if (oldParent)
            {
                RebuildPhysicsNodeTree(oldParent);
            }
            else
            {
                URHO3D_LOGINFO("should not happen");
            }
        }
    }

}<|MERGE_RESOLUTION|>--- conflicted
+++ resolved
@@ -1,11 +1,3 @@
-<<<<<<< HEAD
-
-#include "CollisionShape.h"
-#include "PhysicsWorld.h"
-#include "RigidBody.h"
-#include "NewtonMeshObject.h"
-
-=======
 //
 // Copyright (c) 2008-2019 the Urho3D project.
 //
@@ -28,8 +20,11 @@
 // THE SOFTWARE.
 //
 
-#include "../Precompiled.h"
->>>>>>> ea9b00d5
+#include "CollisionShape.h"
+#include "PhysicsWorld.h"
+#include "RigidBody.h"
+#include "NewtonMeshObject.h"
+
 
 #include "../Core/Context.h"
 #include "../Scene/Component.h"
