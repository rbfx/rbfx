--- conflicted
+++ resolved
@@ -267,24 +267,8 @@
     // If BeginLoad() phase was successful, call EndLoad() and get the final success/failure result
     if (success)
     {
-<<<<<<< HEAD
         URHO3D_PROFILE("FinishBackgroundLoading");
         URHO3D_PROFILE_ZONENAME(resource->GetTypeName().c_str(), resource->GetTypeName().length());
-=======
-#ifdef URHO3D_TRACY_PROFILING
-        URHO3D_PROFILE_COLOR(FinishBackgroundLoading, URHO3D_PROFILE_RESOURCE_COLOR);
-
-        String profileBlockName("Finish" + resource->GetTypeName());
-        URHO3D_PROFILE_STR(profileBlockName.CString(), profileBlockName.Length());
-#elif defined(URHO3D_PROFILING)
-        String profileBlockName("Finish" + resource->GetTypeName());
-
-        auto* profiler = owner_->GetSubsystem<Profiler>();
-        if (profiler)
-            profiler->BeginBlock(profileBlockName.CString());
-#endif
-
->>>>>>> fff115a0
         URHO3D_LOGDEBUG("Finishing background loaded resource " + resource->GetName());
         success = resource->EndLoad();
     }
