<<<<<<< HEAD
//
// Copyright (c) 2008-2020 the Urho3D project.
//
// Permission is hereby granted, free of charge, to any person obtaining a copy
// of this software and associated documentation files (the "Software"), to deal
// in the Software without restriction, including without limitation the rights
// to use, copy, modify, merge, publish, distribute, sublicense, and/or sell
// copies of the Software, and to permit persons to whom the Software is
// furnished to do so, subject to the following conditions:
//
// The above copyright notice and this permission notice shall be included in
// all copies or substantial portions of the Software.
//
// THE SOFTWARE IS PROVIDED "AS IS", WITHOUT WARRANTY OF ANY KIND, EXPRESS OR
// IMPLIED, INCLUDING BUT NOT LIMITED TO THE WARRANTIES OF MERCHANTABILITY,
// FITNESS FOR A PARTICULAR PURPOSE AND NONINFRINGEMENT. IN NO EVENT SHALL THE
// AUTHORS OR COPYRIGHT HOLDERS BE LIABLE FOR ANY CLAIM, DAMAGES OR OTHER
// LIABILITY, WHETHER IN AN ACTION OF CONTRACT, TORT OR OTHERWISE, ARISING FROM,
// OUT OF OR IN CONNECTION WITH THE SOFTWARE OR THE USE OR OTHER DEALINGS IN
// THE SOFTWARE.
//

#include "../Precompiled.h"

#include "../Core/Context.h"
#include "../Core/CoreEvents.h"
#include "../Core/Profiler.h"
#include "../Engine/EngineEvents.h"
#include "../IO/FileSystem.h"
#include "../Input/InputEvents.h"
#include "../IO/IOEvents.h"
#include "../IO/Log.h"
#include "../IO/MemoryBuffer.h"
#include "../Network/HttpRequest.h"
#include "../Network/Network.h"
#include "../Network/NetworkEvents.h"
#include "../Network/NetworkPriority.h"
#include "../Network/Protocol.h"
#include "../Scene/Scene.h"

#include <slikenet/MessageIdentifiers.h>
#include <slikenet/NatPunchthroughClient.h>
#include <slikenet/peerinterface.h>
#include <slikenet/statistics.h>

#ifdef SendMessage
#undef SendMessage
#endif

#include "../DebugNew.h"

namespace Urho3D
{

static const char* RAKNET_MESSAGEID_STRINGS[] = {
    "ID_CONNECTED_PING",
    "ID_UNCONNECTED_PING",
    "ID_UNCONNECTED_PING_OPEN_CONNECTIONS",
    "ID_CONNECTED_PONG",
    "ID_DETECT_LOST_CONNECTIONS",
    "ID_OPEN_CONNECTION_REQUEST_1",
    "ID_OPEN_CONNECTION_REPLY_1",
    "ID_OPEN_CONNECTION_REQUEST_2",
    "ID_OPEN_CONNECTION_REPLY_2",
    "ID_CONNECTION_REQUEST",
    "ID_REMOTE_SYSTEM_REQUIRES_PUBLIC_KEY",
    "ID_OUR_SYSTEM_REQUIRES_SECURITY",
    "ID_PUBLIC_KEY_MISMATCH",
    "ID_OUT_OF_BAND_INTERNAL",
    "ID_SND_RECEIPT_ACKED",
    "ID_SND_RECEIPT_LOSS",
    "ID_CONNECTION_REQUEST_ACCEPTED",
    "ID_CONNECTION_ATTEMPT_FAILED",
    "ID_ALREADY_CONNECTED",
    "ID_NEW_INCOMING_CONNECTION",
    "ID_NO_FREE_INCOMING_CONNECTIONS",
    "ID_DISCONNECTION_NOTIFICATION",
    "ID_CONNECTION_LOST",
    "ID_CONNECTION_BANNED",
    "ID_INVALID_PASSWORD",
    "ID_INCOMPATIBLE_PROTOCOL_VERSION",
    "ID_IP_RECENTLY_CONNECTED",
    "ID_TIMESTAMP",
    "ID_UNCONNECTED_PONG",
    "ID_ADVERTISE_SYSTEM",
    "ID_DOWNLOAD_PROGRESS",
    "ID_REMOTE_DISCONNECTION_NOTIFICATION",
    "ID_REMOTE_CONNECTION_LOST",
    "ID_REMOTE_NEW_INCOMING_CONNECTION",
    "ID_FILE_LIST_TRANSFER_HEADER",
    "ID_FILE_LIST_TRANSFER_FILE",
    "ID_FILE_LIST_REFERENCE_PUSH_ACK",
    "ID_DDT_DOWNLOAD_REQUEST",
    "ID_TRANSPORT_STRING",
    "ID_REPLICA_MANAGER_CONSTRUCTION",
    "ID_REPLICA_MANAGER_SCOPE_CHANGE",
    "ID_REPLICA_MANAGER_SERIALIZE",
    "ID_REPLICA_MANAGER_DOWNLOAD_STARTED",
    "ID_REPLICA_MANAGER_DOWNLOAD_COMPLETE",
    "ID_RAKVOICE_OPEN_CHANNEL_REQUEST",
    "ID_RAKVOICE_OPEN_CHANNEL_REPLY",
    "ID_RAKVOICE_CLOSE_CHANNEL",
    "ID_RAKVOICE_DATA",
    "ID_AUTOPATCHER_GET_CHANGELIST_SINCE_DATE",
    "ID_AUTOPATCHER_CREATION_LIST",
    "ID_AUTOPATCHER_DELETION_LIST",
    "ID_AUTOPATCHER_GET_PATCH",
    "ID_AUTOPATCHER_PATCH_LIST",
    "ID_AUTOPATCHER_REPOSITORY_FATAL_ERROR",
    "ID_AUTOPATCHER_CANNOT_DOWNLOAD_ORIGINAL_UNMODIFIED_FILES",
    "ID_AUTOPATCHER_FINISHED_INTERNAL",
    "ID_AUTOPATCHER_FINISHED",
    "ID_AUTOPATCHER_RESTART_APPLICATION",
    "ID_NAT_PUNCHTHROUGH_REQUEST",
    "ID_NAT_CONNECT_AT_TIME",
    "ID_NAT_GET_MOST_RECENT_PORT",
    "ID_NAT_CLIENT_READY",
    "ID_NAT_TARGET_NOT_CONNECTED",
    "ID_NAT_TARGET_UNRESPONSIVE",
    "ID_NAT_CONNECTION_TO_TARGET_LOST",
    "ID_NAT_ALREADY_IN_PROGRESS",
    "ID_NAT_PUNCHTHROUGH_FAILED",
    "ID_NAT_PUNCHTHROUGH_SUCCEEDED",
    "ID_READY_EVENT_SET",
    "ID_READY_EVENT_UNSET",
    "ID_READY_EVENT_ALL_SET",
    "ID_READY_EVENT_QUERY",
    "ID_LOBBY_GENERAL",
    "ID_RPC_REMOTE_ERROR",
    "ID_RPC_PLUGIN",
    "ID_FILE_LIST_REFERENCE_PUSH",
    "ID_READY_EVENT_FORCE_ALL_SET",
    "ID_ROOMS_EXECUTE_FUNC",
    "ID_ROOMS_LOGON_STATUS",
    "ID_ROOMS_HANDLE_CHANGE",
    "ID_LOBBY2_SEND_MESSAGE",
    "ID_LOBBY2_SERVER_ERROR",
    "ID_FCM2_NEW_HOST",
    "ID_FCM2_REQUEST_FCMGUID",
    "ID_FCM2_RESPOND_CONNECTION_COUNT",
    "ID_FCM2_INFORM_FCMGUID",
    "ID_FCM2_UPDATE_MIN_TOTAL_CONNECTION_COUNT",
    "ID_FCM2_VERIFIED_JOIN_START",
    "ID_FCM2_VERIFIED_JOIN_CAPABLE",
    "ID_FCM2_VERIFIED_JOIN_FAILED",
    "ID_FCM2_VERIFIED_JOIN_ACCEPTED",
    "ID_FCM2_VERIFIED_JOIN_REJECTED",
    "ID_UDP_PROXY_GENERAL",
    "ID_SQLite3_EXEC",
    "ID_SQLite3_UNKNOWN_DB",
    "ID_SQLLITE_LOGGER",
    "ID_NAT_TYPE_DETECTION_REQUEST",
    "ID_NAT_TYPE_DETECTION_RESULT",
    "ID_ROUTER_2_INTERNAL",
    "ID_ROUTER_2_FORWARDING_NO_PATH",
    "ID_ROUTER_2_FORWARDING_ESTABLISHED",
    "ID_ROUTER_2_REROUTED",
    "ID_TEAM_BALANCER_INTERNAL",
    "ID_TEAM_BALANCER_REQUESTED_TEAM_FULL",
    "ID_TEAM_BALANCER_REQUESTED_TEAM_LOCKED",
    "ID_TEAM_BALANCER_TEAM_REQUESTED_CANCELLED",
    "ID_TEAM_BALANCER_TEAM_ASSIGNED",
    "ID_LIGHTSPEED_INTEGRATION",
    "ID_XBOX_LOBBY",
    "ID_TWO_WAY_AUTHENTICATION_INCOMING_CHALLENGE_SUCCESS",
    "ID_TWO_WAY_AUTHENTICATION_OUTGOING_CHALLENGE_SUCCESS",
    "ID_TWO_WAY_AUTHENTICATION_INCOMING_CHALLENGE_FAILURE",
    "ID_TWO_WAY_AUTHENTICATION_OUTGOING_CHALLENGE_FAILURE",
    "ID_TWO_WAY_AUTHENTICATION_OUTGOING_CHALLENGE_TIMEOUT",
    "ID_TWO_WAY_AUTHENTICATION_NEGOTIATION",
    "ID_CLOUD_POST_REQUEST",
    "ID_CLOUD_RELEASE_REQUEST",
    "ID_CLOUD_GET_REQUEST",
    "ID_CLOUD_GET_RESPONSE",
    "ID_CLOUD_UNSUBSCRIBE_REQUEST",
    "ID_CLOUD_SERVER_TO_SERVER_COMMAND",
    "ID_CLOUD_SUBSCRIPTION_NOTIFICATION",
    "ID_LIB_VOICE",
    "ID_RELAY_PLUGIN",
    "ID_NAT_REQUEST_BOUND_ADDRESSES",
    "ID_NAT_RESPOND_BOUND_ADDRESSES",
    "ID_FCM2_UPDATE_USER_CONTEXT",
    "ID_RESERVED_3",
    "ID_RESERVED_4",
    "ID_RESERVED_5",
    "ID_RESERVED_6",
    "ID_RESERVED_7",
    "ID_RESERVED_8",
    "ID_RESERVED_9",
    "ID_USER_PACKET_ENUM"
};

static const int DEFAULT_UPDATE_FPS = 30;
static const int SERVER_TIMEOUT_TIME = 10000;

Network::Network(Context* context) :
    Object(context),
    updateFps_(DEFAULT_UPDATE_FPS),
    simulatedLatency_(0),
    simulatedPacketLoss_(0.0f),
    updateInterval_(1.0f / (float)DEFAULT_UPDATE_FPS),
    updateAcc_(0.0f),
    isServer_(false),
    scene_(nullptr),
    natPunchServerAddress_(nullptr),
    remoteGUID_(nullptr)
{
    rakPeer_ = SLNet::RakPeerInterface::GetInstance();
    rakPeerClient_ = SLNet::RakPeerInterface::GetInstance();
    rakPeer_->SetTimeoutTime(SERVER_TIMEOUT_TIME, SLNet::UNASSIGNED_SYSTEM_ADDRESS);
    SetPassword("");
    SetDiscoveryBeacon(VariantMap());

    natPunchthroughClient_ = new SLNet::NatPunchthroughClient;
    natPunchthroughServerClient_ = new SLNet::NatPunchthroughClient;

    SetNATServerInfo("127.0.0.1", 61111);

    // Register Network library object factories
    RegisterNetworkLibrary(context_);

    SubscribeToEvent(E_BEGINFRAME, URHO3D_HANDLER(Network, HandleBeginFrame));
    SubscribeToEvent(E_RENDERUPDATE, URHO3D_HANDLER(Network, HandleRenderUpdate));

    // Blacklist remote events which are not to be allowed to be registered in any case
    blacklistedRemoteEvents_.insert(E_CONSOLECOMMAND);
    blacklistedRemoteEvents_.insert(E_LOGMESSAGE);
    blacklistedRemoteEvents_.insert(E_BEGINFRAME);
    blacklistedRemoteEvents_.insert(E_UPDATE);
    blacklistedRemoteEvents_.insert(E_POSTUPDATE);
    blacklistedRemoteEvents_.insert(E_RENDERUPDATE);
    blacklistedRemoteEvents_.insert(E_ENDFRAME);
    blacklistedRemoteEvents_.insert(E_MOUSEBUTTONDOWN);
    blacklistedRemoteEvents_.insert(E_MOUSEBUTTONUP);
    blacklistedRemoteEvents_.insert(E_MOUSEMOVE);
    blacklistedRemoteEvents_.insert(E_MOUSEWHEEL);
    blacklistedRemoteEvents_.insert(E_KEYDOWN);
    blacklistedRemoteEvents_.insert(E_KEYUP);
    blacklistedRemoteEvents_.insert(E_TEXTINPUT);
    blacklistedRemoteEvents_.insert(E_JOYSTICKCONNECTED);
    blacklistedRemoteEvents_.insert(E_JOYSTICKDISCONNECTED);
    blacklistedRemoteEvents_.insert(E_JOYSTICKBUTTONDOWN);
    blacklistedRemoteEvents_.insert(E_JOYSTICKBUTTONUP);
    blacklistedRemoteEvents_.insert(E_JOYSTICKAXISMOVE);
    blacklistedRemoteEvents_.insert(E_JOYSTICKHATMOVE);
    blacklistedRemoteEvents_.insert(E_TOUCHBEGIN);
    blacklistedRemoteEvents_.insert(E_TOUCHEND);
    blacklistedRemoteEvents_.insert(E_TOUCHMOVE);
    blacklistedRemoteEvents_.insert(E_GESTURERECORDED);
    blacklistedRemoteEvents_.insert(E_GESTUREINPUT);
    blacklistedRemoteEvents_.insert(E_MULTIGESTURE);
    blacklistedRemoteEvents_.insert(E_DROPFILE);
    blacklistedRemoteEvents_.insert(E_INPUTFOCUS);
    blacklistedRemoteEvents_.insert(E_MOUSEVISIBLECHANGED);
    blacklistedRemoteEvents_.insert(E_EXITREQUESTED);
    blacklistedRemoteEvents_.insert(E_SERVERCONNECTED);
    blacklistedRemoteEvents_.insert(E_SERVERDISCONNECTED);
    blacklistedRemoteEvents_.insert(E_CONNECTFAILED);
    blacklistedRemoteEvents_.insert(E_CLIENTCONNECTED);
    blacklistedRemoteEvents_.insert(E_CLIENTDISCONNECTED);
    blacklistedRemoteEvents_.insert(E_CLIENTIDENTITY);
    blacklistedRemoteEvents_.insert(E_CLIENTSCENELOADED);
    blacklistedRemoteEvents_.insert(E_NETWORKMESSAGE);
    blacklistedRemoteEvents_.insert(E_NETWORKUPDATE);
    blacklistedRemoteEvents_.insert(E_NETWORKUPDATESENT);
    blacklistedRemoteEvents_.insert(E_NETWORKSCENELOADFAILED);
}

Network::~Network()
{
    rakPeer_->DetachPlugin(natPunchthroughServerClient_);
    rakPeerClient_->DetachPlugin(natPunchthroughClient_);
    // If server connection exists, disconnect, but do not send an event because we are shutting down
    Disconnect(100);
    serverConnection_.Reset();

    clientConnections_.clear();

    delete natPunchthroughServerClient_;
    natPunchthroughServerClient_ = nullptr;
    delete natPunchthroughClient_;
    natPunchthroughClient_ = nullptr;
    delete remoteGUID_;
    remoteGUID_ = nullptr;
    delete natPunchServerAddress_;
    natPunchServerAddress_ = nullptr;

    SLNet::RakPeerInterface::DestroyInstance(rakPeer_);
    SLNet::RakPeerInterface::DestroyInstance(rakPeerClient_);
    rakPeer_ = nullptr;
    rakPeerClient_ = nullptr;
}

void Network::HandleMessage(const SLNet::AddressOrGUID& source, int packetID, int msgID, const char* data, size_t numBytes)
{
    // Only process messages from known sources
    Connection* connection = GetConnection(source);
    if (connection)
    {
        MemoryBuffer msg(data, (unsigned)numBytes);
        if (connection->ProcessMessage((int)msgID, msg))
            return;

        // If message was not handled internally, forward as an event
        using namespace NetworkMessage;

        VariantMap& eventData = GetEventDataMap();
        eventData[P_CONNECTION] = connection;
        eventData[P_MESSAGEID] = (int)msgID;
        eventData[P_DATA].SetBuffer(msg.GetData(), msg.GetSize());
        connection->SendEvent(E_NETWORKMESSAGE, eventData);
    }
    else
        URHO3D_LOGWARNING("Discarding message from unknown MessageConnection " + ea::string(source.ToString()));
}

void Network::NewConnectionEstablished(const SLNet::AddressOrGUID& connection)
{
    // Create a new client connection corresponding to this MessageConnection
    SharedPtr<Connection> newConnection(context_->CreateObject<Connection>());
    newConnection->Initialize(true, connection, rakPeer_);
    newConnection->ConfigureNetworkSimulator(simulatedLatency_, simulatedPacketLoss_);
    clientConnections_[GetEndpointHash(connection)] = newConnection;
    URHO3D_LOGINFO("Client " + newConnection->ToString() + " connected");

    using namespace ClientConnected;

    VariantMap& eventData = GetEventDataMap();
    eventData[P_CONNECTION] = newConnection;
    newConnection->SendEvent(E_CLIENTCONNECTED, eventData);
}

void Network::ClientDisconnected(const SLNet::AddressOrGUID& connection)
{
    // Remove the client connection that corresponds to this MessageConnection
    auto i = clientConnections_.find(GetEndpointHash(connection));
    if (i != clientConnections_.end())
    {
        Connection* connection = i->second;
        URHO3D_LOGINFO("Client " + connection->ToString() + " disconnected");

        using namespace ClientDisconnected;

        VariantMap& eventData = GetEventDataMap();
        eventData[P_CONNECTION] = connection;
        connection->SendEvent(E_CLIENTDISCONNECTED, eventData);

        clientConnections_.erase(i);
    }
}

void Network::SetDiscoveryBeacon(const VariantMap& data)
{
    VectorBuffer buffer;
    buffer.WriteVariantMap(data);
    if (buffer.GetSize() > 400)
        URHO3D_LOGERROR("Discovery beacon of size: " + ea::to_string(buffer.GetSize()) + " bytes is too large, modify MAX_OFFLINE_DATA_LENGTH in RakNet or reduce size");
    rakPeer_->SetOfflinePingResponse((const char*)buffer.GetData(), buffer.GetSize());
}

void Network::DiscoverHosts(unsigned port)
{
    // JSandusky: Contrary to the manual, we actually do have to perform Startup first before we can Ping
    if (!rakPeerClient_->IsActive())
    {
        SLNet::SocketDescriptor socket;
        // Startup local connection with max 1 incoming connection(first param) and 1 socket description (third param)
        rakPeerClient_->Startup(1, &socket, 1);
    }
    rakPeerClient_->Ping("255.255.255.255", port, false);
}

void Network::SetPassword(const ea::string& password)
{
    rakPeer_->SetIncomingPassword(password.c_str(), password.length());
    password_ = password;
}

bool Network::Connect(const ea::string& address, unsigned short port, Scene* scene, const VariantMap& identity)
{
    URHO3D_PROFILE("Connect");

    if (!rakPeerClient_->IsActive())
    {
        URHO3D_LOGINFO("Initializing client connection...");
        SLNet::SocketDescriptor socket;
        // Startup local connection with max 2 incoming connections(first param) and 1 socket description (third param)
        rakPeerClient_->Startup(2, &socket, 1);
    }

    //isServer_ = false;
    SLNet::ConnectionAttemptResult connectResult = rakPeerClient_->Connect(address.c_str(), port, password_.c_str(), password_.length());
    if (connectResult == SLNet::CONNECTION_ATTEMPT_STARTED)
    {
        serverConnection_ = new Connection(context_);
        serverConnection_->Initialize(false, rakPeerClient_->GetMyBoundAddress(), rakPeerClient_);
        serverConnection_->SetScene(scene);
        serverConnection_->SetIdentity(identity);
        serverConnection_->SetConnectPending(true);
        serverConnection_->ConfigureNetworkSimulator(simulatedLatency_, simulatedPacketLoss_);

        URHO3D_LOGINFO("Connecting to server " + address + ":" + ea::to_string(port) + ", Client: " + serverConnection_->ToString());
        return true;
    }
    else if (connectResult == SLNet::ALREADY_CONNECTED_TO_ENDPOINT) {
        URHO3D_LOGWARNING("Already connected to server!");
        SendEvent(E_CONNECTIONINPROGRESS);
        return false;
    }
    else if (connectResult == SLNet::CONNECTION_ATTEMPT_ALREADY_IN_PROGRESS) {
        URHO3D_LOGWARNING("Connection attempt already in progress!");
        SendEvent(E_CONNECTIONINPROGRESS);
        return false;
    }
    else
    {
        URHO3D_LOGERROR("Failed to connect to server " + address + ":" + ea::to_string(port) + ", error code: " + ea::to_string((int)connectResult));
        SendEvent(E_CONNECTFAILED);
        return false;
    }
}

void Network::Disconnect(int waitMSec)
{
    if (!serverConnection_)
        return;

    URHO3D_PROFILE("Disconnect");
    serverConnection_->Disconnect(waitMSec);
}

bool Network::StartServer(unsigned short port, unsigned int maxConnections)
{
    if (IsServerRunning())
        return true;

    URHO3D_PROFILE("StartServer");

    SLNet::SocketDescriptor socket;//(port, AF_INET);
    socket.port = port;
    socket.socketFamily = AF_INET;
    // Startup local connection with max 128 incoming connection(first param) and 1 socket description (third param)
    SLNet::StartupResult startResult = rakPeer_->Startup(maxConnections, &socket, 1);
    if (startResult == SLNet::RAKNET_STARTED)
    {
        URHO3D_LOGINFO("Started server on port " + ea::to_string(port));
        rakPeer_->SetMaximumIncomingConnections(maxConnections);
        isServer_ = true;
        rakPeer_->SetOccasionalPing(true);
        rakPeer_->SetUnreliableTimeout(1000);
        //rakPeer_->SetIncomingPassword("Parole", (int)strlen("Parole"));
        return true;
    }
    else
    {
        URHO3D_LOGINFO("Failed to start server on port " + ea::to_string(port) + ", error code: " + ea::to_string((int)startResult));
        return false;
    }
}

void Network::StopServer()
{
    clientConnections_.clear();

    if (!rakPeer_)
        return;

    if (!IsServerRunning())
        return;
    // Provide 300 ms to notify
    rakPeer_->Shutdown(300);

    URHO3D_PROFILE("StopServer");

    URHO3D_LOGINFO("Stopped server");
}

void Network::SetNATServerInfo(const ea::string& address, unsigned short port)
{
    if (!natPunchServerAddress_)
        natPunchServerAddress_ = new SLNet::SystemAddress;

    natPunchServerAddress_->FromStringExplicitPort(address.c_str(), port);
}

void Network::StartNATClient()
{
    if (!rakPeer_) {
        URHO3D_LOGERROR("Unable to start NAT client, client not initialized!");
        return;
    }
    if (natPunchServerAddress_->GetPort() == 0) {
        URHO3D_LOGERROR("NAT master server address incorrect!");
        return;
    }

    rakPeer_->AttachPlugin(natPunchthroughServerClient_);
    guid_ = ea::string(rakPeer_->GetGuidFromSystemAddress(SLNet::UNASSIGNED_SYSTEM_ADDRESS).ToString());
    URHO3D_LOGINFO("GUID: " + guid_);
    rakPeer_->Connect(natPunchServerAddress_->ToString(false), natPunchServerAddress_->GetPort(), nullptr, 0);
}

void Network::AttemptNATPunchtrough(const ea::string& guid, Scene* scene, const VariantMap& identity)
{
    scene_ = scene;
    identity_ = identity;
    if (!remoteGUID_)
        remoteGUID_ = new SLNet::RakNetGUID;

    remoteGUID_->FromString(guid.c_str());
    rakPeerClient_->AttachPlugin(natPunchthroughClient_);
    if (rakPeerClient_->IsActive()) {
        natPunchthroughClient_->OpenNAT(*remoteGUID_, *natPunchServerAddress_);
    }
    else {
        SLNet::SocketDescriptor socket;
        // Startup local connection with max 2 incoming connections(first param) and 1 socket description (third param)
        rakPeerClient_->Startup(2, &socket, 1);
    }

    rakPeerClient_->Connect(natPunchServerAddress_->ToString(false), natPunchServerAddress_->GetPort(), nullptr, 0);
}

void Network::BroadcastMessage(int msgID, bool reliable, bool inOrder, const VectorBuffer& msg, unsigned contentID)
{
    BroadcastMessage(msgID, reliable, inOrder, msg.GetData(), msg.GetSize(), contentID);
}

void Network::BroadcastMessage(int msgID, bool reliable, bool inOrder, const unsigned char* data, unsigned numBytes,
    unsigned contentID)
{
    if (!rakPeer_)
        return;

    VectorBuffer msgData;
    msgData.WriteUByte((unsigned char)ID_USER_PACKET_ENUM);
    msgData.WriteUInt((unsigned int)msgID);
    msgData.Write(data, numBytes);

    if (isServer_)
        rakPeer_->Send((const char*)msgData.GetData(), (int)msgData.GetSize(), HIGH_PRIORITY, RELIABLE, (char)0, SLNet::UNASSIGNED_RAKNET_GUID, true);
    else
        URHO3D_LOGERROR("Server not running, can not broadcast messages");
}

void Network::BroadcastRemoteEvent(StringHash eventType, bool inOrder, const VariantMap& eventData)
{
    for (auto i = clientConnections_.begin(); i != clientConnections_.end(); ++i)
        i->second->SendRemoteEvent(eventType, inOrder, eventData);
}

void Network::BroadcastRemoteEvent(Scene* scene, StringHash eventType, bool inOrder, const VariantMap& eventData)
{
    for (auto i = clientConnections_.begin(); i != clientConnections_.end(); ++i)
    {
        if (i->second->GetScene() == scene)
            i->second->SendRemoteEvent(eventType, inOrder, eventData);
    }
}

void Network::BroadcastRemoteEvent(Node* node, StringHash eventType, bool inOrder, const VariantMap& eventData)
{
    if (!node)
    {
        URHO3D_LOGERROR("Null sender node for remote node event");
        return;
    }
    if (!node->IsReplicated())
    {
        URHO3D_LOGERROR("Sender node has a local ID, can not send remote node event");
        return;
    }

    Scene* scene = node->GetScene();
    for (auto i = clientConnections_.begin(); i != clientConnections_.end(); ++i)
    {
        if (i->second->GetScene() == scene)
            i->second->SendRemoteEvent(node, eventType, inOrder, eventData);
    }
}

void Network::SetUpdateFps(int fps)
{
    updateFps_ = Max(fps, 1);
    updateInterval_ = 1.0f / (float)updateFps_;
    updateAcc_ = 0.0f;
}

void Network::SetSimulatedLatency(int ms)
{
    simulatedLatency_ = Max(ms, 0);
    ConfigureNetworkSimulator();
}

void Network::SetSimulatedPacketLoss(float probability)
{
    simulatedPacketLoss_ = Clamp(probability, 0.0f, 1.0f);
    ConfigureNetworkSimulator();
}

void Network::RegisterRemoteEvent(StringHash eventType)
{
    if (blacklistedRemoteEvents_.find(eventType) != blacklistedRemoteEvents_.end())
    {
        URHO3D_LOGERROR("Attempted to register blacklisted remote event type " + eventType.ToString());
        return;
    }

    allowedRemoteEvents_.insert(eventType);
}

void Network::UnregisterRemoteEvent(StringHash eventType)
{
    allowedRemoteEvents_.erase(eventType);
}

void Network::UnregisterAllRemoteEvents()
{
    allowedRemoteEvents_.clear();
}

void Network::SetPackageCacheDir(const ea::string& path)
{
    packageCacheDir_ = AddTrailingSlash(path);
}

void Network::SendPackageToClients(Scene* scene, PackageFile* package)
{
    if (!scene)
    {
        URHO3D_LOGERROR("Null scene specified for SendPackageToClients");
        return;
    }
    if (!package)
    {
        URHO3D_LOGERROR("Null package specified for SendPackageToClients");
        return;
    }

    for (auto i = clientConnections_.begin(); i != clientConnections_.end(); ++i)
    {
        if (i->second->GetScene() == scene)
            i->second->SendPackageToClient(package);
    }
}

SharedPtr<HttpRequest> Network::MakeHttpRequest(const ea::string& url, const ea::string& verb, const ea::vector<ea::string>& headers,
    const ea::string& postData)
{
    URHO3D_PROFILE("MakeHttpRequest");

    // The initialization of the request will take time, can not know at this point if it has an error or not
    SharedPtr<HttpRequest> request(new HttpRequest(url, verb, headers, postData));
    return request;
}

void Network::BanAddress(const ea::string& address)
{
    rakPeer_->AddToBanList(address.c_str(), 0);
}

Connection* Network::GetConnection(const SLNet::AddressOrGUID& connection) const
{
    if (serverConnection_ && serverConnection_->GetAddressOrGUID() == connection)
        return serverConnection_;
    else
    {
        auto i = clientConnections_.find(GetEndpointHash(connection));
        if (i != clientConnections_.end())
            return i->second;
        else
            return nullptr;
    }
}

Connection* Network::GetServerConnection() const
{
    return serverConnection_;
}

ea::vector<SharedPtr<Connection> > Network::GetClientConnections() const
{
    ea::vector<SharedPtr<Connection> > ret;
    for (auto i = clientConnections_.begin(); i != clientConnections_.end(); ++i)
        ret.push_back(i->second);

    return ret;
}

bool Network::IsServerRunning() const
{
    if (!rakPeer_)
        return false;
    return rakPeer_->IsActive() && isServer_;
}

bool Network::CheckRemoteEvent(StringHash eventType) const
{
    return allowedRemoteEvents_.contains(eventType);
}

void Network::HandleIncomingPacket(SLNet::Packet* packet, bool isServer)
{
    unsigned char packetID = packet->data[0];
    bool packetHandled = false;

    // Deal with timestamped backents
    unsigned dataStart = sizeof(char);
    if (packetID == ID_TIMESTAMP)
    {
        dataStart += sizeof(SLNet::Time);
        packetID = packet->data[dataStart];
        dataStart += sizeof(char);
    }

    if (packetID == ID_NEW_INCOMING_CONNECTION)
    {
        if (isServer)
        {
            NewConnectionEstablished(packet->systemAddress);
            packetHandled = true;
        }
    }
    else if (packetID == ID_ALREADY_CONNECTED)
    {
        if (natPunchServerAddress_ && packet->systemAddress == *natPunchServerAddress_) {
            URHO3D_LOGINFO("Already connected to NAT server! ");
            if (!isServer)
            {
                natPunchthroughClient_->OpenNAT(*remoteGUID_, *natPunchServerAddress_);
            }
        }
        packetHandled = true;
    }
    else if (packetID == ID_CONNECTION_REQUEST_ACCEPTED) // We're a client, our connection as been accepted
    {
        if(natPunchServerAddress_ && packet->systemAddress == *natPunchServerAddress_) {
            URHO3D_LOGINFO("Succesfully connected to NAT punchtrough server! ");
            SendEvent(E_NATMASTERCONNECTIONSUCCEEDED);
            if (!isServer)
            {
                natPunchthroughClient_->OpenNAT(*remoteGUID_, *natPunchServerAddress_);
            }
        } else {
            if (!isServer)
            {
                OnServerConnected(packet->systemAddress);
            }
        }
        packetHandled = true;
    }
    else if (packetID == ID_NAT_TARGET_NOT_CONNECTED)
    {
        URHO3D_LOGERROR("Target server not connected to NAT master server!");
        packetHandled = true;
    }
    else if (packetID == ID_CONNECTION_LOST) // We've lost connectivity with the packet source
    {
        if (isServer)
        {
            ClientDisconnected(packet->systemAddress);
        }
        else
        {
            OnServerDisconnected(packet->systemAddress);
        }
        packetHandled = true;
    }
    else if (packetID == ID_DISCONNECTION_NOTIFICATION) // We've lost connection with the other side
    {
        if (isServer)
        {
            ClientDisconnected(packet->systemAddress);
        }
        else
        {
            OnServerDisconnected(packet->systemAddress);
        }
        packetHandled = true;
    }
    else if (packetID == ID_CONNECTION_ATTEMPT_FAILED) // We've failed to connect to the server/peer
    {
        if (natPunchServerAddress_ && packet->systemAddress == *natPunchServerAddress_) {
            URHO3D_LOGERROR("Connection to NAT punchtrough server failed!");
            SendEvent(E_NATMASTERCONNECTIONFAILED);

        } else {

            if (!isServer)
            {
                OnServerDisconnected(packet->systemAddress);
            }
        }
        packetHandled = true;
    }
    else if (packetID == ID_NAT_PUNCHTHROUGH_SUCCEEDED)
    {
        SLNet::SystemAddress remotePeer = packet->systemAddress;
        URHO3D_LOGINFO("NAT punchtrough succeeded! Remote peer: " + ea::string(remotePeer.ToString()));
        if (!isServer)
        {
            using namespace NetworkNatPunchtroughSucceeded;
            VariantMap eventMap;
            eventMap[P_ADDRESS] = remotePeer.ToString(false);
            eventMap[P_PORT] = remotePeer.GetPort();
            SendEvent(E_NETWORKNATPUNCHTROUGHSUCCEEDED, eventMap);
            URHO3D_LOGINFO("Connecting to server behind NAT: " + ea::string(remotePeer.ToString()));
            Connect(ea::string(remotePeer.ToString(false)), remotePeer.GetPort(), scene_, identity_);
        }
        packetHandled = true;
    }
    else if (packetID == ID_NAT_PUNCHTHROUGH_FAILED)
    {
        URHO3D_LOGERROR("NAT punchtrough failed!");
        SLNet::SystemAddress remotePeer = packet->systemAddress;
        using namespace NetworkNatPunchtroughFailed;
        VariantMap eventMap;
        eventMap[P_ADDRESS] = remotePeer.ToString(false);
        eventMap[P_PORT] = remotePeer.GetPort();
        SendEvent(E_NETWORKNATPUNCHTROUGHFAILED, eventMap);
        packetHandled = true;
    }
    else if (packetID == ID_CONNECTION_BANNED) // We're a client and we're on the ban list
    {
        URHO3D_LOGERROR("Connection failed, you're banned!");
        SendEvent(E_NETWORKBANNED);
        packetHandled = true;
    }
    else if (packetID == ID_INVALID_PASSWORD) // We're a client, and we gave an invalid password
    {
        URHO3D_LOGERROR("Invalid password provided for connection!");
        SendEvent(E_NETWORKINVALIDPASSWORD);
        packetHandled = true;
    }
    else if (packetID == ID_DOWNLOAD_PROGRESS) // Part of a file transfer
    {
        //URHO3D_LOGINFO("101010");
    }
    else if (packetID == ID_UNCONNECTED_PING)
    {
        packetHandled = true;
    }
    else if (packetID == ID_UNCONNECTED_PONG) // Host discovery response
    {
        if (!isServer)
        {
            using namespace NetworkHostDiscovered;

            dataStart += sizeof(SLNet::TimeMS);
            VariantMap& eventMap = context_->GetEventDataMap();
            if (packet->length > packet->length - dataStart) {
                VectorBuffer buffer(packet->data + dataStart, packet->length - dataStart);
                VariantMap srcData = buffer.ReadVariantMap();
                eventMap[P_BEACON] = srcData;
            }
            else {
                eventMap[P_BEACON] = VariantMap();
            }

            eventMap[P_ADDRESS] = ea::string(packet->systemAddress.ToString(false));
            eventMap[P_PORT] = (int)packet->systemAddress.GetPort();
            SendEvent(E_NETWORKHOSTDISCOVERED, eventMap);
        }
        packetHandled = true;
    }

    // Urho3D messages
    if (packetID >= ID_USER_PACKET_ENUM)
    {
        unsigned int messageID = *(unsigned int*)(packet->data + dataStart);
        dataStart += sizeof(unsigned int);

        if (isServer)
        {
            HandleMessage(packet->systemAddress, 0, messageID, (const char*)(packet->data + dataStart), packet->length - dataStart);
        }
        else
        {
            MemoryBuffer buffer(packet->data + dataStart, packet->length - dataStart);
            bool processed = serverConnection_->ProcessMessage(messageID, buffer);
            if (!processed)
            {
                HandleMessage(packet->systemAddress, 0, messageID, (const char*)(packet->data + dataStart), packet->length - dataStart);
            }
        }
        packetHandled = true;
    }

    if (!packetHandled && packetID < sizeof(RAKNET_MESSAGEID_STRINGS))
        URHO3D_LOGERROR("Unhandled network packet: " + ea::string(RAKNET_MESSAGEID_STRINGS[packetID]));
    else if (!packetHandled)
        URHO3D_LOGERRORF("Unhandled network packet: %i", packetID);

}

void Network::Update(float timeStep)
{
    URHO3D_PROFILE("UpdateNetwork");

    //Process all incoming messages for the server
    if (rakPeer_->IsActive())
    {
        while (SLNet::Packet* packet = rakPeer_->Receive())
        {
            HandleIncomingPacket(packet, true);
            rakPeer_->DeallocatePacket(packet);
        }
    }

    // Process all incoming messages for the client
    if (rakPeerClient_->IsActive())
    {
        while (SLNet::Packet* packet = rakPeerClient_->Receive())
        {
            HandleIncomingPacket(packet, false);
            rakPeerClient_->DeallocatePacket(packet);
        }
    }
}

void Network::PostUpdate(float timeStep)
{
    URHO3D_PROFILE("PostUpdateNetwork");

    // Check if periodic update should happen now
    updateAcc_ += timeStep;
    bool updateNow = updateAcc_ >= updateInterval_;
    if (updateNow)
    {
        // Notify of the impending update to allow for example updated client controls to be set
        SendEvent(E_NETWORKUPDATE);
        updateAcc_ = fmodf(updateAcc_, updateInterval_);

        if (IsServerRunning())
        {
            // Collect and prepare all networked scenes
            {
                URHO3D_PROFILE("PrepareServerUpdate");

                networkScenes_.clear();
                for (auto i = clientConnections_.begin(); i != clientConnections_.end(); ++i)
                {
                    Scene* scene = i->second->GetScene();
                    if (scene)
                        networkScenes_.insert(scene);
                }

                for (auto i = networkScenes_.begin(); i != networkScenes_.end(); ++i)
                    (*i)->PrepareNetworkUpdate();
            }

            {
                URHO3D_PROFILE("SendServerUpdate");

                // Then send server updates for each client connection
                for (auto i = clientConnections_.begin(); i != clientConnections_.end(); ++i)
                {
                    i->second->SendServerUpdate();
                    i->second->SendRemoteEvents();
                    i->second->SendPackages();
                }
            }
        }

        if (serverConnection_)
        {
            // Send the client update
            serverConnection_->SendClientUpdate();
            serverConnection_->SendRemoteEvents();
        }

        // Notify that the update was sent
        SendEvent(E_NETWORKUPDATESENT);
    }
}

void Network::HandleBeginFrame(StringHash eventType, VariantMap& eventData)
{
    using namespace BeginFrame;

    Update(eventData[P_TIMESTEP].GetFloat());
}

void Network::HandleRenderUpdate(StringHash eventType, VariantMap& eventData)
{
    using namespace RenderUpdate;

    PostUpdate(eventData[P_TIMESTEP].GetFloat());
}

void Network::OnServerConnected(const SLNet::AddressOrGUID& address)
{
    serverConnection_->SetConnectPending(false);
    serverConnection_->SetAddressOrGUID(address);
    URHO3D_LOGINFO("Connected to server!");

    // Send the identity map now
    VectorBuffer msg;
    msg.WriteVariantMap(serverConnection_->GetIdentity());
    serverConnection_->SendMessage(MSG_IDENTITY, true, true, msg);

    SendEvent(E_SERVERCONNECTED);
}

void Network::OnServerDisconnected(const SLNet::AddressOrGUID& address)
{
    if (natPunchServerAddress_ && *natPunchServerAddress_ == address.systemAddress) {
        SendEvent(E_NATMASTERDISCONNECTED);
        return;
    }

    // Differentiate between failed connection, and disconnection
    bool failedConnect = serverConnection_ && serverConnection_->IsConnectPending();
    serverConnection_.Reset();

    if (!failedConnect)
    {
        URHO3D_LOGINFO("Disconnected from server");
        SendEvent(E_SERVERDISCONNECTED);
    }
    else
    {
        URHO3D_LOGERROR("Failed to connect to server");
        SendEvent(E_CONNECTFAILED);
    }
}

void Network::ConfigureNetworkSimulator()
{
    if (serverConnection_)
        serverConnection_->ConfigureNetworkSimulator(simulatedLatency_, simulatedPacketLoss_);

    for (auto i = clientConnections_.begin(); i != clientConnections_.end(); ++i)
        i->second->ConfigureNetworkSimulator(simulatedLatency_, simulatedPacketLoss_);
}

unsigned long Network::GetEndpointHash(const SLNet::AddressOrGUID& endpoint)
{
    return SLNet::AddressOrGUID::ToInteger(endpoint);
}

void RegisterNetworkLibrary(Context* context)
{
    NetworkPriority::RegisterObject(context);
    Connection::RegisterObject(context);
}

}
=======
//
// Copyright (c) 2008-2020 the Urho3D project.
//
// Permission is hereby granted, free of charge, to any person obtaining a copy
// of this software and associated documentation files (the "Software"), to deal
// in the Software without restriction, including without limitation the rights
// to use, copy, modify, merge, publish, distribute, sublicense, and/or sell
// copies of the Software, and to permit persons to whom the Software is
// furnished to do so, subject to the following conditions:
//
// The above copyright notice and this permission notice shall be included in
// all copies or substantial portions of the Software.
//
// THE SOFTWARE IS PROVIDED "AS IS", WITHOUT WARRANTY OF ANY KIND, EXPRESS OR
// IMPLIED, INCLUDING BUT NOT LIMITED TO THE WARRANTIES OF MERCHANTABILITY,
// FITNESS FOR A PARTICULAR PURPOSE AND NONINFRINGEMENT. IN NO EVENT SHALL THE
// AUTHORS OR COPYRIGHT HOLDERS BE LIABLE FOR ANY CLAIM, DAMAGES OR OTHER
// LIABILITY, WHETHER IN AN ACTION OF CONTRACT, TORT OR OTHERWISE, ARISING FROM,
// OUT OF OR IN CONNECTION WITH THE SOFTWARE OR THE USE OR OTHER DEALINGS IN
// THE SOFTWARE.
//

#include "../Precompiled.h"

#include "../Core/Context.h"
#include "../Core/CoreEvents.h"
#include "../Core/Profiler.h"
#include "../Engine/EngineEvents.h"
#include "../IO/FileSystem.h"
#include "../Input/InputEvents.h"
#include "../IO/IOEvents.h"
#include "../IO/Log.h"
#include "../IO/MemoryBuffer.h"
#include "../Network/HttpRequest.h"
#include "../Network/Network.h"
#include "../Network/NetworkEvents.h"
#include "../Network/NetworkPriority.h"
#include "../Network/Protocol.h"
#include "../Scene/Scene.h"

#include <SLikeNet/MessageIdentifiers.h>
#include <SLikeNet/NatPunchthroughClient.h>
#include <SLikeNet/peerinterface.h>
#include <SLikeNet/statistics.h>

#ifdef SendMessage
#undef SendMessage
#endif

#include "../DebugNew.h"

namespace Urho3D
{

static const char* RAKNET_MESSAGEID_STRINGS[] = {
    "ID_CONNECTED_PING",  
    "ID_UNCONNECTED_PING",
    "ID_UNCONNECTED_PING_OPEN_CONNECTIONS",
    "ID_CONNECTED_PONG",
    "ID_DETECT_LOST_CONNECTIONS",
    "ID_OPEN_CONNECTION_REQUEST_1",
    "ID_OPEN_CONNECTION_REPLY_1",
    "ID_OPEN_CONNECTION_REQUEST_2",
    "ID_OPEN_CONNECTION_REPLY_2",
    "ID_CONNECTION_REQUEST",
    "ID_REMOTE_SYSTEM_REQUIRES_PUBLIC_KEY",
    "ID_OUR_SYSTEM_REQUIRES_SECURITY",
    "ID_PUBLIC_KEY_MISMATCH",
    "ID_OUT_OF_BAND_INTERNAL",
    "ID_SND_RECEIPT_ACKED",
    "ID_SND_RECEIPT_LOSS",
    "ID_CONNECTION_REQUEST_ACCEPTED",
    "ID_CONNECTION_ATTEMPT_FAILED",
    "ID_ALREADY_CONNECTED",
    "ID_NEW_INCOMING_CONNECTION",
    "ID_NO_FREE_INCOMING_CONNECTIONS",
    "ID_DISCONNECTION_NOTIFICATION",
    "ID_CONNECTION_LOST",
    "ID_CONNECTION_BANNED",
    "ID_INVALID_PASSWORD",
    "ID_INCOMPATIBLE_PROTOCOL_VERSION",
    "ID_IP_RECENTLY_CONNECTED",
    "ID_TIMESTAMP",
    "ID_UNCONNECTED_PONG",
    "ID_ADVERTISE_SYSTEM",
    "ID_DOWNLOAD_PROGRESS",
    "ID_REMOTE_DISCONNECTION_NOTIFICATION",
    "ID_REMOTE_CONNECTION_LOST",
    "ID_REMOTE_NEW_INCOMING_CONNECTION",
    "ID_FILE_LIST_TRANSFER_HEADER",
    "ID_FILE_LIST_TRANSFER_FILE",
    "ID_FILE_LIST_REFERENCE_PUSH_ACK",
    "ID_DDT_DOWNLOAD_REQUEST",
    "ID_TRANSPORT_STRING",
    "ID_REPLICA_MANAGER_CONSTRUCTION",
    "ID_REPLICA_MANAGER_SCOPE_CHANGE",
    "ID_REPLICA_MANAGER_SERIALIZE",
    "ID_REPLICA_MANAGER_DOWNLOAD_STARTED",
    "ID_REPLICA_MANAGER_DOWNLOAD_COMPLETE",
    "ID_RAKVOICE_OPEN_CHANNEL_REQUEST",
    "ID_RAKVOICE_OPEN_CHANNEL_REPLY",
    "ID_RAKVOICE_CLOSE_CHANNEL",
    "ID_RAKVOICE_DATA",
    "ID_AUTOPATCHER_GET_CHANGELIST_SINCE_DATE",
    "ID_AUTOPATCHER_CREATION_LIST",
    "ID_AUTOPATCHER_DELETION_LIST",
    "ID_AUTOPATCHER_GET_PATCH",
    "ID_AUTOPATCHER_PATCH_LIST",
    "ID_AUTOPATCHER_REPOSITORY_FATAL_ERROR",
    "ID_AUTOPATCHER_CANNOT_DOWNLOAD_ORIGINAL_UNMODIFIED_FILES",
    "ID_AUTOPATCHER_FINISHED_INTERNAL",
    "ID_AUTOPATCHER_FINISHED",
    "ID_AUTOPATCHER_RESTART_APPLICATION",
    "ID_NAT_PUNCHTHROUGH_REQUEST",
    "ID_NAT_CONNECT_AT_TIME",
    "ID_NAT_GET_MOST_RECENT_PORT",
    "ID_NAT_CLIENT_READY",
    "ID_NAT_TARGET_NOT_CONNECTED",
    "ID_NAT_TARGET_UNRESPONSIVE",
    "ID_NAT_CONNECTION_TO_TARGET_LOST",
    "ID_NAT_ALREADY_IN_PROGRESS",
    "ID_NAT_PUNCHTHROUGH_FAILED",
    "ID_NAT_PUNCHTHROUGH_SUCCEEDED",
    "ID_READY_EVENT_SET",
    "ID_READY_EVENT_UNSET",
    "ID_READY_EVENT_ALL_SET",
    "ID_READY_EVENT_QUERY",
    "ID_LOBBY_GENERAL",
    "ID_RPC_REMOTE_ERROR",
    "ID_RPC_PLUGIN",
    "ID_FILE_LIST_REFERENCE_PUSH",
    "ID_READY_EVENT_FORCE_ALL_SET",
    "ID_ROOMS_EXECUTE_FUNC",
    "ID_ROOMS_LOGON_STATUS",
    "ID_ROOMS_HANDLE_CHANGE",
    "ID_LOBBY2_SEND_MESSAGE",
    "ID_LOBBY2_SERVER_ERROR",
    "ID_FCM2_NEW_HOST",
    "ID_FCM2_REQUEST_FCMGUID",
    "ID_FCM2_RESPOND_CONNECTION_COUNT",
    "ID_FCM2_INFORM_FCMGUID",
    "ID_FCM2_UPDATE_MIN_TOTAL_CONNECTION_COUNT",
    "ID_FCM2_VERIFIED_JOIN_START",
    "ID_FCM2_VERIFIED_JOIN_CAPABLE",
    "ID_FCM2_VERIFIED_JOIN_FAILED",
    "ID_FCM2_VERIFIED_JOIN_ACCEPTED",
    "ID_FCM2_VERIFIED_JOIN_REJECTED",
    "ID_UDP_PROXY_GENERAL",
    "ID_SQLite3_EXEC",
    "ID_SQLite3_UNKNOWN_DB",
    "ID_SQLLITE_LOGGER",
    "ID_NAT_TYPE_DETECTION_REQUEST",
    "ID_NAT_TYPE_DETECTION_RESULT",
    "ID_ROUTER_2_INTERNAL",
    "ID_ROUTER_2_FORWARDING_NO_PATH",
    "ID_ROUTER_2_FORWARDING_ESTABLISHED",
    "ID_ROUTER_2_REROUTED",
    "ID_TEAM_BALANCER_INTERNAL",
    "ID_TEAM_BALANCER_REQUESTED_TEAM_FULL",
    "ID_TEAM_BALANCER_REQUESTED_TEAM_LOCKED",
    "ID_TEAM_BALANCER_TEAM_REQUESTED_CANCELLED",
    "ID_TEAM_BALANCER_TEAM_ASSIGNED",
    "ID_LIGHTSPEED_INTEGRATION",
    "ID_XBOX_LOBBY",
    "ID_TWO_WAY_AUTHENTICATION_INCOMING_CHALLENGE_SUCCESS",
    "ID_TWO_WAY_AUTHENTICATION_OUTGOING_CHALLENGE_SUCCESS",
    "ID_TWO_WAY_AUTHENTICATION_INCOMING_CHALLENGE_FAILURE",
    "ID_TWO_WAY_AUTHENTICATION_OUTGOING_CHALLENGE_FAILURE",
    "ID_TWO_WAY_AUTHENTICATION_OUTGOING_CHALLENGE_TIMEOUT",
    "ID_TWO_WAY_AUTHENTICATION_NEGOTIATION",
    "ID_CLOUD_POST_REQUEST",
    "ID_CLOUD_RELEASE_REQUEST",
    "ID_CLOUD_GET_REQUEST",
    "ID_CLOUD_GET_RESPONSE",
    "ID_CLOUD_UNSUBSCRIBE_REQUEST",
    "ID_CLOUD_SERVER_TO_SERVER_COMMAND",
    "ID_CLOUD_SUBSCRIPTION_NOTIFICATION",
    "ID_LIB_VOICE",
    "ID_RELAY_PLUGIN",
    "ID_NAT_REQUEST_BOUND_ADDRESSES",
    "ID_NAT_RESPOND_BOUND_ADDRESSES",
    "ID_FCM2_UPDATE_USER_CONTEXT",
    "ID_RESERVED_3",
    "ID_RESERVED_4",
    "ID_RESERVED_5",
    "ID_RESERVED_6",
    "ID_RESERVED_7",
    "ID_RESERVED_8",
    "ID_RESERVED_9",
    "ID_USER_PACKET_ENUM"
};

static const int DEFAULT_UPDATE_FPS = 30;
static const int SERVER_TIMEOUT_TIME = 10000;

Network::Network(Context* context) :
    Object(context),
    updateFps_(DEFAULT_UPDATE_FPS),
    simulatedLatency_(0),
    simulatedPacketLoss_(0.0f),
    updateInterval_(1.0f / (float)DEFAULT_UPDATE_FPS),
    updateAcc_(0.0f),
    isServer_(false),
    scene_(nullptr),
    natPunchServerAddress_(nullptr),
    remoteGUID_(nullptr)
{
    rakPeer_ = SLNet::RakPeerInterface::GetInstance();
    rakPeerClient_ = SLNet::RakPeerInterface::GetInstance();
    rakPeer_->SetTimeoutTime(SERVER_TIMEOUT_TIME, SLNet::UNASSIGNED_SYSTEM_ADDRESS);
    SetPassword("");
    SetDiscoveryBeacon(VariantMap());

    natPunchthroughClient_ = new SLNet::NatPunchthroughClient;
    natPunchthroughServerClient_ = new SLNet::NatPunchthroughClient;

    SetNATServerInfo("127.0.0.1", 61111);

    // Register Network library object factories
    RegisterNetworkLibrary(context_);

    SubscribeToEvent(E_BEGINFRAME, URHO3D_HANDLER(Network, HandleBeginFrame));
    SubscribeToEvent(E_RENDERUPDATE, URHO3D_HANDLER(Network, HandleRenderUpdate));

    // Blacklist remote events which are not to be allowed to be registered in any case
    blacklistedRemoteEvents_.Insert(E_CONSOLECOMMAND);
    blacklistedRemoteEvents_.Insert(E_LOGMESSAGE);
    blacklistedRemoteEvents_.Insert(E_BEGINFRAME);
    blacklistedRemoteEvents_.Insert(E_UPDATE);
    blacklistedRemoteEvents_.Insert(E_POSTUPDATE);
    blacklistedRemoteEvents_.Insert(E_RENDERUPDATE);
    blacklistedRemoteEvents_.Insert(E_ENDFRAME);
    blacklistedRemoteEvents_.Insert(E_MOUSEBUTTONDOWN);
    blacklistedRemoteEvents_.Insert(E_MOUSEBUTTONUP);
    blacklistedRemoteEvents_.Insert(E_MOUSEMOVE);
    blacklistedRemoteEvents_.Insert(E_MOUSEWHEEL);
    blacklistedRemoteEvents_.Insert(E_KEYDOWN);
    blacklistedRemoteEvents_.Insert(E_KEYUP);
    blacklistedRemoteEvents_.Insert(E_TEXTINPUT);
    blacklistedRemoteEvents_.Insert(E_JOYSTICKCONNECTED);
    blacklistedRemoteEvents_.Insert(E_JOYSTICKDISCONNECTED);
    blacklistedRemoteEvents_.Insert(E_JOYSTICKBUTTONDOWN);
    blacklistedRemoteEvents_.Insert(E_JOYSTICKBUTTONUP);
    blacklistedRemoteEvents_.Insert(E_JOYSTICKAXISMOVE);
    blacklistedRemoteEvents_.Insert(E_JOYSTICKHATMOVE);
    blacklistedRemoteEvents_.Insert(E_TOUCHBEGIN);
    blacklistedRemoteEvents_.Insert(E_TOUCHEND);
    blacklistedRemoteEvents_.Insert(E_TOUCHMOVE);
    blacklistedRemoteEvents_.Insert(E_GESTURERECORDED);
    blacklistedRemoteEvents_.Insert(E_GESTUREINPUT);
    blacklistedRemoteEvents_.Insert(E_MULTIGESTURE);
    blacklistedRemoteEvents_.Insert(E_DROPFILE);
    blacklistedRemoteEvents_.Insert(E_INPUTFOCUS);
    blacklistedRemoteEvents_.Insert(E_MOUSEVISIBLECHANGED);
    blacklistedRemoteEvents_.Insert(E_EXITREQUESTED);
    blacklistedRemoteEvents_.Insert(E_SERVERCONNECTED);
    blacklistedRemoteEvents_.Insert(E_SERVERDISCONNECTED);
    blacklistedRemoteEvents_.Insert(E_CONNECTFAILED);
    blacklistedRemoteEvents_.Insert(E_CLIENTCONNECTED);
    blacklistedRemoteEvents_.Insert(E_CLIENTDISCONNECTED);
    blacklistedRemoteEvents_.Insert(E_CLIENTIDENTITY);
    blacklistedRemoteEvents_.Insert(E_CLIENTSCENELOADED);
    blacklistedRemoteEvents_.Insert(E_NETWORKMESSAGE);
    blacklistedRemoteEvents_.Insert(E_NETWORKUPDATE);
    blacklistedRemoteEvents_.Insert(E_NETWORKUPDATESENT);
    blacklistedRemoteEvents_.Insert(E_NETWORKSCENELOADFAILED);
}

Network::~Network()
{
    rakPeer_->DetachPlugin(natPunchthroughServerClient_);
    rakPeerClient_->DetachPlugin(natPunchthroughClient_);
    // If server connection exists, disconnect, but do not send an event because we are shutting down
    Disconnect(100);
    serverConnection_.Reset();

    clientConnections_.Clear();

    delete natPunchthroughServerClient_;
    natPunchthroughServerClient_ = nullptr;
    delete natPunchthroughClient_;
    natPunchthroughClient_ = nullptr;
    delete remoteGUID_;
    remoteGUID_ = nullptr;
    delete natPunchServerAddress_;
    natPunchServerAddress_ = nullptr;

    SLNet::RakPeerInterface::DestroyInstance(rakPeer_);
    SLNet::RakPeerInterface::DestroyInstance(rakPeerClient_);
    rakPeer_ = nullptr;
    rakPeerClient_ = nullptr;
}

void Network::HandleMessage(const SLNet::AddressOrGUID& source, int packetID, int msgID, const char* data, size_t numBytes)
{
    // Only process messages from known sources
    Connection* connection = GetConnection(source);
    if (connection)
    {
        MemoryBuffer msg(data, (unsigned)numBytes);
        if (connection->ProcessMessage((int)msgID, msg))
            return;
    }
    else
        URHO3D_LOGWARNING("Discarding message from unknown MessageConnection " + String(source.ToString()));
}

void Network::NewConnectionEstablished(const SLNet::AddressOrGUID& connection)
{
    // Create a new client connection corresponding to this MessageConnection
    SharedPtr<Connection> newConnection(new Connection(context_, true, connection, rakPeer_));
    newConnection->ConfigureNetworkSimulator(simulatedLatency_, simulatedPacketLoss_);
    clientConnections_[connection] = newConnection;
    URHO3D_LOGINFO("Client " + newConnection->ToString() + " connected");

    using namespace ClientConnected;

    VariantMap& eventData = GetEventDataMap();
    eventData[P_CONNECTION] = newConnection;
    newConnection->SendEvent(E_CLIENTCONNECTED, eventData);
}

void Network::ClientDisconnected(const SLNet::AddressOrGUID& connection)
{
    // Remove the client connection that corresponds to this MessageConnection
    HashMap<SLNet::AddressOrGUID, SharedPtr<Connection> >::Iterator i = clientConnections_.Find(connection);
    if (i != clientConnections_.End())
    {
        Connection* connection = i->second_;
        URHO3D_LOGINFO("Client " + connection->ToString() + " disconnected");

        using namespace ClientDisconnected;

        VariantMap& eventData = GetEventDataMap();
        eventData[P_CONNECTION] = connection;
        connection->SendEvent(E_CLIENTDISCONNECTED, eventData);

        clientConnections_.Erase(i);
    }
}

void Network::SetDiscoveryBeacon(const VariantMap& data)
{
    VectorBuffer buffer;
    buffer.WriteVariantMap(data);
    if (buffer.GetSize() > 400)
        URHO3D_LOGERROR("Discovery beacon of size: " + String(buffer.GetSize()) + " bytes is too large, modify MAX_OFFLINE_DATA_LENGTH in RakNet or reduce size");
    rakPeer_->SetOfflinePingResponse((const char*)buffer.GetData(), buffer.GetSize());
}

void Network::DiscoverHosts(unsigned port)
{
    // JSandusky: Contrary to the manual, we actually do have to perform Startup first before we can Ping
    if (!rakPeerClient_->IsActive())
    {
        SLNet::SocketDescriptor socket;
        // Startup local connection with max 1 incoming connection(first param) and 1 socket description (third param)
        rakPeerClient_->Startup(1, &socket, 1);
    }
    rakPeerClient_->Ping("255.255.255.255", port, false);
}

void Network::SetPassword(const String& password)
{
    rakPeer_->SetIncomingPassword(password.CString(), password.Length());
    password_ = password;
}

bool Network::Connect(const String& address, unsigned short port, Scene* scene, const VariantMap& identity)
{
    URHO3D_PROFILE(Connect);

    if (!rakPeerClient_->IsActive())
    {
        URHO3D_LOGINFO("Initializing client connection...");
        SLNet::SocketDescriptor socket;
        // Startup local connection with max 2 incoming connections(first param) and 1 socket description (third param)
        rakPeerClient_->Startup(2, &socket, 1);
    }

    //isServer_ = false;
    SLNet::ConnectionAttemptResult connectResult = rakPeerClient_->Connect(address.CString(), port, password_.CString(), password_.Length());
    if (connectResult == SLNet::CONNECTION_ATTEMPT_STARTED)
    {
        serverConnection_ = new Connection(context_, false, rakPeerClient_->GetMyBoundAddress(), rakPeerClient_);
        serverConnection_->SetScene(scene);
        serverConnection_->SetIdentity(identity);
        serverConnection_->SetConnectPending(true);
        serverConnection_->ConfigureNetworkSimulator(simulatedLatency_, simulatedPacketLoss_);

        URHO3D_LOGINFO("Connecting to server " + address + ":" + String(port) + ", Client: " + serverConnection_->ToString());
        return true;
    }
    else if (connectResult == SLNet::ALREADY_CONNECTED_TO_ENDPOINT) {
        URHO3D_LOGWARNING("Already connected to server!");
        SendEvent(E_CONNECTIONINPROGRESS);
        return false;
    }
    else if (connectResult == SLNet::CONNECTION_ATTEMPT_ALREADY_IN_PROGRESS) {
        URHO3D_LOGWARNING("Connection attempt already in progress!");
        SendEvent(E_CONNECTIONINPROGRESS);
        return false;
    }
    else
    {
        URHO3D_LOGERROR("Failed to connect to server " + address + ":" + String(port) + ", error code: " + String((int)connectResult));
        SendEvent(E_CONNECTFAILED);
        return false;
    }
}

void Network::Disconnect(int waitMSec)
{
    if (!serverConnection_)
        return;

    URHO3D_PROFILE(Disconnect);
    serverConnection_->Disconnect(waitMSec);
}

bool Network::StartServer(unsigned short port, unsigned int maxConnections)
{
    if (IsServerRunning())
        return true;

    URHO3D_PROFILE(StartServer);
    
    SLNet::SocketDescriptor socket;//(port, AF_INET);
    socket.port = port;
    socket.socketFamily = AF_INET;
    // Startup local connection with max 128 incoming connection(first param) and 1 socket description (third param)
    SLNet::StartupResult startResult = rakPeer_->Startup(maxConnections, &socket, 1);
    if (startResult == SLNet::RAKNET_STARTED)
    {
        URHO3D_LOGINFO("Started server on port " + String(port));
        rakPeer_->SetMaximumIncomingConnections(maxConnections);
        isServer_ = true;
        rakPeer_->SetOccasionalPing(true);
        rakPeer_->SetUnreliableTimeout(1000);
        //rakPeer_->SetIncomingPassword("Parole", (int)strlen("Parole"));
        return true;
    }
    else
    {
        URHO3D_LOGINFO("Failed to start server on port " + String(port) + ", error code: " + String((int)startResult));
        return false;
    }
}

void Network::StopServer()
{
    clientConnections_.Clear();

    if (!rakPeer_)
        return;

    if (!IsServerRunning())
        return;
    // Provide 300 ms to notify
    rakPeer_->Shutdown(300);

    URHO3D_PROFILE(StopServer);

    URHO3D_LOGINFO("Stopped server");
}

void Network::SetNATServerInfo(const String& address, unsigned short port)
{
    if (!natPunchServerAddress_)
        natPunchServerAddress_ = new SLNet::SystemAddress;

    natPunchServerAddress_->FromStringExplicitPort(address.CString(), port);
}

void Network::StartNATClient()
{
    if (!rakPeer_) {
        URHO3D_LOGERROR("Unable to start NAT client, client not initialized!");
        return;
    }
    if (natPunchServerAddress_->GetPort() == 0) {
        URHO3D_LOGERROR("NAT master server address incorrect!");
        return;
    }

    rakPeer_->AttachPlugin(natPunchthroughServerClient_);
    guid_ = String(rakPeer_->GetGuidFromSystemAddress(SLNet::UNASSIGNED_SYSTEM_ADDRESS).ToString());
    URHO3D_LOGINFO("GUID: " + guid_);
    rakPeer_->Connect(natPunchServerAddress_->ToString(false), natPunchServerAddress_->GetPort(), nullptr, 0);
}

void Network::AttemptNATPunchtrough(const String& guid, Scene* scene, const VariantMap& identity)
{
    scene_ = scene;
    identity_ = identity;
    if (!remoteGUID_)
        remoteGUID_ = new SLNet::RakNetGUID;

    remoteGUID_->FromString(guid.CString());
    rakPeerClient_->AttachPlugin(natPunchthroughClient_);
    if (rakPeerClient_->IsActive()) {
        natPunchthroughClient_->OpenNAT(*remoteGUID_, *natPunchServerAddress_);
    }
    else {
        SLNet::SocketDescriptor socket;
        // Startup local connection with max 2 incoming connections(first param) and 1 socket description (third param)
        rakPeerClient_->Startup(2, &socket, 1);
    }

    rakPeerClient_->Connect(natPunchServerAddress_->ToString(false), natPunchServerAddress_->GetPort(), nullptr, 0);
}

void Network::BroadcastMessage(int msgID, bool reliable, bool inOrder, const VectorBuffer& msg, unsigned contentID)
{
    BroadcastMessage(msgID, reliable, inOrder, msg.GetData(), msg.GetSize(), contentID);
}

void Network::BroadcastMessage(int msgID, bool reliable, bool inOrder, const unsigned char* data, unsigned numBytes,
    unsigned contentID)
{
    if (!rakPeer_) 
        return;

    VectorBuffer msgData;
    msgData.WriteUByte((unsigned char)ID_USER_PACKET_ENUM);
    msgData.WriteUInt((unsigned int)msgID);
    msgData.Write(data, numBytes);

    if (isServer_)
        rakPeer_->Send((const char*)msgData.GetData(), (int)msgData.GetSize(), HIGH_PRIORITY, RELIABLE, (char)0, SLNet::UNASSIGNED_RAKNET_GUID, true);
    else
        URHO3D_LOGERROR("Server not running, can not broadcast messages");
}

void Network::BroadcastRemoteEvent(StringHash eventType, bool inOrder, const VariantMap& eventData)
{
    for (HashMap<SLNet::AddressOrGUID, SharedPtr<Connection> >::Iterator i = clientConnections_.Begin(); i != clientConnections_.End(); ++i)
        i->second_->SendRemoteEvent(eventType, inOrder, eventData);
}

void Network::BroadcastRemoteEvent(Scene* scene, StringHash eventType, bool inOrder, const VariantMap& eventData)
{
    for (HashMap<SLNet::AddressOrGUID, SharedPtr<Connection> >::Iterator i = clientConnections_.Begin();
         i != clientConnections_.End(); ++i)
    {
        if (i->second_->GetScene() == scene)
            i->second_->SendRemoteEvent(eventType, inOrder, eventData);
    }
}

void Network::BroadcastRemoteEvent(Node* node, StringHash eventType, bool inOrder, const VariantMap& eventData)
{
    if (!node)
    {
        URHO3D_LOGERROR("Null sender node for remote node event");
        return;
    }
    if (!node->IsReplicated())
    {
        URHO3D_LOGERROR("Sender node has a local ID, can not send remote node event");
        return;
    }

    Scene* scene = node->GetScene();
    for (HashMap<SLNet::AddressOrGUID, SharedPtr<Connection> >::Iterator i = clientConnections_.Begin();
         i != clientConnections_.End(); ++i)
    {
        if (i->second_->GetScene() == scene)
            i->second_->SendRemoteEvent(node, eventType, inOrder, eventData);
    }
}

void Network::SetUpdateFps(int fps)
{
    updateFps_ = Max(fps, 1);
    updateInterval_ = 1.0f / (float)updateFps_;
    updateAcc_ = 0.0f;
}

void Network::SetSimulatedLatency(int ms)
{
    simulatedLatency_ = Max(ms, 0);
    ConfigureNetworkSimulator();
}

void Network::SetSimulatedPacketLoss(float probability)
{
    simulatedPacketLoss_ = Clamp(probability, 0.0f, 1.0f);
    ConfigureNetworkSimulator();
}

void Network::RegisterRemoteEvent(StringHash eventType)
{
    if (blacklistedRemoteEvents_.Find(eventType) != blacklistedRemoteEvents_.End())
    {
        URHO3D_LOGERROR("Attempted to register blacklisted remote event type " + String(eventType));
        return;
    }

    allowedRemoteEvents_.Insert(eventType);
}

void Network::UnregisterRemoteEvent(StringHash eventType)
{
    allowedRemoteEvents_.Erase(eventType);
}

void Network::UnregisterAllRemoteEvents()
{
    allowedRemoteEvents_.Clear();
}

void Network::SetPackageCacheDir(const String& path)
{
    packageCacheDir_ = AddTrailingSlash(path);
}

void Network::SendPackageToClients(Scene* scene, PackageFile* package)
{
    if (!scene)
    {
        URHO3D_LOGERROR("Null scene specified for SendPackageToClients");
        return;
    }
    if (!package)
    {
        URHO3D_LOGERROR("Null package specified for SendPackageToClients");
        return;
    }

    for (HashMap<SLNet::AddressOrGUID, SharedPtr<Connection> >::Iterator i = clientConnections_.Begin();
         i != clientConnections_.End(); ++i)
    {
        if (i->second_->GetScene() == scene)
            i->second_->SendPackageToClient(package);
    }
}

SharedPtr<HttpRequest> Network::MakeHttpRequest(const String& url, const String& verb, const Vector<String>& headers,
    const String& postData)
{
    URHO3D_PROFILE(MakeHttpRequest);

    // The initialization of the request will take time, can not know at this point if it has an error or not
    SharedPtr<HttpRequest> request(new HttpRequest(url, verb, headers, postData));
    return request;
}

void Network::BanAddress(const String& address)
{
    rakPeer_->AddToBanList(address.CString(), 0);
}

Connection* Network::GetConnection(const SLNet::AddressOrGUID& connection) const
{
    if (serverConnection_ && serverConnection_->GetAddressOrGUID() == connection)
        return serverConnection_;
    else
    {
        HashMap<SLNet::AddressOrGUID, SharedPtr<Connection> >::ConstIterator i = clientConnections_.Find(connection);
        if (i != clientConnections_.End())
            return i->second_;
        else
            return nullptr;
    }
}

Connection* Network::GetServerConnection() const
{
    return serverConnection_;
}

Vector<SharedPtr<Connection> > Network::GetClientConnections() const
{
    Vector<SharedPtr<Connection> > ret;
    for (HashMap<SLNet::AddressOrGUID, SharedPtr<Connection> >::ConstIterator i = clientConnections_.Begin();
         i != clientConnections_.End(); ++i)
        ret.Push(i->second_);

    return ret;
}

bool Network::IsServerRunning() const
{
    if (!rakPeer_)
        return false;
    return rakPeer_->IsActive() && isServer_;
}

bool Network::CheckRemoteEvent(StringHash eventType) const
{
    return allowedRemoteEvents_.Contains(eventType);
}

void Network::HandleIncomingPacket(SLNet::Packet* packet, bool isServer)
{
    unsigned char packetID = packet->data[0];
    bool packetHandled = false;

    // Deal with timestamped backents
    unsigned dataStart = sizeof(char);
    if (packetID == ID_TIMESTAMP)
    {
        dataStart += sizeof(SLNet::Time);
        packetID = packet->data[dataStart];
        dataStart += sizeof(char);
    }

    if (packetID == ID_NEW_INCOMING_CONNECTION)
    {
        if (isServer)
        {
            NewConnectionEstablished(packet->systemAddress);
            packetHandled = true;
        }
    }
    else if (packetID == ID_ALREADY_CONNECTED)
    {
        if (natPunchServerAddress_ && packet->systemAddress == *natPunchServerAddress_) {
            URHO3D_LOGINFO("Already connected to NAT server! ");
            if (!isServer)
            {
                natPunchthroughClient_->OpenNAT(*remoteGUID_, *natPunchServerAddress_);
            }
        }
        packetHandled = true;
    }
    else if (packetID == ID_CONNECTION_REQUEST_ACCEPTED) // We're a client, our connection as been accepted
    {
        if(natPunchServerAddress_ && packet->systemAddress == *natPunchServerAddress_) {
            URHO3D_LOGINFO("Succesfully connected to NAT punchtrough server! ");
            SendEvent(E_NATMASTERCONNECTIONSUCCEEDED);
            if (!isServer)
            {
                natPunchthroughClient_->OpenNAT(*remoteGUID_, *natPunchServerAddress_);
            }
        } else {
            if (!isServer)
            {
                OnServerConnected(packet->systemAddress);
            }
        }
        packetHandled = true;
    }
    else if (packetID == ID_NAT_TARGET_NOT_CONNECTED)
    {
        URHO3D_LOGERROR("Target server not connected to NAT master server!");
        packetHandled = true;
    }
    else if (packetID == ID_CONNECTION_LOST) // We've lost connectivity with the packet source
    {
        if (isServer)
        {
            ClientDisconnected(packet->systemAddress);
        }
        else
        {
            OnServerDisconnected(packet->systemAddress);
        }
        packetHandled = true;
    }
    else if (packetID == ID_DISCONNECTION_NOTIFICATION) // We've lost connection with the other side
    {
        if (isServer)
        {
            ClientDisconnected(packet->systemAddress);
        }
        else
        {
            OnServerDisconnected(packet->systemAddress);
        }
        packetHandled = true;
    }
    else if (packetID == ID_CONNECTION_ATTEMPT_FAILED) // We've failed to connect to the server/peer
    {
        if (natPunchServerAddress_ && packet->systemAddress == *natPunchServerAddress_) {
            URHO3D_LOGERROR("Connection to NAT punchtrough server failed!");
            SendEvent(E_NATMASTERCONNECTIONFAILED);

        } else {

            if (!isServer)
            {
                OnServerDisconnected(packet->systemAddress);
            }
        }
        packetHandled = true;
    }
    else if (packetID == ID_NAT_PUNCHTHROUGH_SUCCEEDED)
    {
        SLNet::SystemAddress remotePeer = packet->systemAddress;
        URHO3D_LOGINFO("NAT punchtrough succeeded! Remote peer: " + String(remotePeer.ToString()));
        if (!isServer)
        {
            using namespace NetworkNatPunchtroughSucceeded;
            VariantMap eventMap;
            eventMap[P_ADDRESS] = remotePeer.ToString(false);
            eventMap[P_PORT] = remotePeer.GetPort();
            SendEvent(E_NETWORKNATPUNCHTROUGHSUCCEEDED, eventMap);
            URHO3D_LOGINFO("Connecting to server behind NAT: " + String(remotePeer.ToString()));
            Connect(String(remotePeer.ToString(false)), remotePeer.GetPort(), scene_, identity_);
        }
        packetHandled = true;
    }
    else if (packetID == ID_NAT_PUNCHTHROUGH_FAILED)
    {
        URHO3D_LOGERROR("NAT punchtrough failed!");
        SLNet::SystemAddress remotePeer = packet->systemAddress;
        using namespace NetworkNatPunchtroughFailed;
        VariantMap eventMap;
        eventMap[P_ADDRESS] = remotePeer.ToString(false);
        eventMap[P_PORT] = remotePeer.GetPort();
        SendEvent(E_NETWORKNATPUNCHTROUGHFAILED, eventMap);
        packetHandled = true;
    }
    else if (packetID == ID_CONNECTION_BANNED) // We're a client and we're on the ban list
    {
        URHO3D_LOGERROR("Connection failed, you're banned!");
        SendEvent(E_NETWORKBANNED);
        packetHandled = true;
    }
    else if (packetID == ID_INVALID_PASSWORD) // We're a client, and we gave an invalid password
    {
        URHO3D_LOGERROR("Invalid password provided for connection!");
        SendEvent(E_NETWORKINVALIDPASSWORD);
        packetHandled = true;
    }
    else if (packetID == ID_DOWNLOAD_PROGRESS) // Part of a file transfer
    {
        //URHO3D_LOGINFO("101010");
    }
    else if (packetID == ID_UNCONNECTED_PING)
    {
        packetHandled = true;
    }
    else if (packetID == ID_UNCONNECTED_PONG) // Host discovery response
    {
        if (!isServer)
        {
            using namespace NetworkHostDiscovered;
            
            dataStart += sizeof(SLNet::TimeMS);
            VariantMap& eventMap = context_->GetEventDataMap();
            if (packet->length > packet->length - dataStart) {
                VectorBuffer buffer(packet->data + dataStart, packet->length - dataStart);
                VariantMap srcData = buffer.ReadVariantMap();
                eventMap[P_BEACON] = srcData;
            }
            else {
                eventMap[P_BEACON] = VariantMap();
            }

            eventMap[P_ADDRESS] = String(packet->systemAddress.ToString(false));
            eventMap[P_PORT] = (int)packet->systemAddress.GetPort();
            SendEvent(E_NETWORKHOSTDISCOVERED, eventMap);
        }
        packetHandled = true;
    }

    // Urho3D messages
    if (packetID >= ID_USER_PACKET_ENUM)
    {
        unsigned int messageID = *(unsigned int*)(packet->data + dataStart);
        dataStart += sizeof(unsigned int);

        if (isServer)
        {
            HandleMessage(packet->systemAddress, 0, messageID, (const char*)(packet->data + dataStart), packet->length - dataStart);
        }
        else
        {
            MemoryBuffer buffer(packet->data + dataStart, packet->length - dataStart);
            bool processed = serverConnection_ && serverConnection_->ProcessMessage(messageID, buffer);
            if (!processed)
            {
                HandleMessage(packet->systemAddress, 0, messageID, (const char*)(packet->data + dataStart), packet->length - dataStart);
            }
        }
        packetHandled = true;
    }

    if (!packetHandled && packetID < sizeof(RAKNET_MESSAGEID_STRINGS))
        URHO3D_LOGERROR("Unhandled network packet: " + String(RAKNET_MESSAGEID_STRINGS[packetID]));
    else if (!packetHandled)
        URHO3D_LOGERRORF("Unhandled network packet: %i", packetID);

}

void Network::Update(float timeStep)
{
    URHO3D_PROFILE(UpdateNetwork);

    //Process all incoming messages for the server
    if (rakPeer_->IsActive())
    {
        while (SLNet::Packet* packet = rakPeer_->Receive())
        {
            HandleIncomingPacket(packet, true);
            rakPeer_->DeallocatePacket(packet);
        }
    }

    // Process all incoming messages for the client
    if (rakPeerClient_->IsActive())
    {
        while (SLNet::Packet* packet = rakPeerClient_->Receive())
        {
            HandleIncomingPacket(packet, false);
            rakPeerClient_->DeallocatePacket(packet);
        }
    }
}

void Network::PostUpdate(float timeStep)
{
    URHO3D_PROFILE(PostUpdateNetwork);

    // Check if periodic update should happen now
    updateAcc_ += timeStep;
    bool updateNow = updateAcc_ >= updateInterval_;
    if (updateNow)
    {
        // Notify of the impending update to allow for example updated client controls to be set
        SendEvent(E_NETWORKUPDATE);
        updateAcc_ = fmodf(updateAcc_, updateInterval_);

        if (IsServerRunning())
        {
            // Collect and prepare all networked scenes
            {
                URHO3D_PROFILE(PrepareServerUpdate);

                networkScenes_.Clear();
                for (HashMap<SLNet::AddressOrGUID, SharedPtr<Connection> >::Iterator i = clientConnections_.Begin();
                     i != clientConnections_.End(); ++i)
                {
                    Scene* scene = i->second_->GetScene();
                    if (scene)
                        networkScenes_.Insert(scene);
                }

                for (HashSet<Scene*>::ConstIterator i = networkScenes_.Begin(); i != networkScenes_.End(); ++i)
                    (*i)->PrepareNetworkUpdate();
            }

            {
                URHO3D_PROFILE(SendServerUpdate);

                // Then send server updates for each client connection
                for (HashMap<SLNet::AddressOrGUID, SharedPtr<Connection> >::Iterator i = clientConnections_.Begin();
                     i != clientConnections_.End(); ++i)
                {
                    i->second_->SendServerUpdate();
                    i->second_->SendRemoteEvents();
                    i->second_->SendPackages();
                    i->second_->SendAllBuffers();
                }
            }
        }

        if (serverConnection_)
        {
            // Send the client update
            serverConnection_->SendClientUpdate();
            serverConnection_->SendRemoteEvents();
            serverConnection_->SendAllBuffers();
        }

        // Notify that the update was sent
        SendEvent(E_NETWORKUPDATESENT);
    }
}

void Network::HandleBeginFrame(StringHash eventType, VariantMap& eventData)
{
    using namespace BeginFrame;

    Update(eventData[P_TIMESTEP].GetFloat());
}

void Network::HandleRenderUpdate(StringHash eventType, VariantMap& eventData)
{
    using namespace RenderUpdate;

    PostUpdate(eventData[P_TIMESTEP].GetFloat());
}

void Network::OnServerConnected(const SLNet::AddressOrGUID& address)
{
    serverConnection_->SetConnectPending(false);
    serverConnection_->SetAddressOrGUID(address);
    URHO3D_LOGINFO("Connected to server!");

    // Send the identity map now
    VectorBuffer msg;
    msg.WriteVariantMap(serverConnection_->GetIdentity());
    serverConnection_->SendMessage(MSG_IDENTITY, true, true, msg);

    SendEvent(E_SERVERCONNECTED);
}

void Network::OnServerDisconnected(const SLNet::AddressOrGUID& address)
{
    if (natPunchServerAddress_ && *natPunchServerAddress_ == address.systemAddress) {
        SendEvent(E_NATMASTERDISCONNECTED);
        return;
    }

    // Differentiate between failed connection, and disconnection
    bool failedConnect = serverConnection_ && serverConnection_->IsConnectPending();
    serverConnection_.Reset();

    if (!failedConnect)
    {
        URHO3D_LOGINFO("Disconnected from server");
        SendEvent(E_SERVERDISCONNECTED);
    }
    else
    {
        URHO3D_LOGERROR("Failed to connect to server");
        SendEvent(E_CONNECTFAILED);
    }
}

void Network::ConfigureNetworkSimulator()
{
    if (serverConnection_)
        serverConnection_->ConfigureNetworkSimulator(simulatedLatency_, simulatedPacketLoss_);

    for (HashMap<SLNet::AddressOrGUID, SharedPtr<Connection> >::Iterator i = clientConnections_.Begin();
         i != clientConnections_.End(); ++i)
        i->second_->ConfigureNetworkSimulator(simulatedLatency_, simulatedPacketLoss_);
}

void RegisterNetworkLibrary(Context* context)
{
    NetworkPriority::RegisterObject(context);
}

}
>>>>>>> 23a6d24a
<|MERGE_RESOLUTION|>--- conflicted
+++ resolved
@@ -1,4 +1,3 @@
-<<<<<<< HEAD
 //
 // Copyright (c) 2008-2020 the Urho3D project.
 //
@@ -301,15 +300,6 @@
         MemoryBuffer msg(data, (unsigned)numBytes);
         if (connection->ProcessMessage((int)msgID, msg))
             return;
-
-        // If message was not handled internally, forward as an event
-        using namespace NetworkMessage;
-
-        VariantMap& eventData = GetEventDataMap();
-        eventData[P_CONNECTION] = connection;
-        eventData[P_MESSAGEID] = (int)msgID;
-        eventData[P_DATA].SetBuffer(msg.GetData(), msg.GetSize());
-        connection->SendEvent(E_NETWORKMESSAGE, eventData);
     }
     else
         URHO3D_LOGWARNING("Discarding message from unknown MessageConnection " + ea::string(source.ToString()));
@@ -878,7 +868,7 @@
         else
         {
             MemoryBuffer buffer(packet->data + dataStart, packet->length - dataStart);
-            bool processed = serverConnection_->ProcessMessage(messageID, buffer);
+            bool processed = serverConnection_ && serverConnection_->ProcessMessage(messageID, buffer);
             if (!processed)
             {
                 HandleMessage(packet->systemAddress, 0, messageID, (const char*)(packet->data + dataStart), packet->length - dataStart);
@@ -959,6 +949,7 @@
                     i->second->SendServerUpdate();
                     i->second->SendRemoteEvents();
                     i->second->SendPackages();
+                    i->second->SendAllBuffers();
                 }
             }
         }
@@ -968,6 +959,7 @@
             // Send the client update
             serverConnection_->SendClientUpdate();
             serverConnection_->SendRemoteEvents();
+            serverConnection_->SendAllBuffers();
         }
 
         // Notify that the update was sent
@@ -1046,1046 +1038,4 @@
     Connection::RegisterObject(context);
 }
 
-}
-=======
-//
-// Copyright (c) 2008-2020 the Urho3D project.
-//
-// Permission is hereby granted, free of charge, to any person obtaining a copy
-// of this software and associated documentation files (the "Software"), to deal
-// in the Software without restriction, including without limitation the rights
-// to use, copy, modify, merge, publish, distribute, sublicense, and/or sell
-// copies of the Software, and to permit persons to whom the Software is
-// furnished to do so, subject to the following conditions:
-//
-// The above copyright notice and this permission notice shall be included in
-// all copies or substantial portions of the Software.
-//
-// THE SOFTWARE IS PROVIDED "AS IS", WITHOUT WARRANTY OF ANY KIND, EXPRESS OR
-// IMPLIED, INCLUDING BUT NOT LIMITED TO THE WARRANTIES OF MERCHANTABILITY,
-// FITNESS FOR A PARTICULAR PURPOSE AND NONINFRINGEMENT. IN NO EVENT SHALL THE
-// AUTHORS OR COPYRIGHT HOLDERS BE LIABLE FOR ANY CLAIM, DAMAGES OR OTHER
-// LIABILITY, WHETHER IN AN ACTION OF CONTRACT, TORT OR OTHERWISE, ARISING FROM,
-// OUT OF OR IN CONNECTION WITH THE SOFTWARE OR THE USE OR OTHER DEALINGS IN
-// THE SOFTWARE.
-//
-
-#include "../Precompiled.h"
-
-#include "../Core/Context.h"
-#include "../Core/CoreEvents.h"
-#include "../Core/Profiler.h"
-#include "../Engine/EngineEvents.h"
-#include "../IO/FileSystem.h"
-#include "../Input/InputEvents.h"
-#include "../IO/IOEvents.h"
-#include "../IO/Log.h"
-#include "../IO/MemoryBuffer.h"
-#include "../Network/HttpRequest.h"
-#include "../Network/Network.h"
-#include "../Network/NetworkEvents.h"
-#include "../Network/NetworkPriority.h"
-#include "../Network/Protocol.h"
-#include "../Scene/Scene.h"
-
-#include <SLikeNet/MessageIdentifiers.h>
-#include <SLikeNet/NatPunchthroughClient.h>
-#include <SLikeNet/peerinterface.h>
-#include <SLikeNet/statistics.h>
-
-#ifdef SendMessage
-#undef SendMessage
-#endif
-
-#include "../DebugNew.h"
-
-namespace Urho3D
-{
-
-static const char* RAKNET_MESSAGEID_STRINGS[] = {
-    "ID_CONNECTED_PING",  
-    "ID_UNCONNECTED_PING",
-    "ID_UNCONNECTED_PING_OPEN_CONNECTIONS",
-    "ID_CONNECTED_PONG",
-    "ID_DETECT_LOST_CONNECTIONS",
-    "ID_OPEN_CONNECTION_REQUEST_1",
-    "ID_OPEN_CONNECTION_REPLY_1",
-    "ID_OPEN_CONNECTION_REQUEST_2",
-    "ID_OPEN_CONNECTION_REPLY_2",
-    "ID_CONNECTION_REQUEST",
-    "ID_REMOTE_SYSTEM_REQUIRES_PUBLIC_KEY",
-    "ID_OUR_SYSTEM_REQUIRES_SECURITY",
-    "ID_PUBLIC_KEY_MISMATCH",
-    "ID_OUT_OF_BAND_INTERNAL",
-    "ID_SND_RECEIPT_ACKED",
-    "ID_SND_RECEIPT_LOSS",
-    "ID_CONNECTION_REQUEST_ACCEPTED",
-    "ID_CONNECTION_ATTEMPT_FAILED",
-    "ID_ALREADY_CONNECTED",
-    "ID_NEW_INCOMING_CONNECTION",
-    "ID_NO_FREE_INCOMING_CONNECTIONS",
-    "ID_DISCONNECTION_NOTIFICATION",
-    "ID_CONNECTION_LOST",
-    "ID_CONNECTION_BANNED",
-    "ID_INVALID_PASSWORD",
-    "ID_INCOMPATIBLE_PROTOCOL_VERSION",
-    "ID_IP_RECENTLY_CONNECTED",
-    "ID_TIMESTAMP",
-    "ID_UNCONNECTED_PONG",
-    "ID_ADVERTISE_SYSTEM",
-    "ID_DOWNLOAD_PROGRESS",
-    "ID_REMOTE_DISCONNECTION_NOTIFICATION",
-    "ID_REMOTE_CONNECTION_LOST",
-    "ID_REMOTE_NEW_INCOMING_CONNECTION",
-    "ID_FILE_LIST_TRANSFER_HEADER",
-    "ID_FILE_LIST_TRANSFER_FILE",
-    "ID_FILE_LIST_REFERENCE_PUSH_ACK",
-    "ID_DDT_DOWNLOAD_REQUEST",
-    "ID_TRANSPORT_STRING",
-    "ID_REPLICA_MANAGER_CONSTRUCTION",
-    "ID_REPLICA_MANAGER_SCOPE_CHANGE",
-    "ID_REPLICA_MANAGER_SERIALIZE",
-    "ID_REPLICA_MANAGER_DOWNLOAD_STARTED",
-    "ID_REPLICA_MANAGER_DOWNLOAD_COMPLETE",
-    "ID_RAKVOICE_OPEN_CHANNEL_REQUEST",
-    "ID_RAKVOICE_OPEN_CHANNEL_REPLY",
-    "ID_RAKVOICE_CLOSE_CHANNEL",
-    "ID_RAKVOICE_DATA",
-    "ID_AUTOPATCHER_GET_CHANGELIST_SINCE_DATE",
-    "ID_AUTOPATCHER_CREATION_LIST",
-    "ID_AUTOPATCHER_DELETION_LIST",
-    "ID_AUTOPATCHER_GET_PATCH",
-    "ID_AUTOPATCHER_PATCH_LIST",
-    "ID_AUTOPATCHER_REPOSITORY_FATAL_ERROR",
-    "ID_AUTOPATCHER_CANNOT_DOWNLOAD_ORIGINAL_UNMODIFIED_FILES",
-    "ID_AUTOPATCHER_FINISHED_INTERNAL",
-    "ID_AUTOPATCHER_FINISHED",
-    "ID_AUTOPATCHER_RESTART_APPLICATION",
-    "ID_NAT_PUNCHTHROUGH_REQUEST",
-    "ID_NAT_CONNECT_AT_TIME",
-    "ID_NAT_GET_MOST_RECENT_PORT",
-    "ID_NAT_CLIENT_READY",
-    "ID_NAT_TARGET_NOT_CONNECTED",
-    "ID_NAT_TARGET_UNRESPONSIVE",
-    "ID_NAT_CONNECTION_TO_TARGET_LOST",
-    "ID_NAT_ALREADY_IN_PROGRESS",
-    "ID_NAT_PUNCHTHROUGH_FAILED",
-    "ID_NAT_PUNCHTHROUGH_SUCCEEDED",
-    "ID_READY_EVENT_SET",
-    "ID_READY_EVENT_UNSET",
-    "ID_READY_EVENT_ALL_SET",
-    "ID_READY_EVENT_QUERY",
-    "ID_LOBBY_GENERAL",
-    "ID_RPC_REMOTE_ERROR",
-    "ID_RPC_PLUGIN",
-    "ID_FILE_LIST_REFERENCE_PUSH",
-    "ID_READY_EVENT_FORCE_ALL_SET",
-    "ID_ROOMS_EXECUTE_FUNC",
-    "ID_ROOMS_LOGON_STATUS",
-    "ID_ROOMS_HANDLE_CHANGE",
-    "ID_LOBBY2_SEND_MESSAGE",
-    "ID_LOBBY2_SERVER_ERROR",
-    "ID_FCM2_NEW_HOST",
-    "ID_FCM2_REQUEST_FCMGUID",
-    "ID_FCM2_RESPOND_CONNECTION_COUNT",
-    "ID_FCM2_INFORM_FCMGUID",
-    "ID_FCM2_UPDATE_MIN_TOTAL_CONNECTION_COUNT",
-    "ID_FCM2_VERIFIED_JOIN_START",
-    "ID_FCM2_VERIFIED_JOIN_CAPABLE",
-    "ID_FCM2_VERIFIED_JOIN_FAILED",
-    "ID_FCM2_VERIFIED_JOIN_ACCEPTED",
-    "ID_FCM2_VERIFIED_JOIN_REJECTED",
-    "ID_UDP_PROXY_GENERAL",
-    "ID_SQLite3_EXEC",
-    "ID_SQLite3_UNKNOWN_DB",
-    "ID_SQLLITE_LOGGER",
-    "ID_NAT_TYPE_DETECTION_REQUEST",
-    "ID_NAT_TYPE_DETECTION_RESULT",
-    "ID_ROUTER_2_INTERNAL",
-    "ID_ROUTER_2_FORWARDING_NO_PATH",
-    "ID_ROUTER_2_FORWARDING_ESTABLISHED",
-    "ID_ROUTER_2_REROUTED",
-    "ID_TEAM_BALANCER_INTERNAL",
-    "ID_TEAM_BALANCER_REQUESTED_TEAM_FULL",
-    "ID_TEAM_BALANCER_REQUESTED_TEAM_LOCKED",
-    "ID_TEAM_BALANCER_TEAM_REQUESTED_CANCELLED",
-    "ID_TEAM_BALANCER_TEAM_ASSIGNED",
-    "ID_LIGHTSPEED_INTEGRATION",
-    "ID_XBOX_LOBBY",
-    "ID_TWO_WAY_AUTHENTICATION_INCOMING_CHALLENGE_SUCCESS",
-    "ID_TWO_WAY_AUTHENTICATION_OUTGOING_CHALLENGE_SUCCESS",
-    "ID_TWO_WAY_AUTHENTICATION_INCOMING_CHALLENGE_FAILURE",
-    "ID_TWO_WAY_AUTHENTICATION_OUTGOING_CHALLENGE_FAILURE",
-    "ID_TWO_WAY_AUTHENTICATION_OUTGOING_CHALLENGE_TIMEOUT",
-    "ID_TWO_WAY_AUTHENTICATION_NEGOTIATION",
-    "ID_CLOUD_POST_REQUEST",
-    "ID_CLOUD_RELEASE_REQUEST",
-    "ID_CLOUD_GET_REQUEST",
-    "ID_CLOUD_GET_RESPONSE",
-    "ID_CLOUD_UNSUBSCRIBE_REQUEST",
-    "ID_CLOUD_SERVER_TO_SERVER_COMMAND",
-    "ID_CLOUD_SUBSCRIPTION_NOTIFICATION",
-    "ID_LIB_VOICE",
-    "ID_RELAY_PLUGIN",
-    "ID_NAT_REQUEST_BOUND_ADDRESSES",
-    "ID_NAT_RESPOND_BOUND_ADDRESSES",
-    "ID_FCM2_UPDATE_USER_CONTEXT",
-    "ID_RESERVED_3",
-    "ID_RESERVED_4",
-    "ID_RESERVED_5",
-    "ID_RESERVED_6",
-    "ID_RESERVED_7",
-    "ID_RESERVED_8",
-    "ID_RESERVED_9",
-    "ID_USER_PACKET_ENUM"
-};
-
-static const int DEFAULT_UPDATE_FPS = 30;
-static const int SERVER_TIMEOUT_TIME = 10000;
-
-Network::Network(Context* context) :
-    Object(context),
-    updateFps_(DEFAULT_UPDATE_FPS),
-    simulatedLatency_(0),
-    simulatedPacketLoss_(0.0f),
-    updateInterval_(1.0f / (float)DEFAULT_UPDATE_FPS),
-    updateAcc_(0.0f),
-    isServer_(false),
-    scene_(nullptr),
-    natPunchServerAddress_(nullptr),
-    remoteGUID_(nullptr)
-{
-    rakPeer_ = SLNet::RakPeerInterface::GetInstance();
-    rakPeerClient_ = SLNet::RakPeerInterface::GetInstance();
-    rakPeer_->SetTimeoutTime(SERVER_TIMEOUT_TIME, SLNet::UNASSIGNED_SYSTEM_ADDRESS);
-    SetPassword("");
-    SetDiscoveryBeacon(VariantMap());
-
-    natPunchthroughClient_ = new SLNet::NatPunchthroughClient;
-    natPunchthroughServerClient_ = new SLNet::NatPunchthroughClient;
-
-    SetNATServerInfo("127.0.0.1", 61111);
-
-    // Register Network library object factories
-    RegisterNetworkLibrary(context_);
-
-    SubscribeToEvent(E_BEGINFRAME, URHO3D_HANDLER(Network, HandleBeginFrame));
-    SubscribeToEvent(E_RENDERUPDATE, URHO3D_HANDLER(Network, HandleRenderUpdate));
-
-    // Blacklist remote events which are not to be allowed to be registered in any case
-    blacklistedRemoteEvents_.Insert(E_CONSOLECOMMAND);
-    blacklistedRemoteEvents_.Insert(E_LOGMESSAGE);
-    blacklistedRemoteEvents_.Insert(E_BEGINFRAME);
-    blacklistedRemoteEvents_.Insert(E_UPDATE);
-    blacklistedRemoteEvents_.Insert(E_POSTUPDATE);
-    blacklistedRemoteEvents_.Insert(E_RENDERUPDATE);
-    blacklistedRemoteEvents_.Insert(E_ENDFRAME);
-    blacklistedRemoteEvents_.Insert(E_MOUSEBUTTONDOWN);
-    blacklistedRemoteEvents_.Insert(E_MOUSEBUTTONUP);
-    blacklistedRemoteEvents_.Insert(E_MOUSEMOVE);
-    blacklistedRemoteEvents_.Insert(E_MOUSEWHEEL);
-    blacklistedRemoteEvents_.Insert(E_KEYDOWN);
-    blacklistedRemoteEvents_.Insert(E_KEYUP);
-    blacklistedRemoteEvents_.Insert(E_TEXTINPUT);
-    blacklistedRemoteEvents_.Insert(E_JOYSTICKCONNECTED);
-    blacklistedRemoteEvents_.Insert(E_JOYSTICKDISCONNECTED);
-    blacklistedRemoteEvents_.Insert(E_JOYSTICKBUTTONDOWN);
-    blacklistedRemoteEvents_.Insert(E_JOYSTICKBUTTONUP);
-    blacklistedRemoteEvents_.Insert(E_JOYSTICKAXISMOVE);
-    blacklistedRemoteEvents_.Insert(E_JOYSTICKHATMOVE);
-    blacklistedRemoteEvents_.Insert(E_TOUCHBEGIN);
-    blacklistedRemoteEvents_.Insert(E_TOUCHEND);
-    blacklistedRemoteEvents_.Insert(E_TOUCHMOVE);
-    blacklistedRemoteEvents_.Insert(E_GESTURERECORDED);
-    blacklistedRemoteEvents_.Insert(E_GESTUREINPUT);
-    blacklistedRemoteEvents_.Insert(E_MULTIGESTURE);
-    blacklistedRemoteEvents_.Insert(E_DROPFILE);
-    blacklistedRemoteEvents_.Insert(E_INPUTFOCUS);
-    blacklistedRemoteEvents_.Insert(E_MOUSEVISIBLECHANGED);
-    blacklistedRemoteEvents_.Insert(E_EXITREQUESTED);
-    blacklistedRemoteEvents_.Insert(E_SERVERCONNECTED);
-    blacklistedRemoteEvents_.Insert(E_SERVERDISCONNECTED);
-    blacklistedRemoteEvents_.Insert(E_CONNECTFAILED);
-    blacklistedRemoteEvents_.Insert(E_CLIENTCONNECTED);
-    blacklistedRemoteEvents_.Insert(E_CLIENTDISCONNECTED);
-    blacklistedRemoteEvents_.Insert(E_CLIENTIDENTITY);
-    blacklistedRemoteEvents_.Insert(E_CLIENTSCENELOADED);
-    blacklistedRemoteEvents_.Insert(E_NETWORKMESSAGE);
-    blacklistedRemoteEvents_.Insert(E_NETWORKUPDATE);
-    blacklistedRemoteEvents_.Insert(E_NETWORKUPDATESENT);
-    blacklistedRemoteEvents_.Insert(E_NETWORKSCENELOADFAILED);
-}
-
-Network::~Network()
-{
-    rakPeer_->DetachPlugin(natPunchthroughServerClient_);
-    rakPeerClient_->DetachPlugin(natPunchthroughClient_);
-    // If server connection exists, disconnect, but do not send an event because we are shutting down
-    Disconnect(100);
-    serverConnection_.Reset();
-
-    clientConnections_.Clear();
-
-    delete natPunchthroughServerClient_;
-    natPunchthroughServerClient_ = nullptr;
-    delete natPunchthroughClient_;
-    natPunchthroughClient_ = nullptr;
-    delete remoteGUID_;
-    remoteGUID_ = nullptr;
-    delete natPunchServerAddress_;
-    natPunchServerAddress_ = nullptr;
-
-    SLNet::RakPeerInterface::DestroyInstance(rakPeer_);
-    SLNet::RakPeerInterface::DestroyInstance(rakPeerClient_);
-    rakPeer_ = nullptr;
-    rakPeerClient_ = nullptr;
-}
-
-void Network::HandleMessage(const SLNet::AddressOrGUID& source, int packetID, int msgID, const char* data, size_t numBytes)
-{
-    // Only process messages from known sources
-    Connection* connection = GetConnection(source);
-    if (connection)
-    {
-        MemoryBuffer msg(data, (unsigned)numBytes);
-        if (connection->ProcessMessage((int)msgID, msg))
-            return;
-    }
-    else
-        URHO3D_LOGWARNING("Discarding message from unknown MessageConnection " + String(source.ToString()));
-}
-
-void Network::NewConnectionEstablished(const SLNet::AddressOrGUID& connection)
-{
-    // Create a new client connection corresponding to this MessageConnection
-    SharedPtr<Connection> newConnection(new Connection(context_, true, connection, rakPeer_));
-    newConnection->ConfigureNetworkSimulator(simulatedLatency_, simulatedPacketLoss_);
-    clientConnections_[connection] = newConnection;
-    URHO3D_LOGINFO("Client " + newConnection->ToString() + " connected");
-
-    using namespace ClientConnected;
-
-    VariantMap& eventData = GetEventDataMap();
-    eventData[P_CONNECTION] = newConnection;
-    newConnection->SendEvent(E_CLIENTCONNECTED, eventData);
-}
-
-void Network::ClientDisconnected(const SLNet::AddressOrGUID& connection)
-{
-    // Remove the client connection that corresponds to this MessageConnection
-    HashMap<SLNet::AddressOrGUID, SharedPtr<Connection> >::Iterator i = clientConnections_.Find(connection);
-    if (i != clientConnections_.End())
-    {
-        Connection* connection = i->second_;
-        URHO3D_LOGINFO("Client " + connection->ToString() + " disconnected");
-
-        using namespace ClientDisconnected;
-
-        VariantMap& eventData = GetEventDataMap();
-        eventData[P_CONNECTION] = connection;
-        connection->SendEvent(E_CLIENTDISCONNECTED, eventData);
-
-        clientConnections_.Erase(i);
-    }
-}
-
-void Network::SetDiscoveryBeacon(const VariantMap& data)
-{
-    VectorBuffer buffer;
-    buffer.WriteVariantMap(data);
-    if (buffer.GetSize() > 400)
-        URHO3D_LOGERROR("Discovery beacon of size: " + String(buffer.GetSize()) + " bytes is too large, modify MAX_OFFLINE_DATA_LENGTH in RakNet or reduce size");
-    rakPeer_->SetOfflinePingResponse((const char*)buffer.GetData(), buffer.GetSize());
-}
-
-void Network::DiscoverHosts(unsigned port)
-{
-    // JSandusky: Contrary to the manual, we actually do have to perform Startup first before we can Ping
-    if (!rakPeerClient_->IsActive())
-    {
-        SLNet::SocketDescriptor socket;
-        // Startup local connection with max 1 incoming connection(first param) and 1 socket description (third param)
-        rakPeerClient_->Startup(1, &socket, 1);
-    }
-    rakPeerClient_->Ping("255.255.255.255", port, false);
-}
-
-void Network::SetPassword(const String& password)
-{
-    rakPeer_->SetIncomingPassword(password.CString(), password.Length());
-    password_ = password;
-}
-
-bool Network::Connect(const String& address, unsigned short port, Scene* scene, const VariantMap& identity)
-{
-    URHO3D_PROFILE(Connect);
-
-    if (!rakPeerClient_->IsActive())
-    {
-        URHO3D_LOGINFO("Initializing client connection...");
-        SLNet::SocketDescriptor socket;
-        // Startup local connection with max 2 incoming connections(first param) and 1 socket description (third param)
-        rakPeerClient_->Startup(2, &socket, 1);
-    }
-
-    //isServer_ = false;
-    SLNet::ConnectionAttemptResult connectResult = rakPeerClient_->Connect(address.CString(), port, password_.CString(), password_.Length());
-    if (connectResult == SLNet::CONNECTION_ATTEMPT_STARTED)
-    {
-        serverConnection_ = new Connection(context_, false, rakPeerClient_->GetMyBoundAddress(), rakPeerClient_);
-        serverConnection_->SetScene(scene);
-        serverConnection_->SetIdentity(identity);
-        serverConnection_->SetConnectPending(true);
-        serverConnection_->ConfigureNetworkSimulator(simulatedLatency_, simulatedPacketLoss_);
-
-        URHO3D_LOGINFO("Connecting to server " + address + ":" + String(port) + ", Client: " + serverConnection_->ToString());
-        return true;
-    }
-    else if (connectResult == SLNet::ALREADY_CONNECTED_TO_ENDPOINT) {
-        URHO3D_LOGWARNING("Already connected to server!");
-        SendEvent(E_CONNECTIONINPROGRESS);
-        return false;
-    }
-    else if (connectResult == SLNet::CONNECTION_ATTEMPT_ALREADY_IN_PROGRESS) {
-        URHO3D_LOGWARNING("Connection attempt already in progress!");
-        SendEvent(E_CONNECTIONINPROGRESS);
-        return false;
-    }
-    else
-    {
-        URHO3D_LOGERROR("Failed to connect to server " + address + ":" + String(port) + ", error code: " + String((int)connectResult));
-        SendEvent(E_CONNECTFAILED);
-        return false;
-    }
-}
-
-void Network::Disconnect(int waitMSec)
-{
-    if (!serverConnection_)
-        return;
-
-    URHO3D_PROFILE(Disconnect);
-    serverConnection_->Disconnect(waitMSec);
-}
-
-bool Network::StartServer(unsigned short port, unsigned int maxConnections)
-{
-    if (IsServerRunning())
-        return true;
-
-    URHO3D_PROFILE(StartServer);
-    
-    SLNet::SocketDescriptor socket;//(port, AF_INET);
-    socket.port = port;
-    socket.socketFamily = AF_INET;
-    // Startup local connection with max 128 incoming connection(first param) and 1 socket description (third param)
-    SLNet::StartupResult startResult = rakPeer_->Startup(maxConnections, &socket, 1);
-    if (startResult == SLNet::RAKNET_STARTED)
-    {
-        URHO3D_LOGINFO("Started server on port " + String(port));
-        rakPeer_->SetMaximumIncomingConnections(maxConnections);
-        isServer_ = true;
-        rakPeer_->SetOccasionalPing(true);
-        rakPeer_->SetUnreliableTimeout(1000);
-        //rakPeer_->SetIncomingPassword("Parole", (int)strlen("Parole"));
-        return true;
-    }
-    else
-    {
-        URHO3D_LOGINFO("Failed to start server on port " + String(port) + ", error code: " + String((int)startResult));
-        return false;
-    }
-}
-
-void Network::StopServer()
-{
-    clientConnections_.Clear();
-
-    if (!rakPeer_)
-        return;
-
-    if (!IsServerRunning())
-        return;
-    // Provide 300 ms to notify
-    rakPeer_->Shutdown(300);
-
-    URHO3D_PROFILE(StopServer);
-
-    URHO3D_LOGINFO("Stopped server");
-}
-
-void Network::SetNATServerInfo(const String& address, unsigned short port)
-{
-    if (!natPunchServerAddress_)
-        natPunchServerAddress_ = new SLNet::SystemAddress;
-
-    natPunchServerAddress_->FromStringExplicitPort(address.CString(), port);
-}
-
-void Network::StartNATClient()
-{
-    if (!rakPeer_) {
-        URHO3D_LOGERROR("Unable to start NAT client, client not initialized!");
-        return;
-    }
-    if (natPunchServerAddress_->GetPort() == 0) {
-        URHO3D_LOGERROR("NAT master server address incorrect!");
-        return;
-    }
-
-    rakPeer_->AttachPlugin(natPunchthroughServerClient_);
-    guid_ = String(rakPeer_->GetGuidFromSystemAddress(SLNet::UNASSIGNED_SYSTEM_ADDRESS).ToString());
-    URHO3D_LOGINFO("GUID: " + guid_);
-    rakPeer_->Connect(natPunchServerAddress_->ToString(false), natPunchServerAddress_->GetPort(), nullptr, 0);
-}
-
-void Network::AttemptNATPunchtrough(const String& guid, Scene* scene, const VariantMap& identity)
-{
-    scene_ = scene;
-    identity_ = identity;
-    if (!remoteGUID_)
-        remoteGUID_ = new SLNet::RakNetGUID;
-
-    remoteGUID_->FromString(guid.CString());
-    rakPeerClient_->AttachPlugin(natPunchthroughClient_);
-    if (rakPeerClient_->IsActive()) {
-        natPunchthroughClient_->OpenNAT(*remoteGUID_, *natPunchServerAddress_);
-    }
-    else {
-        SLNet::SocketDescriptor socket;
-        // Startup local connection with max 2 incoming connections(first param) and 1 socket description (third param)
-        rakPeerClient_->Startup(2, &socket, 1);
-    }
-
-    rakPeerClient_->Connect(natPunchServerAddress_->ToString(false), natPunchServerAddress_->GetPort(), nullptr, 0);
-}
-
-void Network::BroadcastMessage(int msgID, bool reliable, bool inOrder, const VectorBuffer& msg, unsigned contentID)
-{
-    BroadcastMessage(msgID, reliable, inOrder, msg.GetData(), msg.GetSize(), contentID);
-}
-
-void Network::BroadcastMessage(int msgID, bool reliable, bool inOrder, const unsigned char* data, unsigned numBytes,
-    unsigned contentID)
-{
-    if (!rakPeer_) 
-        return;
-
-    VectorBuffer msgData;
-    msgData.WriteUByte((unsigned char)ID_USER_PACKET_ENUM);
-    msgData.WriteUInt((unsigned int)msgID);
-    msgData.Write(data, numBytes);
-
-    if (isServer_)
-        rakPeer_->Send((const char*)msgData.GetData(), (int)msgData.GetSize(), HIGH_PRIORITY, RELIABLE, (char)0, SLNet::UNASSIGNED_RAKNET_GUID, true);
-    else
-        URHO3D_LOGERROR("Server not running, can not broadcast messages");
-}
-
-void Network::BroadcastRemoteEvent(StringHash eventType, bool inOrder, const VariantMap& eventData)
-{
-    for (HashMap<SLNet::AddressOrGUID, SharedPtr<Connection> >::Iterator i = clientConnections_.Begin(); i != clientConnections_.End(); ++i)
-        i->second_->SendRemoteEvent(eventType, inOrder, eventData);
-}
-
-void Network::BroadcastRemoteEvent(Scene* scene, StringHash eventType, bool inOrder, const VariantMap& eventData)
-{
-    for (HashMap<SLNet::AddressOrGUID, SharedPtr<Connection> >::Iterator i = clientConnections_.Begin();
-         i != clientConnections_.End(); ++i)
-    {
-        if (i->second_->GetScene() == scene)
-            i->second_->SendRemoteEvent(eventType, inOrder, eventData);
-    }
-}
-
-void Network::BroadcastRemoteEvent(Node* node, StringHash eventType, bool inOrder, const VariantMap& eventData)
-{
-    if (!node)
-    {
-        URHO3D_LOGERROR("Null sender node for remote node event");
-        return;
-    }
-    if (!node->IsReplicated())
-    {
-        URHO3D_LOGERROR("Sender node has a local ID, can not send remote node event");
-        return;
-    }
-
-    Scene* scene = node->GetScene();
-    for (HashMap<SLNet::AddressOrGUID, SharedPtr<Connection> >::Iterator i = clientConnections_.Begin();
-         i != clientConnections_.End(); ++i)
-    {
-        if (i->second_->GetScene() == scene)
-            i->second_->SendRemoteEvent(node, eventType, inOrder, eventData);
-    }
-}
-
-void Network::SetUpdateFps(int fps)
-{
-    updateFps_ = Max(fps, 1);
-    updateInterval_ = 1.0f / (float)updateFps_;
-    updateAcc_ = 0.0f;
-}
-
-void Network::SetSimulatedLatency(int ms)
-{
-    simulatedLatency_ = Max(ms, 0);
-    ConfigureNetworkSimulator();
-}
-
-void Network::SetSimulatedPacketLoss(float probability)
-{
-    simulatedPacketLoss_ = Clamp(probability, 0.0f, 1.0f);
-    ConfigureNetworkSimulator();
-}
-
-void Network::RegisterRemoteEvent(StringHash eventType)
-{
-    if (blacklistedRemoteEvents_.Find(eventType) != blacklistedRemoteEvents_.End())
-    {
-        URHO3D_LOGERROR("Attempted to register blacklisted remote event type " + String(eventType));
-        return;
-    }
-
-    allowedRemoteEvents_.Insert(eventType);
-}
-
-void Network::UnregisterRemoteEvent(StringHash eventType)
-{
-    allowedRemoteEvents_.Erase(eventType);
-}
-
-void Network::UnregisterAllRemoteEvents()
-{
-    allowedRemoteEvents_.Clear();
-}
-
-void Network::SetPackageCacheDir(const String& path)
-{
-    packageCacheDir_ = AddTrailingSlash(path);
-}
-
-void Network::SendPackageToClients(Scene* scene, PackageFile* package)
-{
-    if (!scene)
-    {
-        URHO3D_LOGERROR("Null scene specified for SendPackageToClients");
-        return;
-    }
-    if (!package)
-    {
-        URHO3D_LOGERROR("Null package specified for SendPackageToClients");
-        return;
-    }
-
-    for (HashMap<SLNet::AddressOrGUID, SharedPtr<Connection> >::Iterator i = clientConnections_.Begin();
-         i != clientConnections_.End(); ++i)
-    {
-        if (i->second_->GetScene() == scene)
-            i->second_->SendPackageToClient(package);
-    }
-}
-
-SharedPtr<HttpRequest> Network::MakeHttpRequest(const String& url, const String& verb, const Vector<String>& headers,
-    const String& postData)
-{
-    URHO3D_PROFILE(MakeHttpRequest);
-
-    // The initialization of the request will take time, can not know at this point if it has an error or not
-    SharedPtr<HttpRequest> request(new HttpRequest(url, verb, headers, postData));
-    return request;
-}
-
-void Network::BanAddress(const String& address)
-{
-    rakPeer_->AddToBanList(address.CString(), 0);
-}
-
-Connection* Network::GetConnection(const SLNet::AddressOrGUID& connection) const
-{
-    if (serverConnection_ && serverConnection_->GetAddressOrGUID() == connection)
-        return serverConnection_;
-    else
-    {
-        HashMap<SLNet::AddressOrGUID, SharedPtr<Connection> >::ConstIterator i = clientConnections_.Find(connection);
-        if (i != clientConnections_.End())
-            return i->second_;
-        else
-            return nullptr;
-    }
-}
-
-Connection* Network::GetServerConnection() const
-{
-    return serverConnection_;
-}
-
-Vector<SharedPtr<Connection> > Network::GetClientConnections() const
-{
-    Vector<SharedPtr<Connection> > ret;
-    for (HashMap<SLNet::AddressOrGUID, SharedPtr<Connection> >::ConstIterator i = clientConnections_.Begin();
-         i != clientConnections_.End(); ++i)
-        ret.Push(i->second_);
-
-    return ret;
-}
-
-bool Network::IsServerRunning() const
-{
-    if (!rakPeer_)
-        return false;
-    return rakPeer_->IsActive() && isServer_;
-}
-
-bool Network::CheckRemoteEvent(StringHash eventType) const
-{
-    return allowedRemoteEvents_.Contains(eventType);
-}
-
-void Network::HandleIncomingPacket(SLNet::Packet* packet, bool isServer)
-{
-    unsigned char packetID = packet->data[0];
-    bool packetHandled = false;
-
-    // Deal with timestamped backents
-    unsigned dataStart = sizeof(char);
-    if (packetID == ID_TIMESTAMP)
-    {
-        dataStart += sizeof(SLNet::Time);
-        packetID = packet->data[dataStart];
-        dataStart += sizeof(char);
-    }
-
-    if (packetID == ID_NEW_INCOMING_CONNECTION)
-    {
-        if (isServer)
-        {
-            NewConnectionEstablished(packet->systemAddress);
-            packetHandled = true;
-        }
-    }
-    else if (packetID == ID_ALREADY_CONNECTED)
-    {
-        if (natPunchServerAddress_ && packet->systemAddress == *natPunchServerAddress_) {
-            URHO3D_LOGINFO("Already connected to NAT server! ");
-            if (!isServer)
-            {
-                natPunchthroughClient_->OpenNAT(*remoteGUID_, *natPunchServerAddress_);
-            }
-        }
-        packetHandled = true;
-    }
-    else if (packetID == ID_CONNECTION_REQUEST_ACCEPTED) // We're a client, our connection as been accepted
-    {
-        if(natPunchServerAddress_ && packet->systemAddress == *natPunchServerAddress_) {
-            URHO3D_LOGINFO("Succesfully connected to NAT punchtrough server! ");
-            SendEvent(E_NATMASTERCONNECTIONSUCCEEDED);
-            if (!isServer)
-            {
-                natPunchthroughClient_->OpenNAT(*remoteGUID_, *natPunchServerAddress_);
-            }
-        } else {
-            if (!isServer)
-            {
-                OnServerConnected(packet->systemAddress);
-            }
-        }
-        packetHandled = true;
-    }
-    else if (packetID == ID_NAT_TARGET_NOT_CONNECTED)
-    {
-        URHO3D_LOGERROR("Target server not connected to NAT master server!");
-        packetHandled = true;
-    }
-    else if (packetID == ID_CONNECTION_LOST) // We've lost connectivity with the packet source
-    {
-        if (isServer)
-        {
-            ClientDisconnected(packet->systemAddress);
-        }
-        else
-        {
-            OnServerDisconnected(packet->systemAddress);
-        }
-        packetHandled = true;
-    }
-    else if (packetID == ID_DISCONNECTION_NOTIFICATION) // We've lost connection with the other side
-    {
-        if (isServer)
-        {
-            ClientDisconnected(packet->systemAddress);
-        }
-        else
-        {
-            OnServerDisconnected(packet->systemAddress);
-        }
-        packetHandled = true;
-    }
-    else if (packetID == ID_CONNECTION_ATTEMPT_FAILED) // We've failed to connect to the server/peer
-    {
-        if (natPunchServerAddress_ && packet->systemAddress == *natPunchServerAddress_) {
-            URHO3D_LOGERROR("Connection to NAT punchtrough server failed!");
-            SendEvent(E_NATMASTERCONNECTIONFAILED);
-
-        } else {
-
-            if (!isServer)
-            {
-                OnServerDisconnected(packet->systemAddress);
-            }
-        }
-        packetHandled = true;
-    }
-    else if (packetID == ID_NAT_PUNCHTHROUGH_SUCCEEDED)
-    {
-        SLNet::SystemAddress remotePeer = packet->systemAddress;
-        URHO3D_LOGINFO("NAT punchtrough succeeded! Remote peer: " + String(remotePeer.ToString()));
-        if (!isServer)
-        {
-            using namespace NetworkNatPunchtroughSucceeded;
-            VariantMap eventMap;
-            eventMap[P_ADDRESS] = remotePeer.ToString(false);
-            eventMap[P_PORT] = remotePeer.GetPort();
-            SendEvent(E_NETWORKNATPUNCHTROUGHSUCCEEDED, eventMap);
-            URHO3D_LOGINFO("Connecting to server behind NAT: " + String(remotePeer.ToString()));
-            Connect(String(remotePeer.ToString(false)), remotePeer.GetPort(), scene_, identity_);
-        }
-        packetHandled = true;
-    }
-    else if (packetID == ID_NAT_PUNCHTHROUGH_FAILED)
-    {
-        URHO3D_LOGERROR("NAT punchtrough failed!");
-        SLNet::SystemAddress remotePeer = packet->systemAddress;
-        using namespace NetworkNatPunchtroughFailed;
-        VariantMap eventMap;
-        eventMap[P_ADDRESS] = remotePeer.ToString(false);
-        eventMap[P_PORT] = remotePeer.GetPort();
-        SendEvent(E_NETWORKNATPUNCHTROUGHFAILED, eventMap);
-        packetHandled = true;
-    }
-    else if (packetID == ID_CONNECTION_BANNED) // We're a client and we're on the ban list
-    {
-        URHO3D_LOGERROR("Connection failed, you're banned!");
-        SendEvent(E_NETWORKBANNED);
-        packetHandled = true;
-    }
-    else if (packetID == ID_INVALID_PASSWORD) // We're a client, and we gave an invalid password
-    {
-        URHO3D_LOGERROR("Invalid password provided for connection!");
-        SendEvent(E_NETWORKINVALIDPASSWORD);
-        packetHandled = true;
-    }
-    else if (packetID == ID_DOWNLOAD_PROGRESS) // Part of a file transfer
-    {
-        //URHO3D_LOGINFO("101010");
-    }
-    else if (packetID == ID_UNCONNECTED_PING)
-    {
-        packetHandled = true;
-    }
-    else if (packetID == ID_UNCONNECTED_PONG) // Host discovery response
-    {
-        if (!isServer)
-        {
-            using namespace NetworkHostDiscovered;
-            
-            dataStart += sizeof(SLNet::TimeMS);
-            VariantMap& eventMap = context_->GetEventDataMap();
-            if (packet->length > packet->length - dataStart) {
-                VectorBuffer buffer(packet->data + dataStart, packet->length - dataStart);
-                VariantMap srcData = buffer.ReadVariantMap();
-                eventMap[P_BEACON] = srcData;
-            }
-            else {
-                eventMap[P_BEACON] = VariantMap();
-            }
-
-            eventMap[P_ADDRESS] = String(packet->systemAddress.ToString(false));
-            eventMap[P_PORT] = (int)packet->systemAddress.GetPort();
-            SendEvent(E_NETWORKHOSTDISCOVERED, eventMap);
-        }
-        packetHandled = true;
-    }
-
-    // Urho3D messages
-    if (packetID >= ID_USER_PACKET_ENUM)
-    {
-        unsigned int messageID = *(unsigned int*)(packet->data + dataStart);
-        dataStart += sizeof(unsigned int);
-
-        if (isServer)
-        {
-            HandleMessage(packet->systemAddress, 0, messageID, (const char*)(packet->data + dataStart), packet->length - dataStart);
-        }
-        else
-        {
-            MemoryBuffer buffer(packet->data + dataStart, packet->length - dataStart);
-            bool processed = serverConnection_ && serverConnection_->ProcessMessage(messageID, buffer);
-            if (!processed)
-            {
-                HandleMessage(packet->systemAddress, 0, messageID, (const char*)(packet->data + dataStart), packet->length - dataStart);
-            }
-        }
-        packetHandled = true;
-    }
-
-    if (!packetHandled && packetID < sizeof(RAKNET_MESSAGEID_STRINGS))
-        URHO3D_LOGERROR("Unhandled network packet: " + String(RAKNET_MESSAGEID_STRINGS[packetID]));
-    else if (!packetHandled)
-        URHO3D_LOGERRORF("Unhandled network packet: %i", packetID);
-
-}
-
-void Network::Update(float timeStep)
-{
-    URHO3D_PROFILE(UpdateNetwork);
-
-    //Process all incoming messages for the server
-    if (rakPeer_->IsActive())
-    {
-        while (SLNet::Packet* packet = rakPeer_->Receive())
-        {
-            HandleIncomingPacket(packet, true);
-            rakPeer_->DeallocatePacket(packet);
-        }
-    }
-
-    // Process all incoming messages for the client
-    if (rakPeerClient_->IsActive())
-    {
-        while (SLNet::Packet* packet = rakPeerClient_->Receive())
-        {
-            HandleIncomingPacket(packet, false);
-            rakPeerClient_->DeallocatePacket(packet);
-        }
-    }
-}
-
-void Network::PostUpdate(float timeStep)
-{
-    URHO3D_PROFILE(PostUpdateNetwork);
-
-    // Check if periodic update should happen now
-    updateAcc_ += timeStep;
-    bool updateNow = updateAcc_ >= updateInterval_;
-    if (updateNow)
-    {
-        // Notify of the impending update to allow for example updated client controls to be set
-        SendEvent(E_NETWORKUPDATE);
-        updateAcc_ = fmodf(updateAcc_, updateInterval_);
-
-        if (IsServerRunning())
-        {
-            // Collect and prepare all networked scenes
-            {
-                URHO3D_PROFILE(PrepareServerUpdate);
-
-                networkScenes_.Clear();
-                for (HashMap<SLNet::AddressOrGUID, SharedPtr<Connection> >::Iterator i = clientConnections_.Begin();
-                     i != clientConnections_.End(); ++i)
-                {
-                    Scene* scene = i->second_->GetScene();
-                    if (scene)
-                        networkScenes_.Insert(scene);
-                }
-
-                for (HashSet<Scene*>::ConstIterator i = networkScenes_.Begin(); i != networkScenes_.End(); ++i)
-                    (*i)->PrepareNetworkUpdate();
-            }
-
-            {
-                URHO3D_PROFILE(SendServerUpdate);
-
-                // Then send server updates for each client connection
-                for (HashMap<SLNet::AddressOrGUID, SharedPtr<Connection> >::Iterator i = clientConnections_.Begin();
-                     i != clientConnections_.End(); ++i)
-                {
-                    i->second_->SendServerUpdate();
-                    i->second_->SendRemoteEvents();
-                    i->second_->SendPackages();
-                    i->second_->SendAllBuffers();
-                }
-            }
-        }
-
-        if (serverConnection_)
-        {
-            // Send the client update
-            serverConnection_->SendClientUpdate();
-            serverConnection_->SendRemoteEvents();
-            serverConnection_->SendAllBuffers();
-        }
-
-        // Notify that the update was sent
-        SendEvent(E_NETWORKUPDATESENT);
-    }
-}
-
-void Network::HandleBeginFrame(StringHash eventType, VariantMap& eventData)
-{
-    using namespace BeginFrame;
-
-    Update(eventData[P_TIMESTEP].GetFloat());
-}
-
-void Network::HandleRenderUpdate(StringHash eventType, VariantMap& eventData)
-{
-    using namespace RenderUpdate;
-
-    PostUpdate(eventData[P_TIMESTEP].GetFloat());
-}
-
-void Network::OnServerConnected(const SLNet::AddressOrGUID& address)
-{
-    serverConnection_->SetConnectPending(false);
-    serverConnection_->SetAddressOrGUID(address);
-    URHO3D_LOGINFO("Connected to server!");
-
-    // Send the identity map now
-    VectorBuffer msg;
-    msg.WriteVariantMap(serverConnection_->GetIdentity());
-    serverConnection_->SendMessage(MSG_IDENTITY, true, true, msg);
-
-    SendEvent(E_SERVERCONNECTED);
-}
-
-void Network::OnServerDisconnected(const SLNet::AddressOrGUID& address)
-{
-    if (natPunchServerAddress_ && *natPunchServerAddress_ == address.systemAddress) {
-        SendEvent(E_NATMASTERDISCONNECTED);
-        return;
-    }
-
-    // Differentiate between failed connection, and disconnection
-    bool failedConnect = serverConnection_ && serverConnection_->IsConnectPending();
-    serverConnection_.Reset();
-
-    if (!failedConnect)
-    {
-        URHO3D_LOGINFO("Disconnected from server");
-        SendEvent(E_SERVERDISCONNECTED);
-    }
-    else
-    {
-        URHO3D_LOGERROR("Failed to connect to server");
-        SendEvent(E_CONNECTFAILED);
-    }
-}
-
-void Network::ConfigureNetworkSimulator()
-{
-    if (serverConnection_)
-        serverConnection_->ConfigureNetworkSimulator(simulatedLatency_, simulatedPacketLoss_);
-
-    for (HashMap<SLNet::AddressOrGUID, SharedPtr<Connection> >::Iterator i = clientConnections_.Begin();
-         i != clientConnections_.End(); ++i)
-        i->second_->ConfigureNetworkSimulator(simulatedLatency_, simulatedPacketLoss_);
-}
-
-void RegisterNetworkLibrary(Context* context)
-{
-    NetworkPriority::RegisterObject(context);
-}
-
-}
->>>>>>> 23a6d24a
+}