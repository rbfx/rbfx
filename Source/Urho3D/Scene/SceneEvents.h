--- conflicted
+++ resolved
@@ -27,7 +27,6 @@
 namespace Urho3D
 {
 
-<<<<<<< HEAD
 /// Scene paused or resumed. Check current scene state via IsUpdateEnabled() method.
 URHO3D_EVENT(E_SCENEUPDATESCHANGED, SceneUpdateChanged)
 {
@@ -35,13 +34,6 @@
     URHO3D_PARAM(P_UPDATEENABLED, UpdateEnabled); // boolean
 }
 
-/// Variable timestep scene update.
-URHO3D_EVENT(E_SCENEUPDATE, SceneUpdate)
-{
-    URHO3D_PARAM(P_SCENE, Scene);                  // Scene pointer
-    URHO3D_PARAM(P_TIMESTEP, TimeStep);            // float
-}
-=======
 /// Define scene update event. It always contains pointer to the scene and the timestep.
 #define URHO3D_SCENE_UPDATE_EVENT(eventID, eventName) \
     URHO3D_EVENT(eventID, eventName) \
@@ -63,7 +55,6 @@
 URHO3D_SCENE_UPDATE_EVENT(E_SCENEFORCEDPOSTUPDATE, SceneForcedPostUpdate); // Sent even for paused scenes!
 
 /// @}
->>>>>>> 45fb10b8
 
 /// Network-aware scene update.
 /// In standalone mode, SceneNetworkUpdate is equivalent to SceneUpdate.
