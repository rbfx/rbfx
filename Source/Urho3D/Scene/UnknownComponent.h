--- conflicted
+++ resolved
@@ -86,15 +86,9 @@
     /// Type name of the stored component.
     ea::string typeName_;
     /// XML format attribute infos.
-<<<<<<< HEAD
     ea::vector<AttributeInfo> xmlAttributeInfos_;
-    /// XML format attribute data (as strings)
+    /// XML format attribute data (as strings).
     ea::vector<ea::string> xmlAttributes_;
-=======
-    Vector<AttributeInfo> xmlAttributeInfos_;
-    /// XML format attribute data (as strings).
-    Vector<String> xmlAttributes_;
->>>>>>> 4bc62f68
     /// Binary attributes.
     ea::vector<unsigned char> binaryAttributes_;
     /// Flag of whether was loaded using XML/JSON data.
